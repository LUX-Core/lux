sudo: required
dist: trusty

addons:
  hosts:
    - lux-tester
  hostname: lux-tester

git:
  submodules: false

os: linux
language: generic
cache:
  apt: true
  ccache: true
  directories:
  - depends/built
  - depends/sdk-sources
  - $HOME/.ccache
env:
  global:
    - MAKEJOBS=-j6
    - RUN_TESTS=false
    - CHECK_DOC=0
    - BOOST_TEST_RANDOM=1$TRAVIS_BUILD_ID
    - CCACHE_SIZE=400M
    - CCACHE_TEMPDIR=/tmp/.ccache-temp
    - CCACHE_COMPRESS=1
    - CCACHE_DIR=$HOME/.ccache
    - BASE_OUTDIR=$TRAVIS_BUILD_DIR/out
    - SDK_URL=https://bitcoincore.org/depends-sources/sdks
    - PYTHON_DEBUG=1
    - WINEDEBUG=fixme-all
    - DEPENDS_TIMEOUT=900
  matrix:
# ARM
    - HOST=arm-linux-gnueabihf PACKAGES="g++-arm-linux-gnueabihf libprotobuf-dev protobuf-compiler libqrencode-dev" CHECK_DOC=0 GOAL="install" BITCOIN_CONFIG="--enable-glibc-back-compat --enable-reduce-exports --disable-tests --disable-zmq --disable-updater"
# Win32
#   - HOST=i686-w64-mingw32 DPKG_ADD_ARCH="i386" PACKAGES="nsis wine1.6 cmake libevent-dev libminiupnpc-dev libzmq3-dev g++-mingw-w64-x86-64 mingw-w64-x86-64-dev g++-mingw-w64-i686 mingw-w64-i686-dev libqrencode-dev qttools5-dev-tools qttools5-dev qtbase5-dev libprotobuf-dev -y" RUN_TESTS=false BITCOIN_CONFIG="--with-gui=qt5 --disable-shared --enable-reduce-exports --disable-updater" GOAL="src/qt/lux-qt.exe"
    - HOST=i686-w64-mingw32 DPKG_ADD_ARCH="i386" DEP_OPTS="NO_QT=0" PACKAGES="nsis wine1.6 cmake g++-mingw-w64-x86-64 mingw-w64-x86-64-dev g++-mingw-w64-i686 mingw-w64-i686-dev -y" RUN_TESTS=false BITCOIN_CONFIG="--enable-reduce-exports --disable-zmq --without-miniupnpc --disable-updater" GOAL="install"
# Cross-Mac
#   - HOST=x86_64-apple-darwin14 PPA="ppa:bitcoin/bitcoin" PACKAGES="cmake libcap-dev librsvg2-bin libz-dev libtiff-tools python3-setuptools-git" BITCOIN_CONFIG="--with-gui=qt5 --enable-reduce-exports --disable-tests --disable-zmq --disable-updater" OSX_SDK=10.11 GOAL="src/qt/lux-qt"
    - HOST=x86_64-apple-darwin14 PPA="ppa:bitcoin/bitcoin" DEP_OPTS="NO_QT=1" PACKAGES="cmake libcap-dev librsvg2-bin libz-dev libtiff-tools" BITCOIN_CONFIG="--without-gui --enable-reduce-exports --disable-tests --disable-zmq --disable-updater" OSX_SDK=10.11 GOAL="src/luxd"

before_install:
    - export PATH=$(echo $PATH | tr ':' "\n" | sed '/\/opt\/python/d' | tr "\n" ":" | sed "s|::|:|g")
install:
    - if [ -n "$PPA" ]; then travis_retry sudo add-apt-repository "$PPA" -y; fi
    - if [ -n "$DPKG_ADD_ARCH" ]; then sudo dpkg --add-architecture "$DPKG_ADD_ARCH" ; fi
    - if [ -n "$PACKAGES" ]; then travis_retry sudo apt-get update --allow-unauthenticated; fi
    - if [ -n "$PACKAGES" ]; then travis_retry sudo apt-get install --no-install-recommends --no-upgrade --allow-unauthenticated -m -q $PACKAGES; fi
before_script:
    - unset CC; unset CXX
    - if [ "$CHECK_DOC" = 1 ]; then contrib/devtools/check-doc.py; fi
    - mkdir -p depends/SDKs depends/sdk-sources
    - if [ -n "$OSX_SDK" -a ! -f depends/sdk-sources/MacOSX${OSX_SDK}.sdk.tar.gz ]; then curl --location --fail $SDK_URL/MacOSX${OSX_SDK}.sdk.tar.gz -o depends/sdk-sources/MacOSX${OSX_SDK}.sdk.tar.gz; fi
    - if [ -n "$OSX_SDK" -a -f depends/sdk-sources/MacOSX${OSX_SDK}.sdk.tar.gz ]; then tar -C depends/SDKs -xf depends/sdk-sources/MacOSX${OSX_SDK}.sdk.tar.gz; fi
    - make $MAKEJOBS -C depends HOST=$HOST $DEP_OPTS
<<<<<<< HEAD

=======
    - mkdir -p src/luxgate/test
    - cd src/luxgate
    - touch atomicswap.h atomicswap.cpp luxgate.h luxgate.cpp lgconfig.h version.h lgconfig.cpp rpcluxgate.cpp blockchainclient.h blockchainclient.cpp http.h http.cpp zmqsub.h zmqsub.cpp
    - cd -
    - cd src/luxgate/test
    - touch test_luxgate.cpp
    - cd -
>>>>>>> 37c374d3
  
script:
    - export TRAVIS_COMMIT_LOG=`git log --format=fuller -1`
    - if [ -n "$USE_SHELL" ]; then export CONFIG_SHELL="$USE_SHELL"; fi
    - OUTDIR=$BASE_OUTDIR/$TRAVIS_PULL_REQUEST/$TRAVIS_JOB_NUMBER-$HOST
    - BITCOIN_CONFIG_ALL="--disable-dependency-tracking --prefix=$TRAVIS_BUILD_DIR/depends/$HOST --bindir=$OUTDIR/bin --libdir=$OUTDIR/lib"
    - depends/$HOST/native/bin/ccache --max-size=$CCACHE_SIZE
    - test -n "$USE_SHELL" && eval '"$USE_SHELL" -c "./autogen.sh"' || ./autogen.sh
    - ./configure CFLAGS="-std=c99" --cache-file=config.cache $BITCOIN_CONFIG_ALL $BITCOIN_CONFIG || ( cat config.log && false)
    - make distdir PACKAGE=bitcoin VERSION=$HOST
    - cd bitcoin-$HOST
    - ./configure CFLAGS="-std=c99" --cache-file=../config.cache $BITCOIN_CONFIG_ALL $BITCOIN_CONFIG || ( cat config.log && false)
    - make $MAKEJOBS $GOAL || ( echo "Build failure. Verbose build follows." && make $GOAL V=1 ; false )
    - export LD_LIBRARY_PATH=$TRAVIS_BUILD_DIR/depends/$HOST/lib
    - if [ "$RUN_TESTS" = "true" ]; then travis_wait 30 make $MAKEJOBS check VERBOSE=1; fi
    - if [ "$RUN_TESTS" = "true" ]; then qa/pull-tester/rpc-tests.py --coverage; fi
    - rm -rf .gitignore
after_script:
    - echo $TRAVIS_COMMIT_RANGE
    - echo $TRAVIS_COMMIT_LOG<|MERGE_RESOLUTION|>--- conflicted
+++ resolved
@@ -57,9 +57,6 @@
     - if [ -n "$OSX_SDK" -a ! -f depends/sdk-sources/MacOSX${OSX_SDK}.sdk.tar.gz ]; then curl --location --fail $SDK_URL/MacOSX${OSX_SDK}.sdk.tar.gz -o depends/sdk-sources/MacOSX${OSX_SDK}.sdk.tar.gz; fi
     - if [ -n "$OSX_SDK" -a -f depends/sdk-sources/MacOSX${OSX_SDK}.sdk.tar.gz ]; then tar -C depends/SDKs -xf depends/sdk-sources/MacOSX${OSX_SDK}.sdk.tar.gz; fi
     - make $MAKEJOBS -C depends HOST=$HOST $DEP_OPTS
-<<<<<<< HEAD
-
-=======
     - mkdir -p src/luxgate/test
     - cd src/luxgate
     - touch atomicswap.h atomicswap.cpp luxgate.h luxgate.cpp lgconfig.h version.h lgconfig.cpp rpcluxgate.cpp blockchainclient.h blockchainclient.cpp http.h http.cpp zmqsub.h zmqsub.cpp
@@ -67,7 +64,6 @@
     - cd src/luxgate/test
     - touch test_luxgate.cpp
     - cd -
->>>>>>> 37c374d3
   
 script:
     - export TRAVIS_COMMIT_LOG=`git log --format=fuller -1`
