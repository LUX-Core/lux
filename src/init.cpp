// Copyright (c) 2009-2010 Satoshi Nakamoto
// Copyright (c) 2009-2014 The Bitcoin developers
// Copyright (c) 2014-2015 The Dash developers
// Copyright (c) 2015-2017 The LUX developers
// Distributed under the MIT software license, see the accompanying
// file COPYING or http://www.opensource.org/licenses/mit-license.php.

#if defined(HAVE_CONFIG_H)
#include "config/lux-config.h"
#endif

#include "init.h"

#include "activemasternode.h"
#include "addrman.h"
#include "amount.h"
#include "chain.h"
#include "chainparams.h"
#include "checkpoints.h"
#include "compat/sanity.h"
#include "consensus/validation.h"
#include "httpserver.h"
#include "httprpc.h"
#include "key.h"
#include "luxcontrol.h"
#include "main.h"
#include "stake.h"
#include "masternodeconfig.h"
#include "masternode.h"
#include "miner.h"
#include "net.h"
#include "policy/policy.h"
#include "rpcserver.h"
#include "script/standard.h"
#include "script/sigcache.h"
#include "scheduler.h"
#include "spork.h"
#include "txdb.h"
#include "script/sigcache.h"
#include "txmempool.h"
#include "ui_interface.h"
#include "util.h"
#include "utilmoneystr.h"
#include "utilstrencodings.h"
#include "validationinterface.h"
#include "random.h"
#ifdef ENABLE_WALLET
#include "db.h"
#include "wallet.h"
#include "walletdb.h"
#include "miner.h"
#endif

#ifdef ENABLE_LUXGATE
#include <luxgate/lgconfig.h>
#include <luxgate/blockchainclient.h>
#include <luxgate/luxgate.h>
#endif

#include <fstream>
#include <stdint.h>
#include <stdio.h>

#ifndef WIN32
#include <signal.h>
#endif

#include <boost/algorithm/string/predicate.hpp>
#include <boost/algorithm/string/replace.hpp>
#include <boost/bind.hpp>
#include <boost/filesystem.hpp>
#include <boost/function.hpp>
#include <boost/interprocess/sync/file_lock.hpp>
#include <boost/thread.hpp>
#include <openssl/crypto.h>

#if ENABLE_ZMQ
#include "zmq/zmqnotificationinterface.h"
#endif

using namespace boost;
using namespace std;

#ifdef ENABLE_WALLET
CWallet* pwalletMain = NULL;
//int nWalletBackups = 10;
#endif
bool fFeeEstimatesInitialized = false;
std::atomic<bool> fRestartRequested(false); // true: restart false: shutdown
unsigned int nMinerSleep;

static const bool DEFAULT_REST_ENABLE = false;

#if ENABLE_ZMQ
static CZMQNotificationInterface* pzmqNotificationInterface = NULL;
#endif

#ifdef WIN32
// Win32 LevelDB doesn't use filedescriptors, and the ones used for
// accessing block files, don't count towards to fd_set size limit
// anyway.
#define MIN_CORE_FILEDESCRIPTORS 0
#else
#define MIN_CORE_FILEDESCRIPTORS 150
#endif

/** Used to pass flags to the Bind() function */
enum BindFlags {
    BF_NONE = 0,
    BF_EXPLICIT = (1U << 0),
    BF_REPORT_ERROR = (1U << 1),
    BF_WHITELIST = (1U << 2),
};

static const char* FEE_ESTIMATES_FILENAME = "fee_estimates.dat";
CClientUIInterface uiInterface;

//////////////////////////////////////////////////////////////////////////////
//
// Shutdown
//

//
// Thread management and startup/shutdown:
//
// The network-processing threads are all part of a thread group
// created by AppInit() or the Qt main() function.
//
// A clean exit happens when StartShutdown() or the SIGTERM
// signal handler sets fRequestShutdown, which triggers
// the DetectShutdownThread(), which interrupts the main thread group.
// DetectShutdownThread() then exits, which causes AppInit() to
// continue (it .joins the shutdown thread).
// Shutdown() is then
// called to clean up database connections, and stop other
// threads that should only be stopped after the main network-processing
// threads have exited.
//
// Note that if running -daemon the parent process returns from AppInit2
// before adding any threads to the threadGroup, so .join_all() returns
// immediately and the parent exits from main().
//
// Shutdown for Qt is very similar, only it uses a QTimer to detect
// fRequestShutdown getting set, and then does the normal Qt
// shutdown thing.
//

std::atomic<bool> fRequestShutdown(false);
std::atomic<bool> fRequestRestart(false);

void StartShutdown()
{
    fRequestShutdown = true;
}
void StartRestart()
{
    fRequestShutdown = fRequestRestart = true;
}
bool ShutdownRequested()
{
    return fRequestShutdown;
}

class CCoinsViewErrorCatcher : public CCoinsViewBacked
{
public:
    CCoinsViewErrorCatcher(CCoinsView* view) : CCoinsViewBacked(view) {}
    bool GetCoins(const uint256& txid, CCoins& coins) const
    {
        try {
            return CCoinsViewBacked::GetCoins(txid, coins);
        } catch (const std::runtime_error& e) {
            uiInterface.ThreadSafeMessageBox(_("Error reading from database, shutting down."), "", CClientUIInterface::MSG_ERROR);
            LogPrintf("Error reading from database: %s\n", e.what());
            // Starting the shutdown sequence and returning false to the caller would be
            // interpreted as 'entry not found' (as opposed to unable to read data), and
            // could lead to invalid interpration. Just exit immediately, as we can't
            // continue anyway, and all writes should be atomic.
            abort();
        }
    }
    // Writes do not need similar protection, as failure to write is handled by the caller.
};

static CCoinsViewDB* pcoinsdbview = NULL;
static CCoinsViewErrorCatcher* pcoinscatcher = NULL;
static boost::scoped_ptr<ECCVerifyHandle> globalVerifyHandle;
static boost::thread_group threadGroup;
static CScheduler scheduler;

void Interrupt()
{
    InterruptHTTPServer();
    InterruptHTTPRPC();
    InterruptRPC();
    InterruptREST();
}

/** Preparing steps before shutting down or restarting the wallet */
void PrepareShutdown()
{
    LogPrintf("%s: In progress...\n", __func__);
    static CCriticalSection cs_Shutdown;
    TRY_LOCK(cs_Shutdown, lockShutdown);
    if (!lockShutdown)
        return;

    /// Note: Shutdown() must be able to handle cases in which AppInit2() failed part of the way,
    /// for example if the data directory was found to be locked.
    /// Be sure that anything that writes files or flushes caches only does this if the respective
    /// module was initialized.
    RenameThread("lux-shutoff");
    mempool.AddTransactionsUpdated(1);

    StopHTTPRPC();
    StopREST();
    StopRPC();
    StopHTTPServer();
#ifdef ENABLE_WALLET
    if (pwalletMain)
        bitdb.Flush(false);
//    GenerateBitcoins(NULL, 0);
#endif

#ifdef ENABLE_LUXGATE
    ShutdownLuxGate();
#endif

    StopNode();
    UnregisterNodeSignals(GetNodeSignals());

    // After everything has been shut down, but before things get flushed, stop the
    // CScheduler/checkqueue threadGroup
    threadGroup.interrupt_all();
    threadGroup.join_all();

    if (fFeeEstimatesInitialized) {
        boost::filesystem::path est_path = GetDataDir() / FEE_ESTIMATES_FILENAME;
        CAutoFile est_fileout(fopen(est_path.string().c_str(), "wb"), SER_DISK, CLIENT_VERSION);
        if (!est_fileout.IsNull())
            mempool.WriteFeeEstimates(est_fileout);
        else
            LogPrintf("%s: Failed to write fee estimates to %s\n", __func__, est_path.string());
        fFeeEstimatesInitialized = false;
    }

    {
        LOCK(cs_main);
        if (pcoinsTip != NULL) {
            FlushStateToDisk();

            //record that client took the proper shutdown procedure
            pblocktree->WriteFlag("shutdown", true);
        }
        delete pcoinsTip;
        pcoinsTip = NULL;
        delete pcoinscatcher;
        pcoinscatcher = NULL;
        delete pcoinsdbview;
        pcoinsdbview = NULL;
        delete pblocktree;
        pblocktree = NULL;
        if(pstorageresult != nullptr) {
            delete pstorageresult;
            pstorageresult = nullptr;
        }
        delete globalState.release();
        globalSealEngine.reset();
    }
#ifdef ENABLE_WALLET
    if (pwalletMain)
        bitdb.Flush(true);
#endif

#if ENABLE_ZMQ
    if (pzmqNotificationInterface) {
        UnregisterValidationInterface(pzmqNotificationInterface);
        delete pzmqNotificationInterface;
        pzmqNotificationInterface = NULL;
    }
#endif

#ifndef WIN32
    try {
        boost::filesystem::remove(GetPidFile());
    } catch (const boost::filesystem::filesystem_error& e) {
        LogPrintf("%s: Unable to remove pidfile: %s\n", __func__, e.what());
    }
#endif
    UnregisterAllValidationInterfaces();
}

/**
* Shutdown is split into 2 parts:
* Part 1: shut down everything but the main wallet instance (done in PrepareShutdown() )
* Part 2: delete wallet instance
*
* In case of a restart PrepareShutdown() was already called before, but this method here gets
* called implicitly when the parent object is deleted. In this case we have to skip the
* PrepareShutdown() part because it was already executed and just delete the wallet instance.
*/
void Shutdown()
{
    // Shutdown part 1: prepare shutdown
    if(!fRequestRestart) {
        PrepareShutdown();
    }

// Shutdown part 2: delete wallet instance
    StopLuxControl();
#ifdef ENABLE_WALLET
    delete pwalletMain;
    pwalletMain = NULL;
#endif
    globalVerifyHandle.reset();
    ECC_Stop();
    LogPrintf("%s: done\n", __func__);
}

/**
 * Signal handlers are very limited in what they are allowed to do, so:
 */
#ifndef WIN32
void HandleSIGTERM(int)
{
    fRequestShutdown = true;
}

void HandleSIGHUP(int)
{
    fReopenDebugLog = true;
}
#else
static BOOL WINAPI consoleCtrlHandler(DWORD dwCtrlType)
{
    fRequestShutdown = true;
    Sleep(INFINITE);
    return true;
}
#endif

bool static InitError(const std::string& str)
{
    uiInterface.ThreadSafeMessageBox(str, "", CClientUIInterface::MSG_ERROR);
    return false;
}

bool static InitWarning(const std::string& str)
{
    uiInterface.ThreadSafeMessageBox(str, "", CClientUIInterface::MSG_WARNING);
    return true;
}

bool static Bind(const CService& addr, unsigned int flags)
{
    if (!(flags & BF_EXPLICIT) && IsLimited(addr))
        return false;
    std::string strError;
    if (!BindListenPort(addr, strError, (flags & BF_WHITELIST) != 0)) {
        if (flags & BF_REPORT_ERROR)
            return InitError(strError);
        return false;
    }
    return true;
}

void OnRPCStopped()
{
    cvBlockChange.notify_all();
    LogPrint("rpc", "RPC stopped.\n");
}

void OnRPCPreCommand(const CRPCCommand& cmd)
{
#ifdef ENABLE_WALLET
    if (cmd.reqWallet && !pwalletMain)
        throw JSONRPCError(RPC_METHOD_NOT_FOUND, "Method not found (disabled)");
#endif

    // Observe safe mode
    string strWarning = GetWarnings("rpc");
    if (strWarning != "" && !GetBoolArg("-disablesafemode", false) &&
        !cmd.okSafeMode)
        throw JSONRPCError(RPC_FORBIDDEN_BY_SAFE_MODE, string("Safe mode: ") + strWarning);
}

std::string HelpMessage(HelpMessageMode mode)
{
    // When adding new options to the categories, please keep and ensure alphabetical ordering.
    string strUsage = HelpMessageGroup(_("Options:"));
    strUsage += HelpMessageOpt("-?", _("This help message"));
    strUsage += HelpMessageOpt("-alertnotify=<cmd>", _("Execute command when a relevant alert is received or we see a really long fork (%s in cmd is replaced by message)"));
    strUsage += HelpMessageOpt("-alerts", strprintf(_("Receive and display P2P network alerts (default: %u)"), DEFAULT_ALERTS));
    strUsage += HelpMessageOpt("-blocknotify=<cmd>", _("Execute command when the best block changes (%s in cmd is replaced by block hash)"));
    strUsage += HelpMessageOpt("-checkblocks=<n>", strprintf(_("How many blocks to check at startup (default: %u, 0 = all)"), 500));
    strUsage += HelpMessageOpt("-checklevel=<n>", strprintf(_("How thorough the block verification of -checkblocks is (0-4, default: %u)"), 3));
    strUsage += HelpMessageOpt("-conf=<file>", strprintf(_("Specify configuration file (default: %s)"), "lux.conf"));
#ifdef ENABLE_LUXGATE
    strUsage += HelpMessageOpt("-luxgateconf=<file>", strprintf(_("Specify LuxGate configuration file (default: %s)"), "luxgate.json"));
#endif
    if (mode == HMM_BITCOIND) {
#if !defined(WIN32)
        strUsage += HelpMessageOpt("-daemon", _("Run in the background as a daemon and accept commands"));
#endif
    }
    strUsage += HelpMessageOpt("-datadir=<dir>", _("Specify data directory"));
    strUsage += HelpMessageOpt("-dbcache=<n>", strprintf(_("Set database cache size in megabytes (%d to %d, default: %d)"), nMinDbCache, nMaxDbCache, nDefaultDbCache));
    strUsage += HelpMessageOpt("-nlogfile=<n>", _("Set number of debug log files"));
    strUsage += HelpMessageOpt("-loadblock=<file>", _("Imports blocks from external blk000??.dat file") + " " + _("on startup"));
    strUsage += HelpMessageOpt("-maxorphantx=<n>", strprintf(_("Keep at most <n> unconnectable transactions in memory (default: %u)"), DEFAULT_MAX_ORPHAN_TRANSACTIONS));
    strUsage += HelpMessageOpt("-maxmempool=<n>", strprintf(_("Keep the transaction memory pool below <n> megabytes (default: %u)"), DEFAULT_MAX_MEMPOOL_SIZE));
    strUsage += HelpMessageOpt("-par=<n>", strprintf(_("Set the number of script verification threads (1 to %d, 0 = auto, <0 = leave that many cores free, default: %d)"), (int)boost::thread::hardware_concurrency(), DEFAULT_SCRIPTCHECK_THREADS));
#ifndef WIN32
    strUsage += HelpMessageOpt("-pid=<file>", strprintf(_("Specify pid file (default: %s)"), "luxd.pid"));
#endif
    strUsage += HelpMessageOpt("-record-log-opcodes", _("Logs all EVM LOG opcode operations to the file vmExecLogs.json"));
    strUsage += HelpMessageOpt("-prune=<n>", _("Reduce storage requirements by pruning (deleting) old blocks. This mode disables wallet support and is incompatible with -txindex.") + " " + _("Warning: Reverting this setting requires re-downloading the entire blockchain.") + " " + _("(default: 0 = disable pruning blocks,") + " " + strprintf(_(">%u = target size in MiB to use for block files)"), MIN_DISK_SPACE_FOR_BLOCK_FILES / 1024 / 1024));
    strUsage += HelpMessageOpt("-reindex-chainstate", _("Rebuild chain state from the currently indexed blocks"));
    strUsage += HelpMessageOpt("-reindex", _("Rebuild block chain index from current blk000??.dat files") + " " + _("on startup"));
#if !defined(WIN32)
    strUsage += HelpMessageOpt("-sysperms", _("Create new files with system default permissions, instead of umask 077 (only effective with disabled wallet functionality)"));
#endif
    strUsage += HelpMessageOpt("-txindex", strprintf(_("Maintain a full transaction index, used by the getrawtransaction rpc call (default: %u)"), DEFAULT_TXINDEX));
    strUsage += HelpMessageOpt("-addressindex", strprintf(_("Maintain a full address index, used to query for the balance, txids and unspent outputs for addresses (default: %u)"), DEFAULT_ADDRESSINDEX));
    strUsage += HelpMessageOpt("-spentindex", strprintf(_("Maintain a full spent index, used to query the spending txid and input index for an outpoint (default: %u)"), DEFAULT_SPENTINDEX));
    strUsage += HelpMessageOpt("-logevents", strprintf(_("Maintain a full EVM log index, used by searchlogs and gettransactionreceipt rpc calls (default: %u)"), false));

    strUsage += HelpMessageGroup(_("Connection options:"));
    strUsage += HelpMessageOpt("-addnode=<ip>", _("Add a node to connect to and attempt to keep the connection open"));
    strUsage += HelpMessageOpt("-banscore=<n>", strprintf(_("Threshold for disconnecting misbehaving peers (default: %u)"), 100));
    strUsage += HelpMessageOpt("-bantime=<n>", strprintf(_("Number of seconds to keep misbehaving peers from reconnecting (default: %u)"), 86400));
    strUsage += HelpMessageOpt("-bind=<addr>", _("Bind to given address and always listen on it. Use [host]:port notation for IPv6"));
    strUsage += HelpMessageOpt("-connect=<ip>", _("Connect only to the specified node(s)"));
    strUsage += HelpMessageOpt("-discover", _("Discover own IP address (default: 1 when listening and no -externalip)"));
    strUsage += HelpMessageOpt("-dns", _("Allow DNS lookups for -addnode, -seednode and -connect") + " " + _("(default: 1)"));
    strUsage += HelpMessageOpt("-dnsseed", _("Query for peer addresses via DNS lookup, if low on addresses (default: 1 unless -connect)"));
    strUsage += HelpMessageOpt("-externalip=<ip>", _("Specify your own public address"));
    strUsage += HelpMessageOpt("-forcednsseed", strprintf(_("Always query for peer addresses via DNS lookup (default: %u)"), 0));
    strUsage += HelpMessageOpt("-listen", _("Accept connections from outside (default: 1 if no -proxy or -connect)"));
    strUsage += HelpMessageOpt("-maxconnections=<n>", strprintf(_("Maintain at most <n> connections to peers (default: %u)"), 125));
    strUsage += HelpMessageOpt("-maxreceivebuffer=<n>", strprintf(_("Maximum per-connection receive buffer, <n>*1000 bytes (default: %u)"), 5000));
    strUsage += HelpMessageOpt("-maxsendbuffer=<n>", strprintf(_("Maximum per-connection send buffer, <n>*1000 bytes (default: %u)"), 1000));
    strUsage += HelpMessageOpt("-onion=<ip:port>", strprintf(_("Use separate SOCKS5 proxy to reach peers via Tor hidden services (default: %s)"), "-proxy"));
    strUsage += HelpMessageOpt("-onlynet=<net>", _("Only connect to nodes in network <net> (ipv4, ipv6 or onion)"));
    strUsage += HelpMessageOpt("-permitbaremultisig", strprintf(_("Relay non-P2SH multisig (default: %u)"), 1));
    strUsage += HelpMessageOpt("-port=<port>", strprintf(_("Listen for connections on <port> (default: %u or testnet: %u)"), 26969, 28333));
    strUsage += HelpMessageOpt("-proxy=<ip:port>", _("Connect through SOCKS5 proxy"));
    strUsage += HelpMessageOpt("-seednode=<ip>", _("Connect to a node to retrieve peer addresses, and disconnect"));
    strUsage += HelpMessageOpt("-timeout=<n>", strprintf(_("Specify connection timeout in milliseconds (minimum: 1, default: %d)"), DEFAULT_CONNECT_TIMEOUT));
#ifdef USE_UPNP
#if USE_UPNP
    strUsage += HelpMessageOpt("-upnp", _("Use UPnP to map the listening port (default: 1 when listening)"));
#else
    strUsage += HelpMessageOpt("-upnp", strprintf(_("Use UPnP to map the listening port (default: %u)"), 0));
#endif
#endif
    strUsage += HelpMessageOpt("-whitebind=<addr>", _("Bind to given address and whitelist peers connecting to it. Use [host]:port notation for IPv6"));
    strUsage += HelpMessageOpt("-whitelist=<netmask>", _("Whitelist peers connecting from the given netmask or IP address. Can be specified multiple times."));
    strUsage += HelpMessageOpt("", _("Whitelisted peers cannot be DoS banned and their transactions are always relayed, even if they are already in the mempool, useful e.g. for a gateway"));

#ifdef ENABLE_WALLET
    strUsage += HelpMessageGroup(_("Wallet options:"));
    strUsage += HelpMessageOpt("-createwalletbackups=<n>", _("Number of automatic wallet backups (default: 10)"));
    strUsage += HelpMessageOpt("-disablewallet", _("Do not load the wallet and disable wallet RPC calls"));
    strUsage += HelpMessageOpt("-keypool=<n>", strprintf(_("Set key pool size to <n> (default: %u)"), 100));
    if (GetBoolArg("-help-debug", false))
    strUsage += HelpMessageOpt("-mintxfee=<amt>", strprintf(_("Fees (in LUX/Kb) smaller than this are considered zero fee for transaction creation (default: %s)"), FormatMoney(CWallet::minTxFee.GetFeePerK())));
    strUsage += HelpMessageOpt("-paytxfee=<amt>", strprintf(_("Fee (in LUX/kB) to add to transactions you send (default: %s)"), FormatMoney(payTxFee.GetFeePerK())));
    strUsage += HelpMessageOpt("-rescan", _("Rescan the block chain for missing wallet transactions") + " " + _("on startup"));
    strUsage += HelpMessageOpt("-salvagewallet", _("Attempt to recover private keys from a corrupt wallet.dat") + " " + _("on startup"));
    strUsage += HelpMessageOpt("-sendfreetransactions", strprintf(_("Send transactions as zero-fee transactions if possible (default: %u)"), 0));
    strUsage += HelpMessageOpt("-spendzeroconfchange", strprintf(_("Spend unconfirmed change when sending transactions (default: %u)"), 1));
    strUsage += HelpMessageOpt("-staking", strprintf(_("Stake your coins to support network and gain reward (default: %s)"), DEFAULT_STAKE ? "true":"false"));
    strUsage += HelpMessageOpt("-txconfirmtarget=<n>", strprintf(_("If paytxfee is not set, include enough fee so transactions begin confirmation on average within n blocks (default: %u)"), 1));
    strUsage += HelpMessageOpt("-maxtxfee=<amt>", strprintf(_("Maximum total fees to use in a single wallet transaction, setting too low may abort large transactions (default: %s)"), FormatMoney(maxTxFee)));
    strUsage += HelpMessageOpt("-upgradewallet", _("Upgrade wallet to latest format") + " " + _("on startup"));
    strUsage += HelpMessageOpt("-wallet=<file>", _("Specify wallet file (within data directory)") + " " + strprintf(_("(default: %s)"), "wallet.dat"));
    strUsage += HelpMessageOpt("-walletbroadcast", _("Make the wallet broadcast transactions") + " " + strprintf(_("(default: %u)"), true));
    strUsage += HelpMessageOpt("-walletnotify=<cmd>", _("Execute command when a wallet transaction changes (%s in cmd is replaced by TxID)"));
    strUsage += HelpMessageOpt("-usehd", _("Use hierarchical deterministic key generation (HD) after bip32. Only has effect during wallet creation/first start") + " " + strprintf(_("(default: %u)"), DEFAULT_USE_HD_WALLET));
    strUsage += HelpMessageOpt("-mnemonic", _("User defined mnemonic for HD wallet (bip39). Only has effect during wallet creation/first start (default: randomly generated)"));
    strUsage += HelpMessageOpt("-mnemonicpassphrase", _("User defined memonic passphrase for HD wallet (bip39). Only has effect during wallet creation/first start (default: randomly generated)"));
    strUsage += HelpMessageOpt("-hdseed", _("User defined seed for HD wallet (should be in hex). Only has effect during wallet creation/first start (default: randomly generated)"));
    if (mode == HMM_BITCOIN_QT)
    strUsage += HelpMessageOpt("-windowtitle=<name>", _("Wallet window title"));
    strUsage += HelpMessageOpt("-zapwallettxes=<mode>", _("Delete all wallet transactions and only recover those parts of the blockchain through -rescan on startup"));
    strUsage += HelpMessageOpt(" ", _("(1 = keep tx meta data e.g. account owner and payment request information, 2 = drop tx meta data)"));
#endif

#if ENABLE_ZMQ
    strUsage += HelpMessageGroup(_("ZeroMQ notification options:"));
    strUsage += HelpMessageOpt("-zmqpubhashblock=<address>", _("Enable publish hash block in <address>"));
    strUsage += HelpMessageOpt("-zmqpubhashtx=<address>", _("Enable publish hash transaction in <address>"));
    strUsage += HelpMessageOpt("-zmqpubhashtxlock=<address>", _("Enable publish hash transaction (locked via InstanTX) in <address>"));
    strUsage += HelpMessageOpt("-zmqpubrawblock=<address>", _("Enable publish raw block in <address>"));
    strUsage += HelpMessageOpt("-zmqpubrawtx=<address>", _("Enable publish raw transaction in <address>"));
    strUsage += HelpMessageOpt("-zmqpubrawtxlock=<address>", _("Enable publish raw transaction (locked via InstanTX) in <address>"));
#endif

    strUsage += HelpMessageGroup(_("Debugging/Testing options:"));
    if (GetBoolArg("-help-debug", false)) {
        strUsage += HelpMessageOpt("-checkpoints", strprintf(_("Only accept block chain matching built-in checkpoints (default: %u)"), 1));
        strUsage += HelpMessageOpt("-dblogsize=<n>", strprintf(_("Flush database activity from memory pool to disk log every <n> megabytes (default: %u)"), 100));
        strUsage += HelpMessageOpt("-disablesafemode", strprintf(_("Disable safemode, override a real safe mode event (default: %u)"), 0));
        strUsage += HelpMessageOpt("-testsafemode", strprintf(_("Force safe mode (default: %u)"), 0));
        strUsage += HelpMessageOpt("-dropmessagestest=<n>", _("Randomly drop 1 of every <n> network messages"));
        strUsage += HelpMessageOpt("-fuzzmessagestest=<n>", _("Randomly fuzz 1 of every <n> network messages"));
        strUsage += HelpMessageOpt("-flushwallet", strprintf(_("Run a thread to flush wallet periodically (default: %u)"), 1));
        strUsage += HelpMessageOpt("-stopafterblockimport", strprintf(_("Stop running after importing blocks from disk (default: %u)"), 0));
    }
    string debugCategories ="addrman, alert, bench, coindb, db, lock, rand, rpc, selectcoins, mempool, net"; // Don't translate these and qt below
    if (mode == HMM_BITCOIN_QT)
        debugCategories +=", qt";
    strUsage += HelpMessageOpt("-debug=<category>", strprintf(_("Output debugging information (default: %u, supplying <category> is optional)"), 0) + ". " + _("If <category> is not supplied, output all debugging information.") + _("<category> can be:") + " " + debugCategories + ".");
#ifdef ENABLE_CPUMINER
    strUsage += HelpMessageOpt("-gen", strprintf(_("Generate coins (default: %u)"), 0));
    strUsage += HelpMessageOpt("-genproclimit=<n>", strprintf(_("Set the number of threads for coin generation if enabled (-1 = all cores, default: %d)"), 1));
#endif
    strUsage += HelpMessageOpt("-help-debug", _("Show all debugging options (usage: --help -help-debug)"));
    strUsage += HelpMessageOpt("-logips", strprintf(_("Include IP addresses in debug output (default: %u)"), 0));
    strUsage += HelpMessageOpt("-logtimestamps", strprintf(_("Prepend debug output with timestamp (default: %u)"), 1));
    if (GetBoolArg("-help-debug", false)) {
    strUsage += HelpMessageOpt("-limitfreerelay=<n>", strprintf(_("Continuously rate-limit free transactions to <n>*1000 bytes per minute (default:%u)"), 15));
    strUsage += HelpMessageOpt("-relaypriority", strprintf(_("Require high priority for relaying free or low-fee transactions (default:%u)"), 1));
    strUsage += HelpMessageOpt("-maxsigcachesize=<n>", strprintf(_("Limit size of signature cache to <n> entries (default: %u)"), 50000));
    }
    strUsage += HelpMessageOpt("-minrelaytxfee=<amt>", strprintf(_("Fees (in LUX/Kb) smaller than this are considered zero fee for relaying (default: %s)"), FormatMoney(::minRelayTxFee.GetFeePerK())));
    strUsage += HelpMessageOpt("-printtoconsole", strprintf(_("Send trace/debug info to console instead of debug.log file (default: %u)"), 0));
    if (GetBoolArg("-help-debug", false)) {
    strUsage += HelpMessageOpt("-printpriority", strprintf(_("Log transaction priority and fee per kB when mining blocks (default: %u)"), 0));
    strUsage += HelpMessageOpt("-privdb", strprintf(_("Sets the DB_PRIVATE flag in the wallet db environment (default: %u)"), 1));
    strUsage += HelpMessageOpt("-regtest", _("Enter regression test mode, which uses a special chain in which blocks can be solved instantly."));
    strUsage += HelpMessageOpt("", _("This is intended for regression testing tools and app development."));
    strUsage += HelpMessageOpt("", _("In this mode -genproclimit controls how many blocks are generated immediately."));
    }
    strUsage += HelpMessageOpt("-shrinkdebugfile", _("Shrink debug.log file on client startup (default: 1 when no -debug)"));
    strUsage += HelpMessageOpt("-testnet", _("Use the test network"));
    strUsage += HelpMessageOpt("-segwittest", _("Use the SegWit test network"));

    strUsage += HelpMessageGroup(_("Masternode options:"));
    strUsage += HelpMessageOpt("-masternode=<n>", strprintf(_("Enable the client to act as a masternode (0-1, default: %u)"), 0));
    strUsage += HelpMessageOpt("-mnconf=<file>", strprintf(_("Specify masternode configuration file (default: %s)"), "masternode.conf"));
    strUsage += HelpMessageOpt("-mnconflock=<n>", strprintf(_("Lock masternodes from masternode configuration file (default: %u)"), 1));
    strUsage += HelpMessageOpt("-masternodeprivkey=<n>", _("Set the masternode private key"));
    strUsage += HelpMessageOpt("-masternodeaddr=<n>", strprintf(_("Set external address:port to get to this masternode (example: %s)"), "128.127.106.235:51472"));
    strUsage += HelpMessageOpt("-budgetvotemode=<mode>", _("Change automatic finalized budget voting behavior. mode=auto: Vote for only exact finalized budget match to my generated budget. (string, default: auto)"));

    strUsage += HelpMessageGroup(_("Darksend options:"));
    strUsage += HelpMessageOpt("-enabledarksend=<n>", strprintf(_("Enable use of automated darksend for funds stored in this wallet (0-1, default: %u)"), 0));
    strUsage += HelpMessageOpt("-darksendrounds=<n>", strprintf(_("Use N separate masternodes to anonymize funds  (2-8, default: %u)"), 2));
    strUsage += HelpMessageOpt("-anonymizeluxamount=<n>", strprintf(_("Keep N LUX anonymized (default: %u)"), 0));
    strUsage += HelpMessageOpt("-liquidityprovider=<n>", strprintf(_("Provide liquidity to Darksend by infrequently mixing coins on a continual basis (0-100, default: %u, 1=very frequent, high fees, 100=very infrequent, low fees)"), 0));

    strUsage += HelpMessageGroup(_("InstanTX options:"));
    strUsage += HelpMessageOpt("-enableinstantx=<n>", strprintf(_("Enable instantx, show confirmations for locked transactions (bool, default: %s)"), "true"));
    strUsage += HelpMessageOpt("-instantxdepth=<n>", strprintf(_("Show N confirmations for a successfully locked transaction (0-9999, default: %u)"), nInstanTXDepth));

    strUsage += HelpMessageGroup(_("Node relay options:"));
    if (GetBoolArg("-help-debug", false))
        strUsage += HelpMessageOpt("-acceptnonstandardtxn", strprintf("Relay and mine \"non-standard\" transactions (%sdefault: %u)", "testnet/regtest only; ", !Params(CBaseChainParams::TESTNET).RequireStandard()));
    strUsage += HelpMessageOpt("-datacarrier", strprintf(_("Relay and mine data carrier transactions (default: %u)"), 1));
    strUsage += HelpMessageOpt("-datacarriersize", strprintf(_("Maximum size of data in data carrier transactions we relay and mine (default: %u)"), MAX_OP_RETURN_RELAY));

    strUsage += HelpMessageGroup(_("Block creation options:"));
    strUsage += HelpMessageOpt("-blockminsize=<n>", strprintf(_("Set minimum block size in bytes (default: %u)"), 0));
    strUsage += HelpMessageOpt("-blockmaxsize=<n>", strprintf(_("Set maximum block size in bytes (default: %d)"), DEFAULT_BLOCK_MAX_SIZE));
    strUsage += HelpMessageOpt("-blockprioritysize=<n>", strprintf(_("Set maximum size of high-priority/low-fee transactions in bytes (default: %d)"), DEFAULT_BLOCK_PRIORITY_SIZE));

    strUsage += HelpMessageGroup(_("RPC server options:"));
    strUsage += HelpMessageOpt("-server", _("Accept command line and JSON-RPC commands"));
    strUsage += HelpMessageOpt("-rest", strprintf(_("Accept public REST requests (default: %u)"), 0));
    strUsage += HelpMessageOpt("-rpcbind=<addr>", _("Bind to given address to listen for JSON-RPC connections. Use [host]:port notation for IPv6. This option can be specified multiple times (default: bind to all interfaces)"));
    strUsage += HelpMessageOpt("-rpcuser=<user>", _("Username for JSON-RPC connections"));
    strUsage += HelpMessageOpt("-rpcpassword=<pw>", _("Password for JSON-RPC connections"));
    strUsage += HelpMessageOpt("-rpcport=<port>", strprintf(_("Listen for JSON-RPC connections on <port> (default: %u or testnet: %u)"), 9888, 9777));
    strUsage += HelpMessageOpt("-rpcallowip=<ip>", _("Allow JSON-RPC connections from specified source. Valid for <ip> are a single IP (e.g. 1.2.3.4), a network/netmask (e.g. 1.2.3.4/255.255.255.0) or a network/CIDR (e.g. 1.2.3.4/24). This option can be specified multiple times"));
    strUsage += HelpMessageOpt("-rpcthreads=<n>", strprintf(_("Set the number of threads to service RPC calls (default: %d)"), 4));
    strUsage += HelpMessageOpt("-rpckeepalive", strprintf(_("RPC support for HTTP persistent connections (default: %d)"), 1));

    strUsage += HelpMessageGroup(_("RPC SSL options: (see the Bitcoin Wiki for SSL setup instructions)"));
    strUsage += HelpMessageOpt("-rpcssl", _("Use OpenSSL (https) for JSON-RPC connections"));
    strUsage += HelpMessageOpt("-rpcsslcertificatechainfile=<file.cert>", strprintf(_("Server certificate file (default: %s)"), "server.cert"));
    strUsage += HelpMessageOpt("-rpcsslprivatekeyfile=<file.pem>", strprintf(_("Server private key (default: %s)"), "server.pem"));
    strUsage += HelpMessageOpt("-rpcsslciphers=<ciphers>", strprintf(_("Acceptable ciphers (default: %s)"), "TLSv1.2+HIGH:TLSv1+HIGH:!SSLv2:!aNULL:!eNULL:!3DES:@STRENGTH"));

    return strUsage;
}

std::string LicenseInfo()
{
    return FormatParagraph(strprintf(_("Copyright (C) 2009-%i The Bitcoin Core Developers"), COPYRIGHT_YEAR)) + "\n" +
           "\n" +
           FormatParagraph(strprintf(_("Copyright (C) 2014-%i The Dash Core Developers"), COPYRIGHT_YEAR)) + "\n" +
           "\n" +
           FormatParagraph(strprintf(_("Copyright (C) 2017-%i The LUX-Core Developers"), COPYRIGHT_YEAR)) + "\n" +
           "\n" +
           FormatParagraph(_("This is experimental software.")) + "\n" +
           "\n" +
           FormatParagraph(_("Distributed under the MIT software license, see the accompanying file COPYING or <http://www.opensource.org/licenses/mit-license.php>.")) + "\n" +
           "\n" +
           FormatParagraph(_("This product includes software developed by the OpenSSL Project for use in the OpenSSL Toolkit <https://www.openssl.org/> and cryptographic software written by Eric Young and UPnP software written by Thomas Bernard.")) +
           "\n";
}

static void BlockNotifyCallback(bool initialSync, const CBlockIndex *pBlockIndex)
{
    if (initialSync || !pBlockIndex)
        return;
    std::string strCmd = GetArg("-blocknotify", "");

    boost::replace_all(strCmd, "%s", pBlockIndex->GetBlockHash().GetHex());
    boost::thread t(runCommand, strCmd); // thread runs free
}

struct CImportingNow {
    CImportingNow()
    {
        assert(fImporting == false);
        fImporting = true;
    }

    ~CImportingNow()
    {
        assert(fImporting == true);
        fImporting = false;
    }
};

class Read;

void DeleteAllBlockFiles()
{
    if (boost::filesystem::exists(GetBlockPosFilename(CDiskBlockPos(0, 0), "blk")))
        return;

    LogPrintf("Removing all blk?????.dat and rev?????.dat files for -reindex with -prune\n");
    boost::filesystem::path blocksdir = GetDataDir() / "blocks";
    for (boost::filesystem::directory_iterator it(blocksdir); it != boost::filesystem::directory_iterator(); it++) {
        if (is_regular_file(*it)) {
            if ((it->path().filename().string().length() == 12) &&
                (it->path().filename().string().substr(8,4) == ".dat") &&
                ((it->path().filename().string().substr(0,3) == "blk") ||
                 (it->path().filename().string().substr(0,3) == "rev")))
                boost::filesystem::remove(it->path());
        }
    }
}

void ThreadImport(std::vector<boost::filesystem::path> vImportFiles)
{
    RenameThread("lux-loadblk");
    const CChainParams& chainparams = Params();
    // -reindex
    if (fReindex) {
        CImportingNow imp;
        int nFile = 0;
        while (true) {
            CDiskBlockPos pos(nFile, 0);
            if (!boost::filesystem::exists(GetBlockPosFilename(pos, "blk")))
                break; // No block files left to reindex
            FILE* file = OpenBlockFile(pos, true);
            if (!file)
                break; // This error is logged in OpenBlockFile
            LogPrintf("Reindexing block file blk%05u.dat...\n", (unsigned int)nFile);
            LoadExternalBlockFile(chainparams, file, &pos);
            nFile++;
        }
        pblocktree->WriteReindexing(false);
        fReindex = false;
        LogPrintf("Reindexing finished\n");
        // To avoid ending up in a situation without genesis block, re-try initializing (no-op if reindexing worked):
        InitBlockIndex(chainparams);
    }

    // hardcoded $DATADIR/bootstrap.dat
    filesystem::path pathBootstrap = GetDataDir() / "bootstrap.dat";
    if (filesystem::exists(pathBootstrap)) {
        FILE* file = fopen(pathBootstrap.string().c_str(), "rb");
        if (file) {
            CImportingNow imp;
            filesystem::path pathBootstrapOld = GetDataDir() / "bootstrap.dat.old";
            LogPrintf("Importing bootstrap.dat...\n");
            LoadExternalBlockFile(chainparams, file);
            RenameOver(pathBootstrap, pathBootstrapOld);
        } else {
            LogPrintf("Warning: Could not open bootstrap file %s\n", pathBootstrap.string());
        }
    }

    // -loadblock=
    for (boost::filesystem::path& path : vImportFiles) {
        FILE* file = fopen(path.string().c_str(), "rb");
        if (file) {
            CImportingNow imp;
            LogPrintf("Importing blocks file %s...\n", path.string());
            LoadExternalBlockFile(chainparams, file);
        } else {
            LogPrintf("Warning: Could not open blocks file %s\n", path.string());
        }
    }

    if (GetBoolArg("-stopafterblockimport", false)) {
        LogPrintf("Stopping after block import\n");
        StartShutdown();
    }
}

static bool LockDataDirectory(bool probeOnly)
{
    std::string strDataDir = GetDataDir().string();

    // Make sure only a single Bitcoin process is using the data directory.
    boost::filesystem::path pathLockFile = GetDataDir() / ".lock";
    FILE* file = fopen(pathLockFile.string().c_str(), "a"); // empty lock file; created if it doesn't exist.
    if (file) fclose(file);

    try {
        static boost::interprocess::file_lock lock(pathLockFile.string().c_str());
        if (!lock.try_lock())
            return InitError(strprintf(_("Cannot obtain a lock on data directory %s. %s is probably already running."), strDataDir, _(PACKAGE_NAME)));
    } catch(const boost::interprocess::interprocess_exception& e) {
        return InitError(strprintf(_("Cannot obtain a lock on data directory %s. %s is probably already running.") + " %s.", strDataDir, _(PACKAGE_NAME), e.what()));
    }
    return true;
}

/** Sanity checks
 *  Ensure that LUX is running in a usable environment with all
 *  necessary library support.
 */
bool InitSanityCheck(void)
{
    if (!ECC_InitSanityCheck()) {
        InitError("OpenSSL appears to lack support for elliptic curve cryptography. For more "
                  "information, visit https://en.bitcoin.it/wiki/OpenSSL_and_EC_Libraries");
        return false;
    }
    if (!glibc_sanity_test() || !glibcxx_sanity_test())
        return false;

    return true;
}

bool AppInitServers()
{
    RPCServer::OnStopped(&OnRPCStopped);
    RPCServer::OnPreCommand(&OnRPCPreCommand);
    if (!InitHTTPServer())
        return false;
    if (!StartRPC())
        return false;
    if (!StartHTTPRPC())
        return false;
    if (GetBoolArg("-rest", DEFAULT_REST_ENABLE) && !StartREST())
        return false;
    if (!StartHTTPServer())
        return false;
    return true;
}

/** Initialize lux.
 *  @pre Parameters should be parsed and config file should be read.
 */
bool AppInit2()
{
// ********************************************************* Step 1: setup
#ifdef WIN32
#ifdef _MSC_VER
    // Turn off Microsoft heap dump noise
    _CrtSetReportMode(_CRT_WARN, _CRTDBG_MODE_FILE);
    _CrtSetReportFile(_CRT_WARN, CreateFileA("NUL", GENERIC_WRITE, 0, NULL, OPEN_EXISTING, 0, 0));
#endif
#if _MSC_VER >= 1400
    // Disable confusing "helpful" text message on abort, Ctrl-C
    _set_abort_behavior(0, _WRITE_ABORT_MSG | _CALL_REPORTFAULT);
#endif
// Enable Data Execution Prevention (DEP)
// Minimum supported OS versions: WinXP SP3, WinVista >= SP1, Win Server 2008
// A failure is non-critical and needs no further attention!
#ifndef PROCESS_DEP_ENABLE
// We define this here, because GCCs winbase.h limits this to _WIN32_WINNT >= 0x0601 (Windows 7),
// which is not correct. Can be removed, when GCCs winbase.h is fixed!
#define PROCESS_DEP_ENABLE 0x00000001
#endif
    typedef BOOL(WINAPI * PSETPROCDEPPOL)(DWORD);
    PSETPROCDEPPOL setProcDEPPol = (PSETPROCDEPPOL)GetProcAddress(GetModuleHandleA("Kernel32.dll"), "SetProcessDEPPolicy");
    if (setProcDEPPol != NULL) setProcDEPPol(PROCESS_DEP_ENABLE);

    // Initialize Windows Sockets
    WSADATA wsadata;
    int ret = WSAStartup(MAKEWORD(2, 2), &wsadata);
    if (ret != NO_ERROR || LOBYTE(wsadata.wVersion) != 2 || HIBYTE(wsadata.wVersion) != 2) {
        return InitError(strprintf("Error: Winsock library failed to start (WSAStartup returned error %d)", ret));
    }

    SetConsoleCtrlHandler(consoleCtrlHandler, true);

#else /* WIN32 */

    if (GetBoolArg("-sysperms", false)) {
#ifdef ENABLE_WALLET
        if (!GetBoolArg("-disablewallet", false))
            return InitError("Error: -sysperms is not allowed in combination with enabled wallet functionality");
#endif
    } else {
        umask(077);
    }

    //TODO: registerSignalHandler
    // Clean shutdown on SIGTERM
    struct sigaction sa;
    sa.sa_handler = HandleSIGTERM;
    sigemptyset(&sa.sa_mask);
    sa.sa_flags = 0;
    sigaction(SIGTERM, &sa, NULL);
    sigaction(SIGINT, &sa, NULL);

    // Reopen debug.log on SIGHUP
    struct sigaction sa_hup;
    sa_hup.sa_handler = HandleSIGHUP;
    sigemptyset(&sa_hup.sa_mask);
    sa_hup.sa_flags = 0;
    sigaction(SIGHUP, &sa_hup, NULL);

    // Ignore SIGPIPE, otherwise it will bring the daemon down if the client closes unexpectedly
    signal(SIGPIPE, SIG_IGN);
#endif

    // ********************************************************* Step 2: parameter interactions
    const CChainParams& chainparams = Params();

    // Set this early so that parameter interactions go to console
    nMinerSleep = GetArg("-minersleep", 500);
    fPrintToConsole = GetBoolArg("-printtoconsole", false);
    fLogTimestamps = GetBoolArg("-logtimestamps", true);
    fLogIPs = GetBoolArg("-logips", false);

    if (mapArgs.count("-bind") || mapArgs.count("-whitebind")) {
        // when specifying an explicit binding address, you want to listen on it
        // even when -connect or -proxy is specified
        if (SoftSetBoolArg("-listen", true))
            LogPrintf("AppInit2 : parameter interaction: -bind or -whitebind set -> setting -listen=1\n");
    }

    if (mapArgs.count("-connect") && mapMultiArgs["-connect"].size() > 0) {
        // when only connecting to trusted nodes, do not seed via DNS, or listen by default
        if (SoftSetBoolArg("-dnsseed", false))
            LogPrintf("AppInit2 : parameter interaction: -connect set -> setting -dnsseed=0\n");
        if (SoftSetBoolArg("-listen", false))
            LogPrintf("AppInit2 : parameter interaction: -connect set -> setting -listen=0\n");
    }

    if (mapArgs.count("-proxy")) {
        // to protect privacy, do not listen by default if a default proxy server is specified
        if (SoftSetBoolArg("-listen", false))
            LogPrintf("%s: parameter interaction: -proxy set -> setting -listen=0\n", __func__);
        // to protect privacy, do not use UPNP when a proxy is set. The user may still specify -listen=1
        // to listen locally, so don't rely on this happening through -listen below.
        if (SoftSetBoolArg("-upnp", false))
            LogPrintf("%s: parameter interaction: -proxy set -> setting -upnp=0\n", __func__);
        // to protect privacy, do not discover addresses by default
        if (SoftSetBoolArg("-discover", false))
            LogPrintf("AppInit2 : parameter interaction: -proxy set -> setting -discover=0\n");
    }

    if (!GetBoolArg("-listen", true)) {
        // do not map ports or try to retrieve public IP when not listening (pointless)
        if (SoftSetBoolArg("-upnp", false))
            LogPrintf("AppInit2 : parameter interaction: -listen=0 -> setting -upnp=0\n");
        if (SoftSetBoolArg("-discover", false))
            LogPrintf("AppInit2 : parameter interaction: -listen=0 -> setting -discover=0\n");
    }

    if (mapArgs.count("-externalip")) {
        // if an explicit public IP is specified, do not try to find others
        if (SoftSetBoolArg("-discover", false))
            LogPrintf("AppInit2 : parameter interaction: -externalip set -> setting -discover=0\n");
    }

    if (GetBoolArg("-salvagewallet", false)) {
        // Rewrite just private keys: rescan to find transactions
        if (SoftSetBoolArg("-rescan", true))
            LogPrintf("AppInit2 : parameter interaction: -salvagewallet=1 -> setting -rescan=1\n");
    }

    // -zapwallettx implies a rescan
    if (GetBoolArg("-zapwallettxes", false)) {
        if (SoftSetBoolArg("-rescan", true))
            LogPrintf("AppInit2 : parameter interaction: -zapwallettxes=<mode> -> setting -rescan=1\n");
    }

    if (mapArgs.count("-hdseed") && IsHex(GetArg("-hdseed", "not hex")) && (mapArgs.count("-mnemonic") || mapArgs.count("-mnemonicpassphrase"))) {
        mapArgs.erase("-mnemonic");
        mapArgs.erase("-mnemonicpassphrase");
        LogPrintf("%s: parameter interaction: can't use -hdseed and -mnemonic/-mnemonicpassphrase together, will prefer -seed\n", __func__);
    }

    if (!GetBoolArg("-enableinstantx", fEnableInstanTX)) {
        if (SoftSetArg("-instantxdepth", 0))
            LogPrintf("AppInit2 : parameter interaction: -enableinstantx=false -> setting -nInstanTXDepth=0\n");
    }

    if (mapArgs.count("-reservebalance")) {
        CAmount amount = 0;
        if (ParseMoney(mapArgs["-reservebalance"], amount)) {
            stake->ReserveBalance(amount);
        } else {
            InitError(_("Invalid amount for -reservebalance=<amount>"));
            return false;
        }
    }

    // Make sure additional indexes are recalculated correctly in VerifyDB
    // (we must reconnect blocks whenever we disconnect them for these indexes to work)
    bool fAdditionalIndexes =
        GetBoolArg("-addressindex", DEFAULT_ADDRESSINDEX) ||
        GetBoolArg("-spentindex", DEFAULT_SPENTINDEX);

    if (fAdditionalIndexes && GetArg("-checklevel", DEFAULT_CHECKLEVEL) < 4) {
        ForceSetArg("-checklevel", "4");
        LogPrintf("%s: parameter interaction: additional indexes -> setting -checklevel=4\n", __func__);
    }

    // Make sure enough file descriptors are available
    int nBind = std::max((int)mapArgs.count("-bind") + (int)mapArgs.count("-whitebind"), 1);
    nMaxConnections = GetArg("-maxconnections", 125);
    nMaxConnections = std::max(std::min(nMaxConnections, (int)(FD_SETSIZE - nBind - MIN_CORE_FILEDESCRIPTORS)), 0);
    int nFD = RaiseFileDescriptorLimit(nMaxConnections + MIN_CORE_FILEDESCRIPTORS);
    if (nFD < MIN_CORE_FILEDESCRIPTORS)
        return InitError(_("Not enough file descriptors available."));
    if (nFD - MIN_CORE_FILEDESCRIPTORS < nMaxConnections)
        nMaxConnections = nFD - MIN_CORE_FILEDESCRIPTORS;

    if (GetArg("-prune", 0)) {
        if (GetBoolArg("-txindex", DEFAULT_TXINDEX))
            return InitError(_("Prune mode is incompatible with -txindex."));
    }

    // ********************************************************* Step 3: parameter-to-internal-flags

    fDebug = !mapMultiArgs["-debug"].empty();
    // Special-case: if -debug=0/-nodebug is set, turn off debugging messages
    const vector<string>& categories = mapMultiArgs["-debug"];
    if (GetBoolArg("-nodebug", false) || find(categories.begin(), categories.end(), string("0")) != categories.end())
        fDebug = false;

    // check for -mnsec
    fDebugMnSecurity = GetBoolArg("-mnsec", false);

    // Check for -debugnet
    if (GetBoolArg("-debugnet", false))
        InitWarning(_("Warning: Unsupported argument -debugnet ignored, use -debug=net."));
    // Check for -socks - as this is a privacy risk to continue, exit here
    if (mapArgs.count("-socks"))
        return InitError(_("Error: Unsupported argument -socks found. Setting SOCKS version isn't possible anymore, only SOCKS5 proxies are supported."));
    // Check for -tor - as this is a privacy risk to continue, exit here
    if (GetBoolArg("-tor", false))
        return InitError(_("Error: Unsupported argument -tor found, use -onion."));

    if (GetBoolArg("-benchmark", false))
        InitWarning(_("Warning: Unsupported argument -benchmark ignored, use -debug=bench."));

    // Checkmempool and checkblockindex default to true in regtest mode
    mempool.setSanityCheck(GetBoolArg("-checkmempool", chainparams.DefaultConsistencyChecks()));
    fCheckBlockIndex = GetBoolArg("-checkblockindex", chainparams.DefaultConsistencyChecks());
    Checkpoints::fEnabled = GetBoolArg("-checkpoints", true);

    // Mempool size limit
    int64_t maxMempoolSize = GetArg("-maxmempool", DEFAULT_MAX_MEMPOOL_SIZE) * 1000000;
    if (maxMempoolSize < 0)
        return InitError(_("Error: -maxmempool must be at least %d MB"));

    // -par=0 means autodetect, but nScriptCheckThreads==0 means no concurrency
    nScriptCheckThreads = GetArg("-par", DEFAULT_SCRIPTCHECK_THREADS);
    if (nScriptCheckThreads <= 0)
        nScriptCheckThreads += boost::thread::hardware_concurrency();
    if (nScriptCheckThreads <= 0)
        nScriptCheckThreads = 1;
    else if (nScriptCheckThreads > MAX_SCRIPTCHECK_THREADS)
        nScriptCheckThreads = MAX_SCRIPTCHECK_THREADS;

    fServer = GetBoolArg("-server", false);
    setvbuf(stdout, NULL, _IOLBF, 0); /// ***TODO*** do we still need this after -printtoconsole is gone?

    int64_t nSignedPruneTarget = GetArg("-prune", 0) * 1024 * 1024;
    if (nSignedPruneTarget < 0) {
        return InitError(_("Prune cannot be configured with a negative value."));
    }
    nPruneTarget = (uint64_t) nSignedPruneTarget;
    if (nPruneTarget) {
        if (nPruneTarget < MIN_DISK_SPACE_FOR_BLOCK_FILES) {
            return InitError(strprintf(_("Prune configured below the minimum of %d MB.  Please use a higher number."), MIN_DISK_SPACE_FOR_BLOCK_FILES / 1024 / 1024));
        }
        LogPrintf("Prune configured to target %uMiB on disk for block and undo files.\n", nPruneTarget / 1024 / 1024);
        fPruneMode = true;
    }

#ifdef ENABLE_WALLET
    bool fDisableWallet = GetBoolArg("-disablewallet", false);
#endif

    nConnectTimeout = GetArg("-timeout", DEFAULT_CONNECT_TIMEOUT);
    if (nConnectTimeout <= 0)
        nConnectTimeout = DEFAULT_CONNECT_TIMEOUT;

    // Fee-per-kilobyte amount considered the same as "free"
    // If you are mining, be careful setting this:
    // if you set it to zero then
    // a transaction spammer can cheaply fill blocks using
    // 1-satoshi-fee transactions. It should be set above the real
    // cost to you of processing a transaction.
    if (mapArgs.count("-minrelaytxfee")) {
        CAmount n = 0;
        if (ParseMoney(mapArgs["-minrelaytxfee"], n) && n > 0)
            ::minRelayTxFee = CFeeRate(n);
        else
            return InitError(strprintf(_("Invalid amount for -minrelaytxfee=<amount>: '%s'"), mapArgs["-minrelaytxfee"]));
    }

    fRequireStandard = !GetBoolArg("-acceptnonstandardtxn", !Params().RequireStandard());
    if (Params().RequireStandard() && !fRequireStandard)
        return InitError(strprintf("acceptnonstandardtxn is not currently supported for %s chain", chainparams.NetworkIDString()));


#ifdef ENABLE_WALLET
    if (mapArgs.count("-mintxfee")) {
        CAmount n = 0;
        if (ParseMoney(mapArgs["-mintxfee"], n) && n >= 0)
            CWallet::minTxFee = CFeeRate(n);
        else
            return InitError(strprintf(_("Invalid amount for -mintxfee=<amount>: '%s'"), mapArgs["-mintxfee"]));
    }
    if (mapArgs.count("-paytxfee")) {
        CAmount nFeePerK = 0;
        if (!ParseMoney(mapArgs["-paytxfee"], nFeePerK))
            return InitError(strprintf(_("Invalid amount for -paytxfee=<amount>: '%s'"), mapArgs["-paytxfee"]));
        if (nFeePerK > nHighTransactionFeeWarning)
            InitWarning(_("Warning: -paytxfee is set very high! This is the transaction fee you will pay if you send a transaction."));
        payTxFee = CFeeRate(nFeePerK, 1000);
        if (payTxFee < ::minRelayTxFee) {
            return InitError(strprintf(_("Invalid amount for -paytxfee=<amount>: '%s' (must be at least %s)"),
                mapArgs["-paytxfee"], ::minRelayTxFee.ToString()));
        }
    }
    if (mapArgs.count("-maxtxfee")) {
        CAmount nMaxFee = 0;
        if (!ParseMoney(mapArgs["-maxtxfee"], nMaxFee))
            return InitError(strprintf(_("Invalid amount for -maxtxfee=<amount>: '%s'"), mapArgs["-maxtxfee"]));
        if (nMaxFee > nHighTransactionMaxFeeWarning)
            InitWarning(_("Warning: -maxtxfee is set very high! Fees this large could be paid on a single transaction."));
        maxTxFee = nMaxFee;
        if (CFeeRate(maxTxFee, 1000) < ::minRelayTxFee) {
            return InitError(strprintf(_("Invalid amount for -maxtxfee=<amount>: '%s' (must be at least the minrelay fee of %s to prevent stuck transactions)"),
                mapArgs["-maxtxfee"], ::minRelayTxFee.ToString()));
        }
    }
    nTxConfirmTarget = GetArg("-txconfirmtarget", 1);
    bSpendZeroConfChange = GetArg("-spendzeroconfchange", true);
    fSendFreeTransactions = GetArg("-sendfreetransactions", false);

    g_address_type = ParseOutputType(GetArg("-addresstype", ""));
    if (g_address_type == OUTPUT_TYPE_NONE) {
        return InitError(strprintf(_("Unknown address type '%s'"), GetArg("-addresstype", "")));
    }

    // If changetype is set in config file or parameter, check that it's valid.
    // Default to OUTPUT_TYPE_NONE if not set.
    g_change_type = ParseOutputType(GetArg("-changetype", ""), OUTPUT_TYPE_NONE);
    if (g_change_type == OUTPUT_TYPE_NONE && !GetArg("-changetype", "").empty()) {
        return InitError(strprintf(_("Unknown change type '%s'"), GetArg("-changetype", "")));
    }

    std::string strWalletFile = GetArg("-wallet", "wallet.dat");
#endif // ENABLE_WALLET

    fIsBareMultisigStd = GetArg("-permitbaremultisig", true) != 0;
    nMaxDatacarrierBytes = GetArg("-datacarriersize", nMaxDatacarrierBytes);

    fAlerts = GetBoolArg("-alerts", DEFAULT_ALERTS);


    if (GetBoolArg("-peerbloomfilters", false))
        nLocalServices = ServiceFlags(nLocalServices | NODE_BLOOM);

    // ********************************************************* Step 4: application initialization: dir lock, daemonize, pidfile, debug log
    // Initialize elliptic curve code
    std::string sha256_algo = SHA256AutoDetect();
    ECC_Start();
    globalVerifyHandle.reset(new ECCVerifyHandle());

    // Sanity check
    if (!InitSanityCheck())
        return InitError(_("Initialization sanity check failed. Luxcore is shutting down."));

    std::string strDataDir = GetDataDir().string();
#ifdef ENABLE_WALLET
    // Wallet file must be a plain filename without a directory
    if (strWalletFile != boost::filesystem::basename(strWalletFile) + boost::filesystem::extension(strWalletFile))
        return InitError(strprintf(_("Wallet %s resides outside data directory %s"), strWalletFile, strDataDir));
#endif
    // Make sure only a single LUX process is using the data directory.
    boost::filesystem::path pathLockFile = GetDataDir() / ".lock";
    FILE* file = fopen(pathLockFile.string().c_str(), "a"); // empty lock file; created if it doesn't exist.
    if (file) fclose(file);
    static boost::interprocess::file_lock lock(pathLockFile.string().c_str());

    // Wait maximum 10 seconds if an old wallet is still running. Avoids lockup during restart
    if (!lock.timed_lock(boost::get_system_time() + boost::posix_time::seconds(10)))
        return InitError(strprintf(_("Cannot obtain a lock on data directory %s. Luxcore is probably already running."), strDataDir));

#ifndef WIN32
    CreatePidFile(GetPidFile(), getpid());
#endif
    if (GetBoolArg("-shrinkdebugfile", !fDebug))
        ShrinkDebugFile();
    LogPrintf("\n\n\n\n\n\n\n\n\n\n\n\n\n\n\n\n\n\n\n\n");
    LogPrintf("LUX version %s (%s)\n", FormatFullVersion(), CLIENT_DATE);
    LogPrintf("Using OpenSSL version %s\n", SSLeay_version(SSLEAY_VERSION));
    LogPrintf("Using the %s SHA256 implementation\n", sha256_algo.c_str());
#ifdef ENABLE_WALLET
    LogPrintf("Using BerkeleyDB version %s\n", DbEnv::version(0, 0, 0));
#endif

    ////////////////////////////////////////////////////////////////////// // lux
    dev::g_logPost = [&](std::string const& s, char const* c){ LogPrintStr(s + '\n', true); };
    dev::g_logPost(std::string("\n\n\n\n\n\n\n\n\n\n"), NULL);
    //////////////////////////////////////////////////////////////////////

    if (!fLogTimestamps)
        LogPrintf("Startup time: %s\n", DateTimeStrFormat("%Y-%m-%d %H:%M:%S", GetTime()));
    LogPrintf("Default data directory %s\n", GetDefaultDataDir().string());
    LogPrintf("Using data directory %s\n", strDataDir);
    LogPrintf("Using config file %s\n", GetConfigFile().string());
    LogPrintf("Using at most %i connections (%i file descriptors available)\n", nMaxConnections, nFD);
    std::ostringstream strErrors;

#ifdef ENABLE_LUXGATE
    LogPrintf("Using LuxGate config file %s\n", GetLuxGateConfigFile().string());

    // Read LuxGate config
    std::map<std::string, BlockchainConfig> config = ReadLuxGateConfigFile();
    BlockchainConfig luxConfig{"LUX", "", 0, "", "", ""}; // Empty config because we don't need to actually connect to RPC
    ClientPtr luxClient = std::make_shared<CLuxClient>(luxConfig);
    blockchainClientPool.insert(std::make_pair(luxClient->ticker, luxClient));
    for (auto it : config) {
        BlockchainConfig conf = it.second;
        LogPrintf("BlockchainConfig: %s\n", conf.ToString().c_str());
        ClientPtr client = std::make_shared<CBitcoinClient>(conf);
        bool swapIsSupported = client->IsSwapSupported();
        LogPrintf("%s swap support - %s\n", client->ticker, swapIsSupported ? "yes" : "no");
        blockchainClientPool.insert(std::make_pair(client->ticker, client));
    }
<<<<<<< HEAD
    if (!InitializeLuxGate()) {
        LogPrintf("Failed to initialize LuxGate\n");
    }
    // Set LUXGATE service bit only if we have 2 or more blockchain clients
    if (blockchainClientPool.size() >= 2) {
        nLocalServices = ServiceFlags(nLocalServices | NODE_LUXGATE);
    }
=======
   StartLuxGateRefundService();
   if (!InitializeLuxGate()) {
       LogPrintf("Failed to initialize LuxGate\n");
   }
   // Set LUXGATE service bit only if we have 2 or more blockchain clients
   if (blockchainClientPool.size() >= 2) {
       nLocalServices = ServiceFlags(nLocalServices | NODE_LUXGATE);
   }
>>>>>>> 76ba6fb7
#endif // ENABLE_LUXGATE

    InitSignatureCache();

    LogPrintf("Using %u threads for script verification\n", nScriptCheckThreads);
    if (nScriptCheckThreads) {
        for (int i = 0; i < nScriptCheckThreads - 1; i++)
            threadGroup.create_thread(&ThreadScriptCheck);
    }

    if (mapArgs.count("-sporkkey")) // spork priv key
    {
        if (!sporkManager.SetPrivKey(GetArg("-sporkkey", "")))
            return InitError(_("Unable to sign spork message, wrong key?"));
    }

    // Start the lightweight task scheduler thread
    CScheduler::Function serviceLoop = boost::bind(&CScheduler::serviceQueue, &scheduler);
    threadGroup.create_thread(boost::bind(&TraceThread<CScheduler::Function>, "scheduler", serviceLoop));

    /* Start the RPC server already.  It will be started in "warmup" mode
     * and not really process calls already (but it will signify connections
     * that the server is there and will be ready later).  Warmup mode will
     * be disabled when initialisation is finished.
     */
    if (fServer) {
        uiInterface.InitMessage.connect(SetRPCWarmupStatus);
        if (!AppInitServers())
            return InitError(_("Unable to start HTTP server. See debug log for details."));
    }

    if (mapArgs.count("-masternodepaymentskey")) // masternode payments priv key
    {
        if (!masternodePayments.SetPrivKey(GetArg("-masternodepaymentskey", "")))
            return InitError(_("Unable to sign masternode payment winner, wrong key?"));
        if (!sporkManager.SetPrivKey(GetArg("-masternodepaymentskey", "")))
            return InitError(_("Unable to sign spork message, wrong key?"));
    }

    //ignore masternodes below protocol version
    CMasterNode::minProtoVersion = GetArg("-masternodeminprotocol", MIN_MN_PROTO_VERSION);

    int64_t nStart = 0;

// ********************************************************* Step 5: Backup wallet and verify wallet database integrity

#ifdef ENABLE_WALLET
    if (!fDisableWallet) {

        LogPrintf("Using wallet %s\n", strWalletFile);
        uiInterface.InitMessage(_("Verifying wallet..."));

        if (!bitdb.Open(GetDataDir())) {
            // try moving the database env out of the way
            boost::filesystem::path pathDatabase = GetDataDir() / "database";
            boost::filesystem::path pathDatabaseBak = GetDataDir() / strprintf("database.%d.bak", GetTime());
            try {
                boost::filesystem::rename(pathDatabase, pathDatabaseBak);
                LogPrintf("Moved old %s to %s. Retrying.\n", pathDatabase.string(), pathDatabaseBak.string());
            } catch (boost::filesystem::filesystem_error& error) {
                // failure is ok (well, not really, but it's not worse than what we started with)
            }

            int max_tries = 10;
            bool isSuccess = false;
            // try again
            while (max_tries > 0)
            {
                if (bitdb.Open(GetDataDir())) {
                    isSuccess = true;
                    break;
                }

                max_tries--;
                MilliSleep(300);
            }

            if (!isSuccess)
            {
                // if it still fails, it probably means we can't even create the database env
                string msg = strprintf(_("Error initializing wallet database environment %s!"), strDataDir);
                return InitError(msg);
            }
        }

        if (GetBoolArg("-salvagewallet", false)) {
            // Recover readable keypairs:
            if (!CWalletDB::Recover(bitdb, strWalletFile, true))
                return false;
        }

        if (filesystem::exists(GetDataDir() / strWalletFile)) {
            CDBEnv::VerifyResult r = bitdb.Verify(strWalletFile, CWalletDB::Recover);
            if (r == CDBEnv::RECOVER_OK) {
                string msg = strprintf(_("Warning: wallet.dat corrupt, data salvaged!"
                                         " Original wallet.dat saved as wallet.{timestamp}.bak in %s; if"
                                         " your balance or transactions are incorrect you should"
                                         " restore from a backup."),
                    strDataDir);
                InitWarning(msg);
            }
            if (r == CDBEnv::RECOVER_FAIL)
                return InitError(_("wallet.dat corrupt, salvage failed"));
        }

        filesystem::path backupDir = GetDataDir() / "backups";
        if (!filesystem::exists(backupDir)) {
            // Always create backup folder to not confuse the operating system's file browser
            filesystem::create_directories(backupDir);
        }

        nWalletBackups = GetArg("-createwalletbackups", 10);
        nWalletBackups = std::max(0, std::min(10, nWalletBackups));

        if (nWalletBackups > 0 && filesystem::exists(backupDir)) {
            // Keep only the last 10 backups, including the new one of course
            typedef std::multimap<std::time_t, boost::filesystem::path> folder_set_t;
            folder_set_t folder_set;
            boost::filesystem::directory_iterator end_iter;
            boost::filesystem::path backupFolder = backupDir.string();
            backupFolder.make_preferred();
            // Build map of backup files for current(!) wallet sorted by last write time
            boost::filesystem::path currentFile;
            for (boost::filesystem::directory_iterator dir_iter(backupFolder); dir_iter != end_iter; ++dir_iter) {
                // Only check regular files
                if (boost::filesystem::is_regular_file(dir_iter->status())) {
                    currentFile = dir_iter->path().filename();
                    // Only add the backups for the current wallet, e.g. wallet.dat.*
                    if (dir_iter->path().stem().string() == strWalletFile) {
                        folder_set.insert(folder_set_t::value_type(boost::filesystem::last_write_time(dir_iter->path()), *dir_iter));
                    }
                }
            }
            // Loop backward through backup files and keep the N newest ones (1 <= N <= 10)
            int counter = 0;
            for (PAIRTYPE(const std::time_t, boost::filesystem::path) file : reverse_iterate(folder_set)) {
                counter++;
                if (counter >= nWalletBackups) {
                    // More than nWalletBackups backups: delete oldest one(s)
                    try {
                        boost::filesystem::remove(file.second);
                        LogPrintf("Old backup deleted: %s\n", file.second);
                    } catch (boost::filesystem::filesystem_error& error) {
                        LogPrintf("Failed to delete backup %s\n", error.what());
                    }
                }
            }

            // Create backup of the wallet
            std::string dateTimeStr = DateTimeStrFormat(".%Y-%m-%d-%H-%M", GetTime());
            std::string backupPathStr = backupDir.string();
            backupPathStr += "/" + strWalletFile;
            std::string sourcePathStr = GetDataDir().string();
            sourcePathStr += "/" + strWalletFile;
            boost::filesystem::path sourceFile = sourcePathStr;
            boost::filesystem::path backupFile = backupPathStr + dateTimeStr;
            sourceFile.make_preferred();
            backupFile.make_preferred();
            if(boost::filesystem::space(backupDir.string()).available > 1000000) {
                if (boost::filesystem::exists(sourceFile)) {
#if BOOST_VERSION >= 158000
                    try {
                        boost::filesystem::copy_file(sourceFile, backupFile);
                        LogPrintf("Creating backup of %s -> %s\n", sourceFile, backupFile);
                    } catch (boost::filesystem::filesystem_error& error) {
                        LogPrintf("Failed to create backup %s\n", error.what());
                    }
#else
                    std::ifstream src(sourceFile.string(), std::ios::binary);
                    std::ofstream dst(backupFile.string(), std::ios::binary);
                    dst << src.rdbuf();
#endif
                }
            } else {
                cwarn << "Not enough available space found for backup wallet on hard drive.";
            }
        }
    }  // (!fDisableWallet)
#endif // ENABLE_WALLET
    // ********************************************************* Step 6: network initialization

    RegisterNodeSignals(GetNodeSignals());

    if (mapArgs.count("-onlynet")) {
        std::set<enum Network> nets;
        for (std::string snet : mapMultiArgs["-onlynet"]) {
            enum Network net = ParseNetwork(snet);
            if (net == NET_UNROUTABLE)
                return InitError(strprintf(_("Unknown network specified in -onlynet: '%s'"), snet));
            nets.insert(net);
        }
        for (int n = 0; n < NET_MAX; n++) {
            enum Network net = (enum Network)n;
            if (!nets.count(net))
                SetLimited(net);
        }
    }

    if (mapArgs.count("-whitelist")) {
        for (const std::string& net : mapMultiArgs["-whitelist"]) {
            CSubNet subnet(net);
            if (!subnet.IsValid())
                return InitError(strprintf(_("Invalid netmask specified in -whitelist: '%s'"), net));
            CNode::AddWhitelistedRange(subnet);
        }
    }

    CService addrProxy;
    bool fProxy = false;
    if (mapArgs.count("-proxy")) {
        addrProxy = CService(mapArgs["-proxy"], 9050);
        if (!addrProxy.IsValid())
            return InitError(strprintf(_("Invalid -proxy address: '%s'"), mapArgs["-proxy"]));

        SetProxy(NET_IPV4, addrProxy);
        SetProxy(NET_IPV6, addrProxy);
        SetNameProxy(addrProxy);
        fProxy = true;
    }

    // -onion can override normal proxy, -noonion disables tor entirely
    if (!(mapArgs.count("-onion") && mapArgs["-onion"] == "0") &&
        (fProxy || mapArgs.count("-onion"))) {
        CService addrOnion;
        if (!mapArgs.count("-onion"))
            addrOnion = addrProxy;
        else
            addrOnion = CService(mapArgs["-onion"], 9050);
        if (!addrOnion.IsValid())
            return InitError(strprintf(_("Invalid -onion address: '%s'"), mapArgs["-onion"]));
        SetProxy(NET_TOR, addrOnion);
        SetReachable(NET_TOR);
    }

    // see Step 2: parameter interactions for more information about these
    fListen = GetBoolArg("-listen", DEFAULT_LISTEN);
    fDiscover = GetBoolArg("-discover", true);
    fNameLookup = GetBoolArg("-dns", true);

    bool fBound = false;
    if (fListen) {
        if (mapArgs.count("-bind") || mapArgs.count("-whitebind")) {
            for (std::string strBind : mapMultiArgs["-bind"]) {
                CService addrBind;
                if (!Lookup(strBind.c_str(), addrBind, GetListenPort(), false))
                    return InitError(strprintf(_("Cannot resolve -bind address: '%s'"), strBind));
                fBound |= Bind(addrBind, (BF_EXPLICIT | BF_REPORT_ERROR));
            }
            for (std::string strBind : mapMultiArgs["-whitebind"]) {
                CService addrBind;
                if (!Lookup(strBind.c_str(), addrBind, 0, false))
                    return InitError(strprintf(_("Cannot resolve -whitebind address: '%s'"), strBind));
                if (addrBind.GetPort() == 0)
                    return InitError(strprintf(_("Need to specify a port with -whitebind: '%s'"), strBind));
                fBound |= Bind(addrBind, (BF_EXPLICIT | BF_REPORT_ERROR | BF_WHITELIST));
            }
        } else {
            struct in_addr inaddr_any;
            inaddr_any.s_addr = INADDR_ANY;
            fBound |= Bind(CService(in6addr_any, GetListenPort()), BF_NONE);
            fBound |= Bind(CService(inaddr_any, GetListenPort()), !fBound ? BF_REPORT_ERROR : BF_NONE);
        }
        if (!fBound)
            return InitError(_("Failed to listen on any port. Use -listen=0 if you want this."));
    }

    if (mapArgs.count("-externalip")) {
        for (string strAddr : mapMultiArgs["-externalip"]) {
            CService addrLocal(strAddr, GetListenPort(), fNameLookup);
            if (!addrLocal.IsValid())
                return InitError(strprintf(_("Cannot resolve -externalip address: '%s'"), strAddr));
            AddLocal(CService(strAddr, GetListenPort(), fNameLookup), LOCAL_MANUAL);
        }
    }

    for (string strDest : mapMultiArgs["-seednode"])
        AddOneShot(strDest);

#if ENABLE_ZMQ
    pzmqNotificationInterface = CZMQNotificationInterface::CreateWithArguments(mapArgs);

    if (pzmqNotificationInterface) {
        RegisterValidationInterface(pzmqNotificationInterface);
    }
#endif

    // ********************************************************* Step 7: load block chain

    fReindex = GetBoolArg("-reindex", false);
    bool fReindexChainState = GetBoolArg("-reindex-chainstate", false);

    // Upgrading to 0.8; hard-link the old blknnnn.dat files into /blocks/
    filesystem::path blocksDir = GetDataDir() / "blocks";
    if (!filesystem::exists(blocksDir)) {
        filesystem::create_directories(blocksDir);
        bool linked = false;
        for (unsigned int i = 1; i < 10000; i++) {
            filesystem::path source = GetDataDir() / strprintf("blk%04u.dat", i);
            if (!filesystem::exists(source)) break;
            filesystem::path dest = blocksDir / strprintf("blk%05u.dat", i - 1);
            try {
                filesystem::create_hard_link(source, dest);
                LogPrintf("Hardlinked %s -> %s\n", source.string(), dest.string());
                linked = true;
            } catch (filesystem::filesystem_error& e) {
                // Note: hardlink creation failing is not a disaster, it just means
                // blocks will get re-downloaded from peers.
                LogPrintf("Error hardlinking blk%04u.dat : %s\n", i, e.what());
                break;
            }
        }
        if (linked) {
            fReindex = true;
        }
    }

    // cache size calculations
    int64_t nTotalCache = (GetArg("-dbcache", nDefaultDbCache) << 20);
    nTotalCache = max(nTotalCache, nMinDbCache << 20); // total cache cannot be less than nMinDbCache
    nTotalCache = min(nTotalCache, nMaxDbCache << 20); // total cache cannot be greater than nMaxDbCache
    int64_t nBlockTreeDBCache = nTotalCache / 8;
    nBlockTreeDBCache = min(nBlockTreeDBCache, (GetBoolArg("-txindex", DEFAULT_TXINDEX) ? nMaxBlockDBAndTxIndexCache : nMaxBlockDBCache) << 20);
    nTotalCache -= nBlockTreeDBCache;
    int64_t nCoinDBCache = std::min(nTotalCache / 2, (nTotalCache / 4) + (1 << 23)); // use 50% the remaining cache for coindb cache
    nCoinDBCache = min(nCoinDBCache, nMaxCoinsDBCache << 20); // cap total coins db cache
    nTotalCache -= nCoinDBCache;
    nCoinCacheUsage = nTotalCache; // the rest goes to in-memory cache (300bytes)

    bool fLoaded = false;
    while (!fLoaded && !fRequestShutdown) {
        bool fReset = fReindex;
        std::string strLoadError;

        uiInterface.InitMessage(_("Loading block index..."));

        LOCK(cs_main);

        nStart = GetTimeMillis();
        do {
            try {
                UnloadBlockIndex();
                delete pcoinsTip;
                delete pcoinsdbview;
                delete pcoinscatcher;
                delete pblocktree;
                delete pstorageresult;
                globalState.reset();
                globalSealEngine.reset();

                pblocktree = new CBlockTreeDB(nBlockTreeDBCache, false, fReindex);
                pcoinsdbview = new CCoinsViewDB(nCoinDBCache, false, fReindex || fReindexChainState);
                pcoinscatcher = new CCoinsViewErrorCatcher(pcoinsdbview);
                pcoinsTip = new CCoinsViewCache(pcoinscatcher);

                if (fReset) {
                    pblocktree->WriteReindexing(true);
                    if (fPruneMode)
                        DeleteAllBlockFiles();
                }

                if (fRequestShutdown) {
                    LogPrintf("Shutdown requested. Exiting.\n");
                    return false;
                }

                dev::eth::Ethash::init();

                boost::filesystem::path luxStateDir = GetDataDir() / "stateLux";

                bool fStatus = boost::filesystem::exists(luxStateDir);
                const std::string dirLux(luxStateDir.string());
                const dev::h256 hashDB(dev::sha3(dev::rlp("")));
                dev::eth::BaseState existsLuxState = fStatus ? dev::eth::BaseState::PreExisting : dev::eth::BaseState::Empty;
                globalState = std::unique_ptr<LuxState>(new LuxState(dev::u256(0), LuxState::openDB(dirLux, hashDB, dev::WithExisting::Trust), dirLux, existsLuxState));
                dev::eth::ChainParams cp((dev::eth::genesisInfo(dev::eth::Network::luxMainNetwork)));
                globalSealEngine = std::unique_ptr<dev::eth::SealEngineFace>(cp.createSealEngine());

                pstorageresult = new StorageResults(luxStateDir.string());
                if (fReset) {
                    pstorageresult->wipeResults();
                }

                // LoadBlockIndex will load fTxIndex from the db, or set it if
                // we're reindexing. It will also load fHavePruned if we've
                // ever removed a block file from disk.
                // Note that it also sets fReindex based on the disk flag!
                // From here on out fReindex and fReset mean something different!
                if (!LoadBlockIndex()) {
                    if (fRequestShutdown)
                    {
                        LogPrintf("Shutdown requested. Exiting.\n");
                        return false;
                    }
                    strLoadError = _("Error loading block database");
                    break;
                }

                // If the loaded chain has a wrong genesis, bail out immediately
                // (we're likely using a testnet datadir, or the other way around).
                if (!mapBlockIndex.empty() && mapBlockIndex.count(chainparams.GetConsensus().hashGenesisBlock) == 0)
                    return InitError(_("Incorrect or no genesis block found. Wrong datadir for network?"));

                /////////////////////////////////////////////////////////// lux
                if((IsArgSet("-dgpstorage") && IsArgSet("-dgpevm")) || (!IsArgSet("-dgpstorage") && IsArgSet("-dgpevm")) ||
                   (!IsArgSet("-dgpstorage") && !IsArgSet("-dgpevm"))) {
                    fGettingValuesDGP = true;
                } else {
                    fGettingValuesDGP = false;
                }

                if(chainActive.Tip() != nullptr && chainActive.Tip()->nHeight > Params().FirstSCBlock()){
                    globalState->setRoot(uintToh256(chainActive.Tip()->hashStateRoot));
                    globalState->setRootUTXO(uintToh256(chainActive.Tip()->hashUTXORoot));
                } else {
                    globalState->setRoot(dev::sha3(dev::rlp("")));
                    globalState->setRootUTXO(uintToh256(chainparams.GenesisBlock().hashUTXORoot));
                    globalState->populateFrom(cp.genesisState);
                }
                globalState->db().commit();
                globalState->dbUtxo().commit();


                fRecordLogOpcodes = GetBoolArg("-record-log-opcodes", true);
                fIsVMlogFile = boost::filesystem::exists(GetDataDir() / "vmExecLogs.json");
                ///////////////////////////////////////////////////////////

                // Initialize the block index (no-op if non-empty database was already loaded)
                if (!InitBlockIndex(chainparams)) {
                    strLoadError = _("Error initializing block database");
                    break;
                }

                // Check for changed -txindex state
                if (fTxIndex != GetBoolArg("-txindex", DEFAULT_TXINDEX)) {
                    strLoadError = _("You need to rebuild the database using -reindex to change -txindex");
                    break;
                }

                // Check for changed -logevents state
                if (fLogEvents != GetBoolArg("-logevents", DEFAULT_LOGEVENTS) && !fLogEvents) {
                    strLoadError = _("You need to rebuild the database using -reindex-chainstate to enable -logevents");
                    break;
                }

                if (!GetBoolArg("-logevents", DEFAULT_LOGEVENTS))
                {
                    pstorageresult->wipeResults();
                    pblocktree->WipeHeightIndex();
                    fLogEvents = false;
                    pblocktree->WriteFlag("logevents", fLogEvents);
                }

                nLogFile = GetArg("-nlogfile", 1);

                // Check for changed -prune state.  What we are concerned about is a user who has pruned blocks
                // in the past, but is now trying to run unpruned.
                if (fHavePruned && !fPruneMode) {
                    strLoadError = _("You need to rebuild the database using -reindex to go back to unpruned mode.  This will redownload the entire blockchain");
                    break;
                }

                uiInterface.InitMessage(_("Verifying blocks..."));

                if (fHavePruned && GetArg("-checkblocks", 288) > MIN_BLOCKS_TO_KEEP) {
                    LogPrintf("Prune: pruned datadir may not have more than %d blocks; -checkblocks=%d may fail\n",
                              MIN_BLOCKS_TO_KEEP, GetArg("-checkblocks", 288));
                }

                {
                    LOCK(cs_main);
                    CBlockIndex* tip = chainActive.Tip();
                    RPCNotifyBlockChange(true, tip);
                    if (tip && tip->nTime > GetAdjustedTime() + 2 * 60 * 60) {
                        strLoadError = _("The block database contains a block which appears to be from the future. "
                                         "This may be due to your computer's date and time being set incorrectly. "
                                         "Only rebuild the block database if you are sure that your computer's date and time are correct");
                        break;
                    }
                }

                if (!CVerifyDB().VerifyDB(chainparams, pcoinsdbview, GetArg("-checklevel", 3),
                        GetArg("-checkblocks", 500))) {
                    strLoadError = _("Corrupted block database detected");
                    break;
                }
            } catch (std::exception& e) {
                LogPrintf("%s\n", e.what());
                strLoadError = _("Error opening block database");
                break;
            }

            fLoaded = true;
        } while (false);

        if (!fLoaded && !fRequestShutdown) {
            // first suggest a reindex
            if (!fReset) {
                bool fRet = uiInterface.ThreadSafeQuestion(
                    strLoadError + ".\n\n" + _("Do you want to rebuild the block database now?"),
                    strLoadError + ".\nPlease restart with -reindex or -reindex-chainstate to recover.",
                    "", CClientUIInterface::MSG_ERROR | CClientUIInterface::BTN_ABORT);
                if (fRet) {
                    fReindex = true;
                    fRequestShutdown = false;
                } else {
                    LogPrintf("Aborted block database rebuild. Exiting.\n");
                    return false;
                }
            } else {
                return InitError(strLoadError);
            }
        }
    }

    // As LoadBlockIndex can take several minutes, it's possible the user
    // requested to kill the GUI during the last operation. If so, exit.
    // As the program has not fully started yet, Shutdown() is possibly overkill.
    if (fRequestShutdown) {
        LogPrintf("Shutdown requested. Exiting.\n");
        return false;
    }

    boost::filesystem::path est_path = GetDataDir() / FEE_ESTIMATES_FILENAME;
    CAutoFile est_filein(fopen(est_path.string().c_str(), "rb"), SER_DISK, CLIENT_VERSION);
    // Allowed to fail as this file IS missing on first startup.
    if (!est_filein.IsNull())
        mempool.ReadFeeEstimates(est_filein);
    fFeeEstimatesInitialized = true;

// ********************************************************* Step 8: load wallet
#ifdef ENABLE_WALLET
    if (fDisableWallet) {
        pwalletMain = NULL;
        LogPrintf("Wallet disabled!\n");
    } else {
        // needed to restore wallet transaction meta data after -zapwallettxes
        std::vector<CWalletTx> vWtx;

        if (GetBoolArg("-zapwallettxes", false)) {
            uiInterface.InitMessage(_("Zapping all transactions from wallet..."));

            pwalletMain = new CWallet(strWalletFile);
            DBErrors nZapWalletRet = pwalletMain->ZapWalletTx(vWtx);
            if (nZapWalletRet != DB_LOAD_OK) {
                uiInterface.InitMessage(_("Error loading wallet.dat: Wallet corrupted"));
                return false;
            }

            delete pwalletMain;
            pwalletMain = NULL;
        }

        uiInterface.InitMessage(_("Loading wallet..."));

        nStart = GetTimeMillis();
        bool fFirstRun = true;
        pwalletMain = new CWallet(strWalletFile);
        DBErrors nLoadWalletRet = pwalletMain->LoadWallet(fFirstRun);
        if (nLoadWalletRet != DB_LOAD_OK) {
            if (nLoadWalletRet == DB_CORRUPT)
                strErrors << _("Error loading wallet.dat: Wallet corrupted") << "\n";
            else if (nLoadWalletRet == DB_NONCRITICAL_ERROR) {
                string msg(_("Warning: error reading wallet.dat! All keys read correctly, but transaction data"
                             " or address book entries might be missing or incorrect."));
                InitWarning(msg);
            } else if (nLoadWalletRet == DB_TOO_NEW)
                strErrors << _("Error loading wallet.dat: Wallet requires newer version of Luxcore") << "\n";
            else if (nLoadWalletRet == DB_NEED_REWRITE) {
                strErrors << _("Wallet needed to be rewritten: restart Luxcore to complete") << "\n";
                LogPrintf("%s", strErrors.str());
                return InitError(strErrors.str());
            } else
                strErrors << _("Error loading wallet.dat") << "\n";
        }

        if (GetBoolArg("-upgradewallet", fFirstRun)) {
            int nMaxVersion = GetArg("-upgradewallet", 0);
            if (nMaxVersion == 0) // the -upgradewallet without argument case
            {
                LogPrintf("Performing wallet upgrade to %i\n", FEATURE_LATEST);
                nMaxVersion = CLIENT_VERSION;
                pwalletMain->SetMinVersion(FEATURE_LATEST); // permanently upgrade the wallet immediately
            } else
                LogPrintf("Allowing wallet upgrade up to %i\n", nMaxVersion);
            if (nMaxVersion < pwalletMain->GetVersion())
                strErrors << _("Cannot downgrade wallet") << "\n";
            pwalletMain->SetMaxVersion(nMaxVersion);
        }

        // Upgrade to HD if explicit upgrade
        if (GetBoolArg("-upgradewallet", false)) {
            LOCK(pwalletMain->cs_wallet);
            bool hd_upgrade = false;
            bool useHD = GetBoolArg("-usehd", DEFAULT_USE_HD_WALLET);
            if (pwalletMain->CanSupportFeature(FEATURE_HD)) {
                if (useHD && !pwalletMain->IsHDEnabled()) {
                    LogPrintf("Upgrading wallet to HD\n");
                    pwalletMain->SetMinVersion(FEATURE_HD);
                    // generate a new master key
                    pwalletMain->GenerateNewHDChain();
                    hd_upgrade = true;
                }
            }

            if (!useHD && pwalletMain->IsHDEnabled()) {
                hd_upgrade = true; // NewKeyPool
            }

            // Regenerate the keypool if needed
            if (hd_upgrade) {
                if (!pwalletMain->NewKeyPool()) {
                    return InitError(_("Unable to generate keys") += "\n");
                }
            }
        }

        if (fFirstRun) {
            // Create new keyUser and set as default key

            if (GetBoolArg("-usehd", DEFAULT_USE_HD_WALLET) && !pwalletMain->IsHDEnabled()) {
                if (GetArg("-mnemonicpassphrase", "").size() > 256)
                    return InitError(_("Mnemonic passphrase is too long, must be at most 256 characters"));
                // generate a new master key
                pwalletMain->GenerateNewHDChain();
            }

            CPubKey newDefaultKey;
            if (pwalletMain->GetKeyFromPool(newDefaultKey, false)) {
                pwalletMain->SetDefaultKey(newDefaultKey);
                if (!pwalletMain->SetAddressBook(pwalletMain->vchDefaultKey.GetID(), "", "receive"))
                return InitError(_("Cannot write default address") += "\n");
            }

            pwalletMain->SetBestChain(chainActive.GetLocator());
        }

        else if (mapArgs.count("-usehd")) {
            bool useHD = GetBoolArg("-usehd", DEFAULT_USE_HD_WALLET);
            bool reset = GetBoolArg("-salvagewallet", false) || GetBoolArg("-upgradewallet", false);
            if (pwalletMain->IsHDEnabled() && (!useHD && !reset)) {
                return InitError(strprintf(_("Error loading %s: You can't disable HD on a already existing HD wallet"), strWalletFile));
            }
            if (!pwalletMain->IsHDEnabled() && useHD) {
                return InitError(strprintf(_("Error loading %s: You need to upgrade the wallet to enable HD on a non-HD wallet"), strWalletFile));
            }
        }
#if 0
        // Warn user every time he starts non-encrypted HD wallet
        if (GetBoolArg("-usehd", DEFAULT_USE_HD_WALLET) && !pwalletMain->IsLocked()) {
            InitWarning(_("Make sure to encrypt your wallet and delete all non-encrypted backups after you verified that wallet works!"));
        }
#endif
        LogPrintf("%s", strErrors.str());
        LogPrintf(" wallet      %15dms\n", GetTimeMillis() - nStart);

        RegisterValidationInterface(pwalletMain);
        pwalletMain->TopUpKeyPool();
        CBlockIndex* pindexRescan = chainActive.Tip();
        if (GetBoolArg("-rescan", false))
            pindexRescan = chainActive.Genesis();
        else {
            CWalletDB walletdb(strWalletFile);
            CBlockLocator locator;
            if (walletdb.ReadBestBlock(locator))
                pindexRescan = FindForkInGlobalIndex(chainActive, locator);
            else
                pindexRescan = chainActive.Genesis();
        }
        if (chainActive.Tip() && chainActive.Tip() != pindexRescan) {

            if (fPruneMode) {
                CBlockIndex *block = chainActive.Tip();
                while (block && block->pprev && (block->pprev->nStatus & BLOCK_HAVE_DATA) && block->pprev->nTx > 0 && pindexRescan != block)
                    block = block->pprev;
                if (pindexRescan != block) {
                    return InitError(_("Prune: last wallet synchronisation goes beyond pruned data. You need to -reindex (download the whole blockchain again in case of pruned node)") += "\n");
                }
            }

            uiInterface.InitMessage(_("Rescanning..."));
            LogPrintf("Rescanning last %i blocks (from block %i)...\n", chainActive.Height() - pindexRescan->nHeight, pindexRescan->nHeight);
            nStart = GetTimeMillis();
            pwalletMain->ScanForWalletTransactions(pindexRescan, true);
            LogPrintf(" rescan      %15dms\n", GetTimeMillis() - nStart);
            pwalletMain->SetBestChain(chainActive.GetLocator());
            CWalletDB::IncrementUpdateCounter();

            // Restore wallet transaction metadata after -zapwallettxes=1
            if (GetBoolArg("-zapwallettxes", false) && GetArg("-zapwallettxes", "1") != "2") {
                CWalletDB walletdb(pwalletMain->strWalletFile);
                for (const CWalletTx& wtxOld : vWtx) {
                    uint256 hash = wtxOld.GetHash();
                    std::map<uint256, CWalletTx>::iterator mi = pwalletMain->mapWallet.find(hash);
                    if (mi != pwalletMain->mapWallet.end()) {
                        const CWalletTx* copyFrom = &wtxOld;
                        CWalletTx* copyTo = &mi->second;
                        copyTo->mapValue = copyFrom->mapValue;
                        copyTo->vOrderForm = copyFrom->vOrderForm;
                        copyTo->nTimeReceived = copyFrom->nTimeReceived;
                        copyTo->nTimeSmart = copyFrom->nTimeSmart;
                        copyTo->fFromMe = copyFrom->fFromMe;
                        copyTo->strFromAccount = copyFrom->strFromAccount;
                        copyTo->nOrderPos = copyFrom->nOrderPos;
                        walletdb.WriteTx(*copyTo);
                    }
                }
            }
        }
        pwalletMain->SetBroadcastTransactions(GetBoolArg("-walletbroadcast", true));
    }  // (!fDisableWallet)
#else  // ENABLE_WALLET
    LogPrintf("No wallet compiled in!\n");
#endif // !ENABLE_WALLET
    // ********************************************************* Step 9: import blocks

    // if prune mode, unset NODE_NETWORK and prune block files
    if (fPruneMode) {
        LogPrintf("Unsetting NODE_NETWORK on prune mode\n");
        nLocalServices = ServiceFlags(nLocalServices | NODE_NETWORK);
        if (!fReindex) {
            uiInterface.InitMessage(_("Pruning blockstore..."));
            PruneAndFlush();
        }
    }

    if (!CheckDiskSpace())
        return false;

    if (chainparams.GetConsensus().vDeployments[Consensus::DEPLOYMENT_SEGWIT].nTimeout != 0) {
        // Only advertize witness capabilities if they have a reasonable start time.
        // This allows us to have the code merged without a defined softfork, by setting its
        // end time to 0.
        // Note that setting NODE_WITNESS is never required: the only downside from not
        // doing so is that after activation, no upgraded nodes will fetch from you.
        nLocalServices = ServiceFlags(nLocalServices | NODE_WITNESS);
        // Only care about others providing witness capabilities if there is a softfork
        // defined.
        nRelevantServices = ServiceFlags(nRelevantServices | NODE_WITNESS);
    }

    if (mapArgs.count("-blocknotify"))
        uiInterface.NotifyBlockTip.connect(BlockNotifyCallback);

    // scan for better chains in the block chain database, that are not yet connected in the active best chain
    CValidationState state;
    if (!ActivateBestChain(state, chainparams))
        strErrors << "Failed to connect best block";

    std::vector<boost::filesystem::path> vImportFiles;
    if (mapArgs.count("-loadblock")) {
        for (string strFile : mapMultiArgs["-loadblock"])
            vImportFiles.push_back(strFile);
    }
    threadGroup.create_thread(boost::bind(&ThreadImport, vImportFiles));
    if (chainActive.Tip() == NULL) {
        LogPrintf("Waiting for genesis block to be imported...\n");
        while (!fRequestShutdown && chainActive.Tip() == NULL)
            MilliSleep(10);
    }

    // Add wallet transactions that aren't already in a block to mempool
    // Do this here as mempool requires genesis block to be loaded
#ifdef ENABLE_WALLET
    if (pwalletMain)
        pwalletMain->ReacceptWalletTransactions();
#endif

    // ********************************************************* Step 10: setup Darksend

    if (!strErrors.str().empty())
        return InitError(strErrors.str());

    fMasterNode = GetBoolArg("-masternode", false);
    if (fMasterNode) {
        LogPrintf("IS DARKSEND MASTER NODE\n");

        strMasterNodeAddr = GetArg("-masternodeaddr", "");
        if (!strMasterNodeAddr.empty()) {
            CService addrTest = CService(strMasterNodeAddr);
            if (!addrTest.IsValid()) {
                return InitError("Invalid -masternodeaddr address: " + strMasterNodeAddr);
            }
        }

        strMasterNodePrivKey = GetArg("-masternodeprivkey", "");
        if (!strMasterNodePrivKey.empty()) {
            std::string errorMessage;

            CKey key;
            CPubKey pubkey;

            if (!darkSendSigner.SetKey(strMasterNodePrivKey, errorMessage, key, pubkey)) {
                return InitError(_("Invalid masternodeprivkey. Please see documenation."));
            }

            activeMasternode.pubKeyMasternode = pubkey;
        } else {
            return InitError(_("You must specify a masternodeprivkey in the configuration. Please see documentation for help."));
        }
    }

    fEnableDarksend = GetBoolArg("-enabledarksend", false);

    nDarksendRounds = GetArg("-darksendrounds", 2);
    if (nDarksendRounds > 16) nDarksendRounds = 16;
    if (nDarksendRounds < 1) nDarksendRounds = 1;

    nLiquidityProvider = GetArg("-liquidityprovider", 0); //0-100
    if (nLiquidityProvider != 0) {
        darkSendPool.SetMinBlockSpacing(std::min(nLiquidityProvider,100)*15);
        fEnableDarksend = true;
        nDarksendRounds = 99999;
    }

    nAnonymizeLuxAmount = GetArg("-anonymizeLuxamount", 0);
    if (nAnonymizeLuxAmount > 999999) nAnonymizeLuxAmount = 999999;
    if (nAnonymizeLuxAmount < 2) nAnonymizeLuxAmount = 2;

    LogPrintf("LUX darksend rounds %d\n", nDarksendRounds);
    LogPrintf("Anonymize Lux Amount %d\n", nAnonymizeLuxAmount);

    /* Denominations
       A note about convertability. Within Darksend pools, each denomination
       is convertable to another.
       For example:
       1Lux+1000 == (.1Lux+100)*10
       10Lux+10000 == (1Lux+1000)*10
    */
    darkSendDenominations.push_back( (100000      * COIN)+100000000 );
    darkSendDenominations.push_back( (10000       * COIN)+10000000 );
    darkSendDenominations.push_back( (1000        * COIN)+1000000 );
    darkSendDenominations.push_back( (100         * COIN)+100000 );
    darkSendDenominations.push_back( (10          * COIN)+10000 );
    darkSendDenominations.push_back( (1           * COIN)+1000 );
    darkSendDenominations.push_back( (.1          * COIN)+100 );
    /* Disabled till we need them
    darkSendDenominations.push_back( (.01      * COIN)+10 );
    darkSendDenominations.push_back( (.001     * COIN)+1 );
    */

    darkSendPool.InitCollateralAddress();

    threadGroup.create_thread(boost::bind(&ThreadCheckDarkSendPool));

    // ********************************************************* Step 11: start node


    StartNode(threadGroup, scheduler);

    //// debug print
    LogPrintf("mapBlockIndex.size() = %u\n", mapBlockIndex.size());
    LogPrintf("chainActive.Height() = %d\n", chainActive.Height());
#ifdef ENABLE_WALLET
    if (pwalletMain) {
        LOCK(pwalletMain->cs_wallet);
        LogPrintf("setExternalKeyPool.size() = %u\n",   pwalletMain->KeypoolCountExternalKeys());
        LogPrintf("setInternalKeyPool.size() = %u\n",   pwalletMain->KeypoolCountInternalKeys());
        LogPrintf("mapWallet.size() = %u\n",            pwalletMain->mapWallet.size());
        LogPrintf("mapAddressBook.size() = %u\n",       pwalletMain->mapAddressBook.size());
    } else {
        LogPrintf("wallet is NULL\n");
    }

#   ifdef ENABLE_CPUMINER
    // Generate coins in the background
    if (GetBoolArg("-gen", false) && pwalletMain) {
        GenerateBitcoins(pwalletMain, GetArg("-genproclimit", 1));
    }
#   endif
#endif

    // ********************************************************* Step 12: finished

    SetRPCWarmupFinished();
    uiInterface.InitMessage(_("Done loading"));

#ifdef ENABLE_WALLET
    if (pwalletMain) {
        // Add wallet transactions that aren't already in a block to mapTransactions
        pwalletMain->ReacceptWalletTransactions();
        std::atomic<bool> fFlushScheduled(false);
        // Run a thread to flush wallet periodically
        if (!fFlushScheduled.exchange(true)) {
        scheduler.scheduleEvery(MaybeFlushWalletDB, 500);
    }
    }
#endif

    return !fRequestShutdown;
}

void UnlockDataDirectory()
{
    // Try lock and unlock
    LockDataDirectory(true);
}<|MERGE_RESOLUTION|>--- conflicted
+++ resolved
@@ -1150,7 +1150,7 @@
         LogPrintf("%s swap support - %s\n", client->ticker, swapIsSupported ? "yes" : "no");
         blockchainClientPool.insert(std::make_pair(client->ticker, client));
     }
-<<<<<<< HEAD
+    StartLuxGateRefundService();
     if (!InitializeLuxGate()) {
         LogPrintf("Failed to initialize LuxGate\n");
     }
@@ -1158,16 +1158,6 @@
     if (blockchainClientPool.size() >= 2) {
         nLocalServices = ServiceFlags(nLocalServices | NODE_LUXGATE);
     }
-=======
-   StartLuxGateRefundService();
-   if (!InitializeLuxGate()) {
-       LogPrintf("Failed to initialize LuxGate\n");
-   }
-   // Set LUXGATE service bit only if we have 2 or more blockchain clients
-   if (blockchainClientPool.size() >= 2) {
-       nLocalServices = ServiceFlags(nLocalServices | NODE_LUXGATE);
-   }
->>>>>>> 76ba6fb7
 #endif // ENABLE_LUXGATE
 
     InitSignatureCache();
