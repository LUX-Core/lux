// Copyright (c) 2009-2010 Satoshi Nakamoto
// Copyright (c) 2009-2014 The Bitcoin developers
// Copyright (c) 2014-2015 The Dash developers
// Copyright (c) 2015-2017 The LUX developers
// Distributed under the MIT software license, see the accompanying
// file COPYING or http://www.opensource.org/licenses/mit-license.php.

#if defined(HAVE_CONFIG_H)
#include "config/lux-config.h"
#endif

#include "init.h"

#include "activemasternode.h"
#include "addrman.h"
#include "amount.h"
#include "chain.h"
#include "chainparams.h"
#include "checkpoints.h"
#include "compat/sanity.h"
#include "consensus/validation.h"
#include "key.h"
#include "main.h"
#include "stake.h"
#include "masternodeconfig.h"
#include "masternode.h"
#include "miner.h"
#include "net.h"
#include "policy/policy.h"
#include "rpcserver.h"
#include "rbf.h"
#include "script/standard.h"
#include "script/sigcache.h"
#include "scheduler.h"
#include "spork.h"
#include "txdb.h"
#include "script/sigcache.h"
#include "ui_interface.h"
#include "util.h"
#include "utilmoneystr.h"
#include "validationinterface.h"
#include "random.h"
#ifdef ENABLE_WALLET
#include "db.h"
#include "wallet.h"
#include "walletdb.h"
#include "miner.h"
#endif

#ifdef ENABLE_LUXGATE
#include <luxgate/lgconfig.h>
#include <luxgate/blockchainclient.h>
#include <luxgate/luxgate.h>
#endif

#include <fstream>
#include <stdint.h>
#include <stdio.h>

#ifndef WIN32
#include <signal.h>
#endif

#include <boost/algorithm/string/predicate.hpp>
#include <boost/algorithm/string/replace.hpp>
#include <boost/filesystem.hpp>
#include <boost/interprocess/sync/file_lock.hpp>
#include <boost/thread.hpp>

#if ENABLE_ZMQ
#include "zmq/zmqnotificationinterface.h"
#endif

using namespace boost;
using namespace std;

#ifdef ENABLE_WALLET
CWallet* pwalletMain = NULL;
//int nWalletBackups = 10;
#endif
bool fFeeEstimatesInitialized = false;
std::atomic<bool> fRestartRequested(false); // true: restart false: shutdown
unsigned int nMinerSleep;

#if ENABLE_ZMQ
static CZMQNotificationInterface* pzmqNotificationInterface = NULL;
#endif

#ifdef WIN32
// Win32 LevelDB doesn't use filedescriptors, and the ones used for
// accessing block files, don't count towards to fd_set size limit
// anyway.
#define MIN_CORE_FILEDESCRIPTORS 0
#else
#define MIN_CORE_FILEDESCRIPTORS 150
#endif

/** Used to pass flags to the Bind() function */
enum BindFlags {
    BF_NONE = 0,
    BF_EXPLICIT = (1U << 0),
    BF_REPORT_ERROR = (1U << 1),
    BF_WHITELIST = (1U << 2),
};

static const char* FEE_ESTIMATES_FILENAME = "fee_estimates.dat";
CClientUIInterface uiInterface;

//////////////////////////////////////////////////////////////////////////////
//
// Shutdown
//

//
// Thread management and startup/shutdown:
//
// The network-processing threads are all part of a thread group
// created by AppInit() or the Qt main() function.
//
// A clean exit happens when StartShutdown() or the SIGTERM
// signal handler sets fRequestShutdown, which triggers
// the DetectShutdownThread(), which interrupts the main thread group.
// DetectShutdownThread() then exits, which causes AppInit() to
// continue (it .joins the shutdown thread).
// Shutdown() is then
// called to clean up database connections, and stop other
// threads that should only be stopped after the main network-processing
// threads have exited.
//
// Note that if running -daemon the parent process returns from AppInit2
// before adding any threads to the threadGroup, so .join_all() returns
// immediately and the parent exits from main().
//
// Shutdown for Qt is very similar, only it uses a QTimer to detect
// fRequestShutdown getting set, and then does the normal Qt
// shutdown thing.
//

std::atomic<bool> fRequestShutdown(false);

void StartShutdown()
{
    fRequestShutdown = true;
}
bool ShutdownRequested()
{
    return fRequestShutdown || fRestartRequested;
}

class CCoinsViewErrorCatcher : public CCoinsViewBacked
{
public:
    CCoinsViewErrorCatcher(CCoinsView* view) : CCoinsViewBacked(view) {}
    bool GetCoins(const uint256& txid, CCoins& coins) const
    {
        try {
            return CCoinsViewBacked::GetCoins(txid, coins);
        } catch (const std::runtime_error& e) {
            uiInterface.ThreadSafeMessageBox(_("Error reading from database, shutting down."), "", CClientUIInterface::MSG_ERROR);
            LogPrintf("Error reading from database: %s\n", e.what());
            // Starting the shutdown sequence and returning false to the caller would be
            // interpreted as 'entry not found' (as opposed to unable to read data), and
            // could lead to invalid interpration. Just exit immediately, as we can't
            // continue anyway, and all writes should be atomic.
            abort();
        }
    }
    // Writes do not need similar protection, as failure to write is handled by the caller.
};

static CCoinsViewDB* pcoinsdbview = NULL;
static CCoinsViewErrorCatcher* pcoinscatcher = NULL;
static boost::scoped_ptr<ECCVerifyHandle> globalVerifyHandle;

/** Preparing steps before shutting down or restarting the wallet */
void PrepareShutdown()
{
    fRequestShutdown = true;  // Needed when we shutdown the wallet
    fRestartRequested = true; // Needed when we restart the wallet
    LogPrintf("%s: In progress...\n", __func__);
    static CCriticalSection cs_Shutdown;
    TRY_LOCK(cs_Shutdown, lockShutdown);
    if (!lockShutdown)
        return;

    /// Note: Shutdown() must be able to handle cases in which AppInit2() failed part of the way,
    /// for example if the data directory was found to be locked.
    /// Be sure that anything that writes files or flushes caches only does this if the respective
    /// module was initialized.
    RenameThread("lux-shutoff");
    mempool.AddTransactionsUpdated(1);
    StopRPCThreads();
#ifdef ENABLE_WALLET
    if (pwalletMain)
        bitdb.Flush(false);
//    GenerateBitcoins(NULL, 0);
#endif

#ifdef ENABLE_LUXGATE
    ShutdownLuxGate();
#endif

    StopNode();
    UnregisterNodeSignals(GetNodeSignals());

    if (fFeeEstimatesInitialized) {
        boost::filesystem::path est_path = GetDataDir() / FEE_ESTIMATES_FILENAME;
        CAutoFile est_fileout(fopen(est_path.string().c_str(), "wb"), SER_DISK, CLIENT_VERSION);
        if (!est_fileout.IsNull())
            mempool.WriteFeeEstimates(est_fileout);
        else
            LogPrintf("%s: Failed to write fee estimates to %s\n", __func__, est_path.string());
        fFeeEstimatesInitialized = false;
    }

    {
        LOCK(cs_main);
        if (pcoinsTip != NULL) {
            FlushStateToDisk();

            //record that client took the proper shutdown procedure
            pblocktree->WriteFlag("shutdown", true);
        }
        delete pcoinsTip;
        pcoinsTip = NULL;
        delete pcoinscatcher;
        pcoinscatcher = NULL;
        delete pcoinsdbview;
        pcoinsdbview = NULL;
        delete pblocktree;
        pblocktree = NULL;
        if(pstorageresult != nullptr) {
            delete pstorageresult;
            pstorageresult = nullptr;
        }
        delete globalState.release();
        globalSealEngine.reset();
    }
#ifdef ENABLE_WALLET
    if (pwalletMain)
        bitdb.Flush(true);
#endif

#if ENABLE_ZMQ
    if (pzmqNotificationInterface) {
        UnregisterValidationInterface(pzmqNotificationInterface);
        delete pzmqNotificationInterface;
        pzmqNotificationInterface = NULL;
    }
#endif

#ifndef WIN32
    boost::filesystem::remove(GetPidFile());
#endif
    UnregisterAllValidationInterfaces();
}

/**
* Shutdown is split into 2 parts:
* Part 1: shut down everything but the main wallet instance (done in PrepareShutdown() )
* Part 2: delete wallet instance
*
* In case of a restart PrepareShutdown() was already called before, but this method here gets
* called implicitly when the parent object is deleted. In this case we have to skip the
* PrepareShutdown() part because it was already executed and just delete the wallet instance.
*/
void Shutdown()
{
    // Shutdown part 1: prepare shutdown
    if (!fRestartRequested) {
        PrepareShutdown();
    }

// Shutdown part 2: delete wallet instance
#ifdef ENABLE_WALLET
    delete pwalletMain;
    pwalletMain = NULL;
#endif
    globalVerifyHandle.reset();
    ECC_Stop();
    LogPrintf("%s: done\n", __func__);
}

/**
 * Signal handlers are very limited in what they are allowed to do, so:
 */
#ifndef WIN32
void HandleSIGTERM(int)
{
    fRequestShutdown = true;
}

void HandleSIGHUP(int)
{
    fReopenDebugLog = true;
}
#else
static BOOL WINAPI consoleCtrlHandler(DWORD dwCtrlType)
{
    fRequestShutdown = true;
    Sleep(INFINITE);
    return true;
}
#endif

bool static Bind(const CService& addr, unsigned int flags)
{
    if (!(flags & BF_EXPLICIT) && IsLimited(addr))
        return false;
    std::string strError;
    if (!BindListenPort(addr, strError, (flags & BF_WHITELIST) != 0)) {
        if (flags & BF_REPORT_ERROR)
            return InitError(strError);
        return false;
    }
    return true;
}

void OnRPCStopped()
{
    cvBlockChange.notify_all();
    LogPrint("rpc", "RPC stopped.\n");
}

void OnRPCPreCommand(const CRPCCommand& cmd)
{
#ifdef ENABLE_WALLET
    if (cmd.reqWallet && !pwalletMain)
        throw JSONRPCError(RPC_METHOD_NOT_FOUND, "Method not found (disabled)");
#endif

    // Observe safe mode
    string strWarning = GetWarnings("rpc");
    if (strWarning != "" && !GetBoolArg("-disablesafemode", false) &&
        !cmd.okSafeMode)
        throw JSONRPCError(RPC_FORBIDDEN_BY_SAFE_MODE, string("Safe mode: ") + strWarning);
}

std::string HelpMessage(HelpMessageMode mode)
{
    // When adding new options to the categories, please keep and ensure alphabetical ordering.
    string strUsage = _("Options:") + "\n";
    strUsage += "  -?                     " + _("This help message") + "\n";
    strUsage += "  -alertnotify=<cmd>     " + _("Execute command when a relevant alert is received or we see a really long fork (%s in cmd is replaced by message)") + "\n";
    strUsage += "  -alerts                " + strprintf(_("Receive and display P2P network alerts (default: %u)"), DEFAULT_ALERTS);
    strUsage += "  -blocknotify=<cmd>     " + _("Execute command when the best block changes (%s in cmd is replaced by block hash)") + "\n";
    strUsage += "  -checkblocks=<n>       " + strprintf(_("How many blocks to check at startup (default: %u, 0 = all)"), 500) + "\n";
    strUsage += "  -checklevel=<n>        " + strprintf(_("How thorough the block verification of -checkblocks is (0-4, default: %u)"), 3) + "\n";
    strUsage += "  -conf=<file>           " + strprintf(_("Specify configuration file (default: %s)"), "lux.conf") + "\n";
#ifdef ENABLE_LUXGATE
    strUsage += "  -luxgateconf=<file>    " + strprintf(_("Specify LuxGate configuration file (default: %s)"), "luxgate.json") + "\n";
#endif

    if (mode == HMM_BITCOIND) {
#if !defined(WIN32)
        strUsage += "  -daemon                " + _("Run in the background as a daemon and accept commands") + "\n";
#endif
    }
    strUsage += "  -datadir=<dir>         " + _("Specify data directory") + "\n";
    strUsage += "  -dbcache=<n>           " + strprintf(_("Set database cache size in megabytes (%d to %d, default: %d)"), nMinDbCache, nMaxDbCache, nDefaultDbCache) + "\n";
    strUsage += "  -nlogfile=<n>           " + _("Set number of debug log files") + "\n";
    strUsage += "  -loadblock=<file>      " + _("Imports blocks from external blk000??.dat file") + " " + _("on startup") + "\n";
    strUsage += "  -maxorphantx=<n>       " + strprintf(_("Keep at most <n> unconnectable transactions in memory (default: %u)"), DEFAULT_MAX_ORPHAN_TRANSACTIONS) + "\n";
    strUsage += "  -mempoolexpiry=<n>     " + strprintf(_("Do not keep transactions in the mempool longer than <n> hours (default: %u)"), DEFAULT_MEMPOOL_EXPIRY) + "\n";
    strUsage += "  -par=<n>               " + strprintf(_("Set the number of script verification threads (%u to %d, 0 = auto, <0 = leave that many cores free, default: %d)"), -(int)boost::thread::hardware_concurrency(), MAX_SCRIPTCHECK_THREADS, DEFAULT_SCRIPTCHECK_THREADS) + "\n";
#ifndef WIN32
    strUsage += "  -pid=<file>            " + strprintf(_("Specify pid file (default: %s)"), "luxd.pid") + "\n";
#endif
    strUsage += "  -record-log-opcodes    " + _("Logs all EVM LOG opcode operations to the file vmExecLogs.json") + "\n";
    strUsage += "  -prune=<n>             " + _("Reduce storage requirements by pruning (deleting) old blocks. This mode disables wallet support and is incompatible with -txindex.") + " " +
                                              _("Warning: Reverting this setting requires re-downloading the entire blockchain.") + " " +
                                              _("(default: 0 = disable pruning blocks,") + " " +
                                              strprintf(_(">%u = target size in MiB to use for block files)"), MIN_DISK_SPACE_FOR_BLOCK_FILES / 1024 / 1024) + "\n";
    strUsage += "  -reindex-chainstate    " + _("Rebuild chain state from the currently indexed blocks") + "\n";
    strUsage += "  -reindex               " + _("Rebuild block chain index from current blk000??.dat files") + " " + _("on startup") + "\n";
#if !defined(WIN32)
    strUsage += "  -sysperms              " + _("Create new files with system default permissions, instead of umask 077 (only effective with disabled wallet functionality)") + "\n";
#endif
    strUsage += "  -txindex               " + strprintf(_("Maintain a full transaction index, used by the getrawtransaction rpc call (default: %u)"), 0) + "\n";

    strUsage += "  -logevents             " + strprintf(_("Maintain a full EVM log index, used by searchlogs and gettransactionreceipt rpc calls (default: %u)"), false) + "\n";

    strUsage += "\n" + _("Connection options:") + "\n";
    strUsage += "  -addnode=<ip>          " + _("Add a node to connect to and attempt to keep the connection open") + "\n";
    strUsage += "  -banscore=<n>          " + strprintf(_("Threshold for disconnecting misbehaving peers (default: %u)"), 100) + "\n";
    strUsage += "  -bantime=<n>           " + strprintf(_("Number of seconds to keep misbehaving peers from reconnecting (default: %u)"), 86400) + "\n";
    strUsage += "  -bind=<addr>           " + _("Bind to given address and always listen on it. Use [host]:port notation for IPv6") + "\n";
    strUsage += "  -connect=<ip>          " + _("Connect only to the specified node(s)") + "\n";
    strUsage += "  -discover              " + _("Discover own IP address (default: 1 when listening and no -externalip)") + "\n";
    strUsage += "  -dns                   " + _("Allow DNS lookups for -addnode, -seednode and -connect") + " " + _("(default: 1)") + "\n";
    strUsage += "  -dnsseed               " + _("Query for peer addresses via DNS lookup, if low on addresses (default: 1 unless -connect)") + "\n";
    strUsage += "  -externalip=<ip>       " + _("Specify your own public address") + "\n";
    strUsage += "  -forcednsseed          " + strprintf(_("Always query for peer addresses via DNS lookup (default: %u)"), 0) + "\n";
    strUsage += "  -listen                " + _("Accept connections from outside (default: 1 if no -proxy or -connect)") + "\n";
    strUsage += "  -maxconnections=<n>    " + strprintf(_("Maintain at most <n> connections to peers (default: %u)"), 125) + "\n";
    strUsage += "  -maxreceivebuffer=<n>  " + strprintf(_("Maximum per-connection receive buffer, <n>*1000 bytes (default: %u)"), 5000) + "\n";
    strUsage += "  -maxsendbuffer=<n>     " + strprintf(_("Maximum per-connection send buffer, <n>*1000 bytes (default: %u)"), 1000) + "\n";
    strUsage += "  -onion=<ip:port>       " + strprintf(_("Use separate SOCKS5 proxy to reach peers via Tor hidden services (default: %s)"), "-proxy") + "\n";
    strUsage += "  -onlynet=<net>         " + _("Only connect to nodes in network <net> (ipv4, ipv6 or onion)") + "\n";
    strUsage += "  -permitbaremultisig    " + strprintf(_("Relay non-P2SH multisig (default: %u)"), 1) + "\n";
    strUsage += "  -port=<port>           " +
                strprintf(_("Listen for connections on <port> (default: %u or testnet: %u)"), 26969, 28333) + "\n";
    strUsage += "  -proxy=<ip:port>       " + _("Connect through SOCKS5 proxy") + "\n";
    strUsage += "  -seednode=<ip>         " + _("Connect to a node to retrieve peer addresses, and disconnect") + "\n";
    strUsage += "  -timeout=<n>           " + strprintf(_("Specify connection timeout in milliseconds (minimum: 1, default: %d)"), DEFAULT_CONNECT_TIMEOUT) + "\n";
#ifdef USE_UPNP
#if USE_UPNP
    strUsage += "  -upnp                  " + _("Use UPnP to map the listening port (default: 1 when listening)") + "\n";
#else
    strUsage += "  -upnp                  " + strprintf(_("Use UPnP to map the listening port (default: %u)"), 0) + "\n";
#endif
#endif
    strUsage += "  -whitebind=<addr>      " + _("Bind to given address and whitelist peers connecting to it. Use [host]:port notation for IPv6") + "\n";
    strUsage += "  -whitelist=<netmask>   " + _("Whitelist peers connecting from the given netmask or IP address. Can be specified multiple times.") + "\n";
    strUsage += "                         " + _("Whitelisted peers cannot be DoS banned and their transactions are always relayed, even if they are already in the mempool, useful e.g. for a gateway") + "\n";

#ifdef ENABLE_WALLET
    strUsage += "\n" + _("Wallet options:") + "\n";
    strUsage += "  -disablewallet           " + _("Do not load the wallet and disable wallet RPC calls") + "\n";
    strUsage += "  -createwalletbackups=<n> " + _("Number of automatic wallet backups (default: 10)") + "\n";
    strUsage += "  -walletbackupsdir=<dir>  " + _("Specify full path to directory for automatic wallet backups (must exist)") + "\n";
    strUsage += "  -keypool=<n>             " + strprintf(_("Set key pool size to <n> (default: %u)"), 100) + "\n";
    if (GetBoolArg("-help-debug", false))
        strUsage += "  -mintxfee=<amt>          " + strprintf(_("Fees (in LUX/Kb) smaller than this are considered zero fee for transaction creation (default: %s)"), FormatMoney(CWallet::minTxFee.GetFeePerK())) + "\n";
    strUsage += "  -paytxfee=<amt>          " + strprintf(_("Fee (in LUX/kB) to add to transactions you send (default: %s)"), FormatMoney(payTxFee.GetFeePerK())) + "\n";
    strUsage += "  -rescan                  " + _("Rescan the block chain for missing wallet transactions") + " " + _("on startup") + "\n";
    strUsage += "  -salvagewallet           " + _("Attempt to recover private keys from a corrupt wallet.dat") + " " + _("on startup") + "\n";
    strUsage += "  -sendfreetransactions    " + strprintf(_("Send transactions as zero-fee transactions if possible (default: %u)"), 0) + "\n";
    strUsage += "  -spendzeroconfchange     " + strprintf(_("Spend unconfirmed change when sending transactions (default: %u)"), 1) + "\n";
    strUsage += "  -staking                 " + strprintf(_("Stake your coins to support network and gain reward (default: %s)"), DEFAULT_STAKE ? "true":"false") + "\n";
    strUsage += "  -txconfirmtarget=<n>     " + strprintf(_("If paytxfee is not set, include enough fee so transactions begin confirmation on average within n blocks (default: %u)"), 1) + "\n";
    strUsage += "  -maxtxfee=<amt>          " + strprintf(_("Maximum total fees to use in a single wallet transaction, setting too low may abort large transactions (default: %s)"), FormatMoney(maxTxFee)) + "\n";
    strUsage += "  -walletrbf               " + strprintf(_("Send transactions with full-RBF opt-in enabled (RPC only, default: %u)"), DEFAULT_WALLET_RBF) + "\n";
    strUsage += "  -upgradewallet           " + _("Upgrade wallet to latest format") + " " + _("on startup") + "\n";
    strUsage += "  -wallet=<file>           " + _("Specify wallet file (within data directory)") + " " + strprintf(_("(default: %s)"), DEFAULT_WALLET_DAT) + "\n";
    strUsage += "  -walletbroadcast         " + _("Make the wallet broadcast transactions") + " " + strprintf(_("(default: %u)"), true) + "\n";
    strUsage += "  -walletnotify=<cmd>      " + _("Execute command when a wallet transaction changes (%s in cmd is replaced by TxID)") + "\n";
    if (mode == HMM_BITCOIN_QT)
        strUsage += "  -windowtitle=<name>  " + _("Wallet window title") + "\n";
    strUsage += "  -zapwallettxes=<mode>    " + _("Delete all wallet transactions and only recover those parts of the blockchain through -rescan on startup") + "\n";
    strUsage += "                           " + _("(1 = keep tx meta data e.g. account owner and payment request information, 2 = drop tx meta data)") + "\n";
#endif

#if ENABLE_ZMQ
    strUsage += "\n" + _("ZeroMQ notification options:")+ "\n";
    strUsage += "  -zmqpubhashblock=<address>" + _("Enable publish hash block in <address>") + "\n";
    strUsage += "  -zmqpubhashtx=<address>  " + _("Enable publish hash transaction in <address>") + "\n";
    strUsage += "  -zmqpubhashtxlock=<address>  " + _("Enable publish hash transaction (locked via InstanTX) in <address>") + "\n";
    strUsage += "  -zmqpubrawblock=<address>  " + _("Enable publish raw block in <address>") + "\n";
    strUsage += "  -zmqpubrawtx=<address>  " + _("Enable publish raw transaction in <address>") + "\n";
    strUsage += "  -zmqpubrawtxlock=<address>  " + _("Enable publish raw transaction (locked via InstanTX) in <address>") + "\n";
#endif

    strUsage += "\n" + _("Debugging/Testing options:") + "\n";
    if (GetBoolArg("-help-debug", false)) {
        strUsage += "  -checkpoints           " + strprintf(_("Only accept block chain matching built-in checkpoints (default: %u)"), 1) + "\n";
        strUsage += "  -dblogsize=<n>         " + strprintf(_("Flush database activity from memory pool to disk log every <n> megabytes (default: %u)"), 100) + "\n";
        strUsage += "  -disablesafemode       " + strprintf(_("Disable safemode, override a real safe mode event (default: %u)"), 0) + "\n";
        strUsage += "  -testsafemode          " + strprintf(_("Force safe mode (default: %u)"), 0) + "\n";
        strUsage += "  -dropmessagestest=<n>  " + _("Randomly drop 1 of every <n> network messages") + "\n";
        strUsage += "  -fuzzmessagestest=<n>  " + _("Randomly fuzz 1 of every <n> network messages") + "\n";
        strUsage += "  -flushwallet           " + strprintf(_("Run a thread to flush wallet periodically (default: %u)"), 1) + "\n";
        strUsage += "  -stopafterblockimport  " + strprintf(_("Stop running after importing blocks from disk (default: %u)"), 0) + "\n";
    }
    strUsage += "  -debug=<category>      " + strprintf(_("Output debugging information (default: %u, supplying <category> is optional)"), 0) + "\n";
    strUsage += "                         " + _("If <category> is not supplied, output all debugging information.") + "\n";
    strUsage += "                         " + _("<category> can be:\n");
    strUsage += "                           addrman, alert, bench, coindb, db, lock, rand, rpc, selectcoins, mempool, net,\n";        // Don't translate these and qt below
    strUsage += "                           lux (or specifically: darksend, instantx, masternode, mnpayments, mnbudget)"; // Don't translate these and qt below
    if (mode == HMM_BITCOIN_QT)
        strUsage += ", qt";
    strUsage += ".\n";
#ifdef ENABLE_CPUMINER
    strUsage += "  -gen                   " + strprintf(_("Generate coins (default: %u)"), 0) + "\n";
    strUsage += "  -genproclimit=<n>      " + strprintf(_("Set the number of threads for coin generation if enabled (-1 = all cores, default: %d)"), 1) + "\n";
#endif
    strUsage += "  -help-debug            " + _("Show all debugging options (usage: --help -help-debug)") + "\n";
    strUsage += "  -logips                " + strprintf(_("Include IP addresses in debug output (default: %u)"), 0) + "\n";
    strUsage += "  -logtimestamps         " + strprintf(_("Prepend debug output with timestamp (default: %u)"), 1) + "\n";
    if (GetBoolArg("-help-debug", false)) {
        strUsage += "  -limitfreerelay=<n>    " + strprintf(_("Continuously rate-limit free transactions to <n>*1000 bytes per minute (default:%u)"), 15) + "\n";
        strUsage += "  -relaypriority         " + strprintf(_("Require high priority for relaying free or low-fee transactions (default:%u)"), 1) + "\n";
        strUsage += "  -maxsigcachesize=<n>   " + strprintf(_("Limit size of signature cache to <n> entries (default: %u)"), 50000) + "\n";
    }
    strUsage += "  -minrelaytxfee=<amt>   " + strprintf(_("Fees (in LUX/Kb) smaller than this are considered zero fee for relaying (default: %s)"), FormatMoney(::minRelayTxFee.GetFeePerK())) + "\n";
    strUsage += "  -printtoconsole        " + strprintf(_("Send trace/debug info to console instead of debug.log file (default: %u)"), 0) + "\n";
    if (GetBoolArg("-help-debug", false)) {
        strUsage += "  -printpriority         " + strprintf(_("Log transaction priority and fee per kB when mining blocks (default: %u)"), 0) + "\n";
        strUsage += "  -privdb                " + strprintf(_("Sets the DB_PRIVATE flag in the wallet db environment (default: %u)"), 1) + "\n";
        strUsage += "  -regtest               " + _("Enter regression test mode, which uses a special chain in which blocks can be solved instantly.") + "\n";
        strUsage += "                         " + _("This is intended for regression testing tools and app development.") + "\n";
        strUsage += "                         " + _("In this mode -genproclimit controls how many blocks are generated immediately.") + "\n";
    }
    strUsage += "  -shrinkdebugfile       " + _("Shrink debug.log file on client startup (default: 1 when no -debug)") + "\n";
    strUsage += "  -testnet               " + _("Use the test network") + "\n";
    strUsage += "  -segwittest               " + _("Use the SegWit test network") + "\n";

    strUsage += "\n" + _("Masternode options:") + "\n";
    strUsage += "  -masternode=<n>            " + strprintf(_("Enable the client to act as a masternode (0-1, default: %u)"), 0) + "\n";
    strUsage += "  -mnconf=<file>             " + strprintf(_("Specify masternode configuration file (default: %s)"), "masternode.conf") + "\n";
    strUsage += "  -mnconflock=<n>            " + strprintf(_("Lock masternodes from masternode configuration file (default: %u)"), 1) + "\n";
    strUsage += "  -masternodeprivkey=<n>     " + _("Set the masternode private key") + "\n";
    strUsage += "  -masternodeaddr=<n>        " + strprintf(_("Set external address:port to get to this masternode (example: %s)"), "128.127.106.235:51472") + "\n";
    strUsage += "  -budgetvotemode=<mode>     " + _("Change automatic finalized budget voting behavior. mode=auto: Vote for only exact finalized budget match to my generated budget. (string, default: auto)") + "\n";

    strUsage += "\n" + _("Darksend options:") + "\n";
    strUsage += "  -enabledarksend=<n>          " + strprintf(_("Enable use of automated darksend for funds stored in this wallet (0-1, default: %u)"), 0) + "\n";
    strUsage += "  -darksendrounds=<n>          " + strprintf(_("Use N separate masternodes to anonymize funds  (2-8, default: %u)"), 2) + "\n";
    strUsage += "  -anonymizeluxamount=<n>     " + strprintf(_("Keep N LUX anonymized (default: %u)"), 0) + "\n";
    strUsage += "  -liquidityprovider=<n>       " + strprintf(_("Provide liquidity to Darksend by infrequently mixing coins on a continual basis (0-100, default: %u, 1=very frequent, high fees, 100=very infrequent, low fees)"), 0) + "\n";

    strUsage += "\n" + _("InstanTX options:") + "\n";
    strUsage += "  -enableinstantx=<n>    " + strprintf(_("Enable instantx, show confirmations for locked transactions (bool, default: %s)"), "true") + "\n";
    strUsage += "  -instantxdepth=<n>     " + strprintf(_("Show N confirmations for a successfully locked transaction (0-9999, default: %u)"), nInstanTXDepth) + "\n";

    strUsage += "\n" + _("Node relay options:") + "\n";
    strUsage += "  -datacarrier           " + strprintf(_("Relay and mine data carrier transactions (default: %u)"), 1) + "\n";
    strUsage += "  -datacarriersize       " + strprintf(_("Maximum size of data in data carrier transactions we relay and mine (default: %u)"), MAX_OP_RETURN_RELAY) + "\n";

    strUsage += "\n" + _("Block creation options:") + "\n";
    strUsage += "  -blockminsize=<n>      " + strprintf(_("Set minimum block size in bytes (default: %u)"), 0) + "\n";
    strUsage += "  -blockmaxsize=<n>      " + strprintf(_("Set maximum block size in bytes (default: %d)"), DEFAULT_BLOCK_MAX_SIZE) + "\n";
    strUsage += "  -blockprioritysize=<n> " + strprintf(_("Set maximum size of high-priority/low-fee transactions in bytes (default: %d)"), DEFAULT_BLOCK_PRIORITY_SIZE) + "\n";

    strUsage += "\n" + _("RPC server options:") + "\n";
    strUsage += "  -server                " + _("Accept command line and JSON-RPC commands") + "\n";
    strUsage += "  -rest                  " + strprintf(_("Accept public REST requests (default: %u)"), 0) + "\n";
    strUsage += "  -rpcbind=<addr>        " + _("Bind to given address to listen for JSON-RPC connections. Use [host]:port notation for IPv6. This option can be specified multiple times (default: bind to all interfaces)") + "\n";
    strUsage += "  -rpcuser=<user>        " + _("Username for JSON-RPC connections") + "\n";
    strUsage += "  -rpcpassword=<pw>      " + _("Password for JSON-RPC connections") + "\n";
    strUsage += "  -rpcport=<port>        " + strprintf(_("Listen for JSON-RPC connections on <port> (default: %u or testnet: %u)"), 51473, 51475) + "\n";
    strUsage += "  -rpcallowip=<ip>       " + _("Allow JSON-RPC connections from specified source. Valid for <ip> are a single IP (e.g. 1.2.3.4), a network/netmask (e.g. 1.2.3.4/255.255.255.0) or a network/CIDR (e.g. 1.2.3.4/24). This option can be specified multiple times") + "\n";
    strUsage += "  -rpcthreads=<n>        " + strprintf(_("Set the number of threads to service RPC calls (default: %d)"), 4) + "\n";
    strUsage += "  -rpckeepalive          " + strprintf(_("RPC support for HTTP persistent connections (default: %d)"), 1) + "\n";

    strUsage += "\n" + _("RPC SSL options: (see the Bitcoin Wiki for SSL setup instructions)") + "\n";
    strUsage += "  -rpcssl                                  " + _("Use OpenSSL (https) for JSON-RPC connections") + "\n";
    strUsage += "  -rpcsslcertificatechainfile=<file.cert>  " + strprintf(_("Server certificate file (default: %s)"), "server.cert") + "\n";
    strUsage += "  -rpcsslprivatekeyfile=<file.pem>         " + strprintf(_("Server private key (default: %s)"), "server.pem") + "\n";
    strUsage += "  -rpcsslciphers=<ciphers>                 " + strprintf(_("Acceptable ciphers (default: %s)"), "TLSv1.2+HIGH:TLSv1+HIGH:!SSLv2:!aNULL:!eNULL:!3DES:@STRENGTH") + "\n";

    return strUsage;
}

std::string LicenseInfo()
{
    return FormatParagraph(strprintf(_("Copyright (C) 2009-%i The Bitcoin Core Developers"), COPYRIGHT_YEAR)) + "\n" +
           "\n" +
           FormatParagraph(strprintf(_("Copyright (C) 2014-%i The Dash Core Developers"), COPYRIGHT_YEAR)) + "\n" +
           "\n" +
           FormatParagraph(strprintf(_("Copyright (C) 2017-%i The LUX-Core Developers"), COPYRIGHT_YEAR)) + "\n" +
           "\n" +
           FormatParagraph(_("This is experimental software.")) + "\n" +
           "\n" +
           FormatParagraph(_("Distributed under the MIT software license, see the accompanying file COPYING or <http://www.opensource.org/licenses/mit-license.php>.")) + "\n" +
           "\n" +
           FormatParagraph(_("This product includes software developed by the OpenSSL Project for use in the OpenSSL Toolkit <https://www.openssl.org/> and cryptographic software written by Eric Young and UPnP software written by Thomas Bernard.")) +
           "\n";
}

static void BlockNotifyCallback(bool initialSync, const CBlockIndex *pBlockIndex)
{
    if (initialSync || !pBlockIndex)
        return;
    std::string strCmd = GetArg("-blocknotify", "");

    boost::replace_all(strCmd, "%s", pBlockIndex->GetBlockHash().GetHex());
    boost::thread t(runCommand, strCmd); // thread runs free
}

struct CImportingNow {
    CImportingNow()
    {
        assert(fImporting == false);
        fImporting = true;
    }

    ~CImportingNow()
    {
        assert(fImporting == true);
        fImporting = false;
    }
};

class Read;

void DeleteAllBlockFiles()
{
    if (boost::filesystem::exists(GetBlockPosFilename(CDiskBlockPos(0, 0), "blk")))
        return;

    LogPrintf("Removing all blk?????.dat and rev?????.dat files for -reindex with -prune\n");
    boost::filesystem::path blocksdir = GetDataDir() / "blocks";
    for (boost::filesystem::directory_iterator it(blocksdir); it != boost::filesystem::directory_iterator(); it++) {
        if (is_regular_file(*it)) {
            if ((it->path().filename().string().length() == 12) &&
                (it->path().filename().string().substr(8,4) == ".dat") &&
                ((it->path().filename().string().substr(0,3) == "blk") ||
                 (it->path().filename().string().substr(0,3) == "rev")))
                boost::filesystem::remove(it->path());
        }
    }
}

void ThreadImport(std::vector<boost::filesystem::path> vImportFiles)
{
    RenameThread("lux-loadblk");
    const CChainParams& chainparams = Params();
    // -reindex
    if (fReindex) {
        CImportingNow imp;
        int nFile = 0;
        while (true) {
            CDiskBlockPos pos(nFile, 0);
            if (!boost::filesystem::exists(GetBlockPosFilename(pos, "blk")))
                break; // No block files left to reindex
            FILE* file = OpenBlockFile(pos, true);
            if (!file)
                break; // This error is logged in OpenBlockFile
            LogPrintf("Reindexing block file blk%05u.dat...\n", (unsigned int)nFile);
            LoadExternalBlockFile(chainparams, file, &pos);
            nFile++;
        }
        pblocktree->WriteReindexing(false);
        fReindex = false;
        LogPrintf("Reindexing finished\n");
        // To avoid ending up in a situation without genesis block, re-try initializing (no-op if reindexing worked):
        InitBlockIndex(chainparams);
    }

    // hardcoded $DATADIR/bootstrap.dat
    filesystem::path pathBootstrap = GetDataDir() / "bootstrap.dat";
    if (filesystem::exists(pathBootstrap)) {
        FILE* file = fopen(pathBootstrap.string().c_str(), "rb");
        if (file) {
            CImportingNow imp;
            filesystem::path pathBootstrapOld = GetDataDir() / "bootstrap.dat.old";
            LogPrintf("Importing bootstrap.dat...\n");
            LoadExternalBlockFile(chainparams, file);
            RenameOver(pathBootstrap, pathBootstrapOld);
        } else {
            LogPrintf("Warning: Could not open bootstrap file %s\n", pathBootstrap.string());
        }
    }

    // -loadblock=
    for (boost::filesystem::path& path : vImportFiles) {
        FILE* file = fopen(path.string().c_str(), "rb");
        if (file) {
            CImportingNow imp;
            LogPrintf("Importing blocks file %s...\n", path.string());
            LoadExternalBlockFile(chainparams, file);
        } else {
            LogPrintf("Warning: Could not open blocks file %s\n", path.string());
        }
    }

    if (GetBoolArg("-stopafterblockimport", false)) {
        LogPrintf("Stopping after block import\n");
        StartShutdown();
    }
}

static bool LockDataDirectory(bool probeOnly, bool try_lock = true)
{
    std::string strDataDir = GetDataDir().string();

    // Make sure only a single Bitcoin process is using the data directory.
    boost::filesystem::path pathLockFile = GetDataDir() / ".lock";
    FILE* file = fopen(pathLockFile.string().c_str(), "a"); // empty lock file; created if it doesn't exist.
    if (file) fclose(file);

    try {
        static boost::interprocess::file_lock lock(pathLockFile.string().c_str());
        if (try_lock && !lock.try_lock()) {
            return InitError(strprintf(_("Cannot obtain a lock on data directory %s. %s is probably already running."), strDataDir, _(PACKAGE_NAME)));
        }
        if (probeOnly) {
            lock.unlock();
        }
    } catch(const boost::interprocess::interprocess_exception& e) {
        return InitError(strprintf(_("Cannot obtain a lock on data directory %s. %s is probably already running.") + " %s.", strDataDir, _(PACKAGE_NAME), e.what()));
    }
    return true;
}

/** Sanity checks
 *  Ensure that LUX is running in a usable environment with all
 *  necessary library support.
 */
bool InitSanityCheck(void)
{
    if (!ECC_InitSanityCheck()) {
        InitError("OpenSSL appears to lack support for elliptic curve cryptography. For more "
                  "information, visit https://en.bitcoin.it/wiki/OpenSSL_and_EC_Libraries");
        return false;
    }
    if (!glibc_sanity_test() || !glibcxx_sanity_test())
        return false;

    return true;
}


/** Initialize lux.
 *  @pre Parameters should be parsed and config file should be read.
 */
bool AppInit2(boost::thread_group& threadGroup, CScheduler& scheduler)
{
// ********************************************************* Step 1: setup
#ifdef WIN32
#ifdef _MSC_VER
    // Turn off Microsoft heap dump noise
    _CrtSetReportMode(_CRT_WARN, _CRTDBG_MODE_FILE);
    _CrtSetReportFile(_CRT_WARN, CreateFileA("NUL", GENERIC_WRITE, 0, NULL, OPEN_EXISTING, 0, 0));
#endif
#if _MSC_VER >= 1400
    // Disable confusing "helpful" text message on abort, Ctrl-C
    _set_abort_behavior(0, _WRITE_ABORT_MSG | _CALL_REPORTFAULT);
#endif
// Enable Data Execution Prevention (DEP)
// Minimum supported OS versions: WinXP SP3, WinVista >= SP1, Win Server 2008
// A failure is non-critical and needs no further attention!
#ifndef PROCESS_DEP_ENABLE
// We define this here, because GCCs winbase.h limits this to _WIN32_WINNT >= 0x0601 (Windows 7),
// which is not correct. Can be removed, when GCCs winbase.h is fixed!
#define PROCESS_DEP_ENABLE 0x00000001
#endif
    typedef BOOL(WINAPI * PSETPROCDEPPOL)(DWORD);
    PSETPROCDEPPOL setProcDEPPol = (PSETPROCDEPPOL)GetProcAddress(GetModuleHandleA("Kernel32.dll"), "SetProcessDEPPolicy");
    if (setProcDEPPol != NULL) setProcDEPPol(PROCESS_DEP_ENABLE);

    // Initialize Windows Sockets
    WSADATA wsadata;
    int ret = WSAStartup(MAKEWORD(2, 2), &wsadata);
    if (ret != NO_ERROR || LOBYTE(wsadata.wVersion) != 2 || HIBYTE(wsadata.wVersion) != 2) {
        return InitError(strprintf("Error: Winsock library failed to start (WSAStartup returned error %d)", ret));
    }

    SetConsoleCtrlHandler(consoleCtrlHandler, true);

#else /* WIN32 */

    if (GetBoolArg("-sysperms", false)) {
#ifdef ENABLE_WALLET
        if (!GetBoolArg("-disablewallet", false))
            return InitError("Error: -sysperms is not allowed in combination with enabled wallet functionality");
#endif
    } else {
        umask(077);
    }

    //TODO: registerSignalHandler
    // Clean shutdown on SIGTERM
    struct sigaction sa;
    sa.sa_handler = HandleSIGTERM;
    sigemptyset(&sa.sa_mask);
    sa.sa_flags = 0;
    sigaction(SIGTERM, &sa, NULL);
    sigaction(SIGINT, &sa, NULL);

    // Reopen debug.log on SIGHUP
    struct sigaction sa_hup;
    sa_hup.sa_handler = HandleSIGHUP;
    sigemptyset(&sa_hup.sa_mask);
    sa_hup.sa_flags = 0;
    sigaction(SIGHUP, &sa_hup, NULL);

    // Ignore SIGPIPE, otherwise it will bring the daemon down if the client closes unexpectedly
    signal(SIGPIPE, SIG_IGN);
#endif

    // ********************************************************* Step 2: parameter interactions
    const CChainParams& chainparams = Params();

    // Set this early so that parameter interactions go to console
    nMinerSleep = GetArg("-minersleep", 500);
    fPrintToConsole = GetBoolArg("-printtoconsole", false);
    fLogTimestamps = GetBoolArg("-logtimestamps", true);
    fLogIPs = GetBoolArg("-logips", false);

    if (mapArgs.count("-bind") || mapArgs.count("-whitebind")) {
        // when specifying an explicit binding address, you want to listen on it
        // even when -connect or -proxy is specified
        if (SoftSetBoolArg("-listen", true))
            LogPrintf("AppInit2 : parameter interaction: -bind or -whitebind set -> setting -listen=1\n");
    }

    if (mapArgs.count("-connect") && mapMultiArgs["-connect"].size() > 0) {
        // when only connecting to trusted nodes, do not seed via DNS, or listen by default
        if (SoftSetBoolArg("-dnsseed", false))
            LogPrintf("AppInit2 : parameter interaction: -connect set -> setting -dnsseed=0\n");
        if (SoftSetBoolArg("-listen", false))
            LogPrintf("AppInit2 : parameter interaction: -connect set -> setting -listen=0\n");
    }

    if (mapArgs.count("-proxy")) {
        // to protect privacy, do not listen by default if a default proxy server is specified
        if (SoftSetBoolArg("-listen", false))
            LogPrintf("%s: parameter interaction: -proxy set -> setting -listen=0\n", __func__);
        // to protect privacy, do not use UPNP when a proxy is set. The user may still specify -listen=1
        // to listen locally, so don't rely on this happening through -listen below.
        if (SoftSetBoolArg("-upnp", false))
            LogPrintf("%s: parameter interaction: -proxy set -> setting -upnp=0\n", __func__);
        // to protect privacy, do not discover addresses by default
        if (SoftSetBoolArg("-discover", false))
            LogPrintf("AppInit2 : parameter interaction: -proxy set -> setting -discover=0\n");
    }

    if (!GetBoolArg("-listen", true)) {
        // do not map ports or try to retrieve public IP when not listening (pointless)
        if (SoftSetBoolArg("-upnp", false))
            LogPrintf("AppInit2 : parameter interaction: -listen=0 -> setting -upnp=0\n");
        if (SoftSetBoolArg("-discover", false))
            LogPrintf("AppInit2 : parameter interaction: -listen=0 -> setting -discover=0\n");
    }

    if (mapArgs.count("-externalip")) {
        // if an explicit public IP is specified, do not try to find others
        if (SoftSetBoolArg("-discover", false))
            LogPrintf("AppInit2 : parameter interaction: -externalip set -> setting -discover=0\n");
    }

    if (GetBoolArg("-salvagewallet", false)) {
        // Rewrite just private keys: rescan to find transactions
        if (SoftSetBoolArg("-rescan", true))
            LogPrintf("AppInit2 : parameter interaction: -salvagewallet=1 -> setting -rescan=1\n");
    }

    // -zapwallettx implies a rescan
    if (GetBoolArg("-zapwallettxes", false)) {
        if (SoftSetBoolArg("-rescan", true))
            LogPrintf("AppInit2 : parameter interaction: -zapwallettxes=<mode> -> setting -rescan=1\n");
    }

    if (!GetBoolArg("-enableinstantx", fEnableInstanTX)) {
        if (SoftSetArg("-instantxdepth", 0))
            LogPrintf("AppInit2 : parameter interaction: -enableinstantx=false -> setting -nInstanTXDepth=0\n");
    }

    if (mapArgs.count("-reservebalance")) {
        CAmount amount = 0;
        if (ParseMoney(mapArgs["-reservebalance"], amount)) {
            stake->ReserveBalance(amount);
        } else {
            InitError(_("Invalid amount for -reservebalance=<amount>"));
            return false;
        }
    }

    // Make sure enough file descriptors are available
    int nBind = std::max((int)mapArgs.count("-bind") + (int)mapArgs.count("-whitebind"), 1);
    nMaxConnections = GetArg("-maxconnections", 125);
    nMaxConnections = std::max(std::min(nMaxConnections, (int)(FD_SETSIZE - nBind - MIN_CORE_FILEDESCRIPTORS)), 0);
    int nFD = RaiseFileDescriptorLimit(nMaxConnections + MIN_CORE_FILEDESCRIPTORS);
    if (nFD < MIN_CORE_FILEDESCRIPTORS)
        return InitError(_("Not enough file descriptors available."));
    if (nFD - MIN_CORE_FILEDESCRIPTORS < nMaxConnections)
        nMaxConnections = nFD - MIN_CORE_FILEDESCRIPTORS;

    if (GetArg("-prune", 0)) {
        if (GetBoolArg("-txindex", false))
            return InitError(_("Prune mode is incompatible with -txindex."));
    }

    // ********************************************************* Step 3: parameter-to-internal-flags

    fDebug = !mapMultiArgs["-debug"].empty();
    // Special-case: if -debug=0/-nodebug is set, turn off debugging messages
    const vector<string>& categories = mapMultiArgs["-debug"];
    if (GetBoolArg("-nodebug", false) || find(categories.begin(), categories.end(), string("0")) != categories.end())
        fDebug = false;

    // check for -mnsec
    fDebugMnSecurity = GetBoolArg("-mnsec", false);

    // Check for -debugnet
    if (GetBoolArg("-debugnet", false))
        InitWarning(_("Warning: Unsupported argument -debugnet ignored, use -debug=net."));
    // Check for -socks - as this is a privacy risk to continue, exit here
    if (mapArgs.count("-socks"))
        return InitError(_("Error: Unsupported argument -socks found. Setting SOCKS version isn't possible anymore, only SOCKS5 proxies are supported."));
    // Check for -tor - as this is a privacy risk to continue, exit here
    if (GetBoolArg("-tor", false))
        return InitError(_("Error: Unsupported argument -tor found, use -onion."));

    if (GetBoolArg("-benchmark", false))
        InitWarning(_("Warning: Unsupported argument -benchmark ignored, use -debug=bench."));

    // Checkmempool and checkblockindex default to true in regtest mode
    mempool.setSanityCheck(GetBoolArg("-checkmempool", chainparams.DefaultConsistencyChecks()));
    fCheckBlockIndex = GetBoolArg("-checkblockindex", chainparams.DefaultConsistencyChecks());
    Checkpoints::fEnabled = GetBoolArg("-checkpoints", true);

    // -par=0 means autodetect, but nScriptCheckThreads==0 means no concurrency
    nScriptCheckThreads = GetArg("-par", DEFAULT_SCRIPTCHECK_THREADS);
    if (nScriptCheckThreads <= 0)
        nScriptCheckThreads += boost::thread::hardware_concurrency();
    if (nScriptCheckThreads <= 1)
        nScriptCheckThreads = 0;
    else if (nScriptCheckThreads > MAX_SCRIPTCHECK_THREADS)
        nScriptCheckThreads = MAX_SCRIPTCHECK_THREADS;

    fServer = GetBoolArg("-server", false);
    setvbuf(stdout, NULL, _IOLBF, 0); /// ***TODO*** do we still need this after -printtoconsole is gone?

    int64_t nSignedPruneTarget = GetArg("-prune", 0) * 1024 * 1024;
    if (nSignedPruneTarget < 0) {
        return InitError(_("Prune cannot be configured with a negative value."));
    }
    nPruneTarget = (uint64_t) nSignedPruneTarget;
    if (nPruneTarget) {
        if (nPruneTarget < MIN_DISK_SPACE_FOR_BLOCK_FILES) {
            return InitError(strprintf(_("Prune configured below the minimum of %d MB.  Please use a higher number."), MIN_DISK_SPACE_FOR_BLOCK_FILES / 1024 / 1024));
        }
        LogPrintf("Prune configured to target %uMiB on disk for block and undo files.\n", nPruneTarget / 1024 / 1024);
        fPruneMode = true;
    }

#ifdef ENABLE_WALLET
    bool fDisableWallet = GetBoolArg("-disablewallet", false);
#endif

    nConnectTimeout = GetArg("-timeout", DEFAULT_CONNECT_TIMEOUT);
    if (nConnectTimeout <= 0)
        nConnectTimeout = DEFAULT_CONNECT_TIMEOUT;

    // Fee-per-kilobyte amount considered the same as "free"
    // If you are mining, be careful setting this:
    // if you set it to zero then
    // a transaction spammer can cheaply fill blocks using
    // 1-satoshi-fee transactions. It should be set above the real
    // cost to you of processing a transaction.
    if (mapArgs.count("-minrelaytxfee")) {
        CAmount n = 0;
        if (ParseMoney(mapArgs["-minrelaytxfee"], n) && n > 0)
            ::minRelayTxFee = CFeeRate(n);
        else
            return InitError(strprintf(_("Invalid amount for -minrelaytxfee=<amount>: '%s'"), mapArgs["-minrelaytxfee"]));
    }

#ifdef ENABLE_WALLET
    if (mapArgs.count("-mintxfee")) {
        CAmount n = 0;
        if (ParseMoney(mapArgs["-mintxfee"], n) && n >= 0)
            CWallet::minTxFee = CFeeRate(n);
        else
            return InitError(strprintf(_("Invalid amount for -mintxfee=<amount>: '%s'"), mapArgs["-mintxfee"]));
    }
    if (mapArgs.count("-paytxfee")) {
        CAmount nFeePerK = 0;
        if (!ParseMoney(mapArgs["-paytxfee"], nFeePerK))
            return InitError(strprintf(_("Invalid amount for -paytxfee=<amount>: '%s'"), mapArgs["-paytxfee"]));
        if (nFeePerK > nHighTransactionFeeWarning)
            InitWarning(_("Warning: -paytxfee is set very high! This is the transaction fee you will pay if you send a transaction."));
        payTxFee = CFeeRate(nFeePerK, 1000);
        if (payTxFee < ::minRelayTxFee) {
            return InitError(strprintf(_("Invalid amount for -paytxfee=<amount>: '%s' (must be at least %s)"),
                mapArgs["-paytxfee"], ::minRelayTxFee.ToString()));
        }
    }
    if (mapArgs.count("-maxtxfee")) {
        CAmount nMaxFee = 0;
        if (!ParseMoney(mapArgs["-maxtxfee"], nMaxFee))
            return InitError(strprintf(_("Invalid amount for -maxtxfee=<amount>: '%s'"), mapArgs["-maxtxfee"]));
        if (nMaxFee > nHighTransactionMaxFeeWarning)
            InitWarning(_("Warning: -maxtxfee is set very high! Fees this large could be paid on a single transaction."));
        maxTxFee = nMaxFee;
        if (CFeeRate(maxTxFee, 1000) < ::minRelayTxFee) {
            return InitError(strprintf(_("Invalid amount for -maxtxfee=<amount>: '%s' (must be at least the minrelay fee of %s to prevent stuck transactions)"),
                mapArgs["-maxtxfee"], ::minRelayTxFee.ToString()));
        }
    }
    nTxConfirmTarget = GetArg("-txconfirmtarget", 1);
    bSpendZeroConfChange = GetArg("-spendzeroconfchange", DEFAULT_SPEND_ZEROCONF_CHANGE);
    fSendFreeTransactions = GetArg("-sendfreetransactions", DEFAULT_SEND_FREE_TRANSACTIONS);
    fWalletRbf = GetBoolArg("-walletrbf", DEFAULT_WALLET_RBF);

    g_address_type = ParseOutputType(GetArg("-addresstype", ""));
    if (g_address_type == OUTPUT_TYPE_NONE) {
        return InitError(strprintf(_("Unknown address type '%s'"), GetArg("-addresstype", "")));
    }

    // If changetype is set in config file or parameter, check that it's valid.
    // Default to OUTPUT_TYPE_NONE if not set.
    g_change_type = ParseOutputType(GetArg("-changetype", ""), OUTPUT_TYPE_NONE);
    if (g_change_type == OUTPUT_TYPE_NONE && !GetArg("-changetype", "").empty()) {
        return InitError(strprintf(_("Unknown change type '%s'"), GetArg("-changetype", "")));
    }

    std::string strWalletFile = GetArg("-wallet", DEFAULT_WALLET_DAT);
#endif // ENABLE_WALLET

    fIsBareMultisigStd = GetArg("-permitbaremultisig", true) != 0;
    nMaxDatacarrierBytes = GetArg("-datacarriersize", nMaxDatacarrierBytes);

    fAlerts = GetBoolArg("-alerts", DEFAULT_ALERTS);


    if (GetBoolArg("-peerbloomfilters", false))
        nLocalServices = ServiceFlags(nLocalServices | NODE_BLOOM);

    // ********************************************************* Step 4: application initialization: dir lock, daemonize, pidfile, debug log
    // Initialize elliptic curve code
    std::string sha256_algo = SHA256AutoDetect();
    ECC_Start();
    globalVerifyHandle.reset(new ECCVerifyHandle());

    // Sanity check
    if (!InitSanityCheck())
        return InitError(_("Initialization sanity check failed. Luxcore is shutting down."));

    std::string strDataDir = GetDataDir().string();
#ifdef ENABLE_WALLET
    // Wallet file must be a plain filename without a directory
    if (strWalletFile != boost::filesystem::basename(strWalletFile) + boost::filesystem::extension(strWalletFile))
        return InitError(strprintf(_("Wallet %s resides outside data directory %s"), strWalletFile, strDataDir));
#endif
    // Make sure only a single LUX process is using the data directory.
    boost::filesystem::path pathLockFile = GetDataDir() / ".lock";
    FILE* file = fopen(pathLockFile.string().c_str(), "a"); // empty lock file; created if it doesn't exist.
    if (file) fclose(file);
    static boost::interprocess::file_lock lock(pathLockFile.string().c_str());

    // Wait maximum 10 seconds if an old wallet is still running. Avoids lockup during restart
    if (!lock.timed_lock(boost::get_system_time() + boost::posix_time::seconds(10)))
        return InitError(strprintf(_("Cannot obtain a lock on data directory %s. Luxcore is probably already running."), strDataDir));

#ifndef WIN32
    CreatePidFile(GetPidFile(), getpid());
#endif
    if (GetBoolArg("-shrinkdebugfile", !fDebug))
        ShrinkDebugFile();
    LogPrintf("\n\n\n\n\n\n\n\n\n\n\n\n\n\n\n\n\n\n\n\n");
    LogPrintf("LUX version %s (%s)\n", FormatFullVersion(), CLIENT_DATE);
    LogPrintf("Using OpenSSL version %s\n", SSLeay_version(SSLEAY_VERSION));
    LogPrintf("Using the %s SHA256 implementation\n", sha256_algo.c_str());
#ifdef ENABLE_WALLET
    LogPrintf("Using BerkeleyDB version %s\n", DbEnv::version(0, 0, 0));
#endif

    ////////////////////////////////////////////////////////////////////// // lux
    dev::g_logPost = [&](std::string const& s, char const* c){ LogPrintStr(s + '\n', true); };
    dev::g_logPost(std::string("\n\n\n\n\n\n\n\n\n\n"), NULL);
    //////////////////////////////////////////////////////////////////////

    if (!fLogTimestamps)
        LogPrintf("Startup time: %s\n", DateTimeStrFormat("%Y-%m-%d %H:%M:%S", GetTime()));
    LogPrintf("Default data directory %s\n", GetDefaultDataDir().string());
    LogPrintf("Using data directory %s\n", strDataDir);
    LogPrintf("Using config file %s\n", GetConfigFile().string());
    LogPrintf("Using at most %i connections (%i file descriptors available)\n", nMaxConnections, nFD);
    std::ostringstream strErrors;

<<<<<<< HEAD
#ifdef ENABLE_LUXGATE
    LogPrintf("Using LuxGate config file %s\n", GetLuxGateConfigFile().string());

    // Read LuxGate config
    std::map<std::string, BlockchainConfig> config = ReadLuxGateConfigFile();
    BlockchainConfig luxConfig{"LUX", "", 0, "", ""}; // Empty config because we don't need to actually connect to RPC
    ClientPtr luxClient = std::make_shared<CLuxClient>(luxConfig);
    blockchainClientPool.insert(std::make_pair(luxClient->ticker, luxClient));
    for (auto it : config) {
        BlockchainConfig conf = it.second;
        LogPrintf("BlockchainConfig: %s\n", conf.ToString().c_str());
        ClientPtr client = std::make_shared<CBitcoinClient>(conf);
        bool swapIsSupported = client->IsSwapSupported();
        LogPrintf("%s swap support - %s\n", client->ticker, swapIsSupported ? "yes" : "no");
        blockchainClientPool.insert(std::make_pair(client->ticker, client));
    }
   if (!InitializeLuxGate()) {
       LogPrintf("Failed to initialize LuxGate\n");
   }
   // Set LUXGATE service bit only if we have more than 2 blockchain clients
   if (blockchainClientPool.size() > 2) {
       nLocalServices = ServiceFlags(nLocalServices | NODE_LUXGATE);
   }
#endif // ENABLE_LUXGATE
=======
    InitSignatureCache();
>>>>>>> 19c27732

    LogPrintf("Using %u threads for script verification\n", nScriptCheckThreads);
    if (nScriptCheckThreads) {
        for (int i = 0; i < nScriptCheckThreads - 1; i++)
            threadGroup.create_thread(&ThreadScriptCheck);
    }

    if (mapArgs.count("-sporkkey")) // spork priv key
    {
        if (!sporkManager.SetPrivKey(GetArg("-sporkkey", "")))
            return InitError(_("Unable to sign spork message, wrong key?"));
    }

    // Start the lightweight task scheduler thread
    CScheduler::Function serviceLoop = boost::bind(&CScheduler::serviceQueue, &scheduler);
    threadGroup.create_thread(boost::bind(&TraceThread<CScheduler::Function>, "scheduler", serviceLoop));

    /* Start the RPC server already.  It will be started in "warmup" mode
     * and not really process calls already (but it will signify connections
     * that the server is there and will be ready later).  Warmup mode will
     * be disabled when initialisation is finished.
     */
    if (fServer) {
        uiInterface.InitMessage.connect(SetRPCWarmupStatus);
        RPCServer::OnStopped(&OnRPCStopped);
        RPCServer::OnPreCommand(&OnRPCPreCommand);
        StartRPCThreads();
    }

    if (mapArgs.count("-masternodepaymentskey")) // masternode payments priv key
    {
        if (!masternodePayments.SetPrivKey(GetArg("-masternodepaymentskey", "")))
            return InitError(_("Unable to sign masternode payment winner, wrong key?"));
        if (!sporkManager.SetPrivKey(GetArg("-masternodepaymentskey", "")))
            return InitError(_("Unable to sign spork message, wrong key?"));
    }

    //ignore masternodes below protocol version
    CMasterNode::minProtoVersion = GetArg("-masternodeminprotocol", MIN_MN_PROTO_VERSION);

    int64_t nStart = 0;

// ********************************************************* Step 5: Backup wallet and verify wallet database integrity

#ifdef ENABLE_WALLET
    if (!fDisableWallet) {
        std::string strWarning;
        std::string strError;

        nWalletBackups = GetArg("-createwalletbackups", 10);
        nWalletBackups = std::max(0, std::min(10, nWalletBackups));

        std::string strWalletFile = GetArg("-wallet", DEFAULT_WALLET_DAT);

        if(!AutoBackupWallet(NULL, strWalletFile, strWarning, strError)) {
            if (!strWarning.empty())
                InitWarning(strWarning);
            if (!strError.empty())
                return InitError(strError);
        }

        if (!CWallet::Verify())
            return false;

    } // (!fDisableWallet)
#endif // ENABLE_WALLET
    // ********************************************************* Step 6: network initialization

    RegisterNodeSignals(GetNodeSignals());

    if (mapArgs.count("-onlynet")) {
        std::set<enum Network> nets;
        for (std::string snet : mapMultiArgs["-onlynet"]) {
            enum Network net = ParseNetwork(snet);
            if (net == NET_UNROUTABLE)
                return InitError(strprintf(_("Unknown network specified in -onlynet: '%s'"), snet));
            nets.insert(net);
        }
        for (int n = 0; n < NET_MAX; n++) {
            enum Network net = (enum Network)n;
            if (!nets.count(net))
                SetLimited(net);
        }
    }

    if (mapArgs.count("-whitelist")) {
        for (const std::string& net : mapMultiArgs["-whitelist"]) {
            CSubNet subnet(net);
            if (!subnet.IsValid())
                return InitError(strprintf(_("Invalid netmask specified in -whitelist: '%s'"), net));
            CNode::AddWhitelistedRange(subnet);
        }
    }

    CService addrProxy;
    bool fProxy = false;
    if (mapArgs.count("-proxy")) {
        addrProxy = CService(mapArgs["-proxy"], 9050);
        if (!addrProxy.IsValid())
            return InitError(strprintf(_("Invalid -proxy address: '%s'"), mapArgs["-proxy"]));

        SetProxy(NET_IPV4, addrProxy);
        SetProxy(NET_IPV6, addrProxy);
        SetNameProxy(addrProxy);
        fProxy = true;
    }

    // -onion can override normal proxy, -noonion disables tor entirely
    if (!(mapArgs.count("-onion") && mapArgs["-onion"] == "0") &&
        (fProxy || mapArgs.count("-onion"))) {
        CService addrOnion;
        if (!mapArgs.count("-onion"))
            addrOnion = addrProxy;
        else
            addrOnion = CService(mapArgs["-onion"], 9050);
        if (!addrOnion.IsValid())
            return InitError(strprintf(_("Invalid -onion address: '%s'"), mapArgs["-onion"]));
        SetProxy(NET_TOR, addrOnion);
        SetReachable(NET_TOR);
    }

    // see Step 2: parameter interactions for more information about these
    fListen = GetBoolArg("-listen", DEFAULT_LISTEN);
    fDiscover = GetBoolArg("-discover", true);
    fNameLookup = GetBoolArg("-dns", true);

    bool fBound = false;
    if (fListen) {
        if (mapArgs.count("-bind") || mapArgs.count("-whitebind")) {
            for (std::string strBind : mapMultiArgs["-bind"]) {
                CService addrBind;
                if (!Lookup(strBind.c_str(), addrBind, GetListenPort(), false))
                    return InitError(strprintf(_("Cannot resolve -bind address: '%s'"), strBind));
                fBound |= Bind(addrBind, (BF_EXPLICIT | BF_REPORT_ERROR));
            }
            for (std::string strBind : mapMultiArgs["-whitebind"]) {
                CService addrBind;
                if (!Lookup(strBind.c_str(), addrBind, 0, false))
                    return InitError(strprintf(_("Cannot resolve -whitebind address: '%s'"), strBind));
                if (addrBind.GetPort() == 0)
                    return InitError(strprintf(_("Need to specify a port with -whitebind: '%s'"), strBind));
                fBound |= Bind(addrBind, (BF_EXPLICIT | BF_REPORT_ERROR | BF_WHITELIST));
            }
        } else {
            struct in_addr inaddr_any;
            inaddr_any.s_addr = INADDR_ANY;
            fBound |= Bind(CService(in6addr_any, GetListenPort()), BF_NONE);
            fBound |= Bind(CService(inaddr_any, GetListenPort()), !fBound ? BF_REPORT_ERROR : BF_NONE);
        }
        if (!fBound)
            return InitError(_("Failed to listen on any port. Use -listen=0 if you want this."));
    }

    if (mapArgs.count("-externalip")) {
        for (string strAddr : mapMultiArgs["-externalip"]) {
            CService addrLocal(strAddr, GetListenPort(), fNameLookup);
            if (!addrLocal.IsValid())
                return InitError(strprintf(_("Cannot resolve -externalip address: '%s'"), strAddr));
            AddLocal(CService(strAddr, GetListenPort(), fNameLookup), LOCAL_MANUAL);
        }
    }

    for (string strDest : mapMultiArgs["-seednode"])
        AddOneShot(strDest);

#if ENABLE_ZMQ
    pzmqNotificationInterface = CZMQNotificationInterface::CreateWithArguments(mapArgs);

    if (pzmqNotificationInterface) {
        RegisterValidationInterface(pzmqNotificationInterface);
    }
#endif

    // ********************************************************* Step 7: load block chain

    fReindex = GetBoolArg("-reindex", false);
    bool fReindexChainState = GetBoolArg("-reindex-chainstate", false);

    // Upgrading to 0.8; hard-link the old blknnnn.dat files into /blocks/
    filesystem::path blocksDir = GetDataDir() / "blocks";
    if (!filesystem::exists(blocksDir)) {
        filesystem::create_directories(blocksDir);
        bool linked = false;
        for (unsigned int i = 1; i < 10000; i++) {
            filesystem::path source = GetDataDir() / strprintf("blk%04u.dat", i);
            if (!filesystem::exists(source)) break;
            filesystem::path dest = blocksDir / strprintf("blk%05u.dat", i - 1);
            try {
                filesystem::create_hard_link(source, dest);
                LogPrintf("Hardlinked %s -> %s\n", source.string(), dest.string());
                linked = true;
            } catch (filesystem::filesystem_error& e) {
                // Note: hardlink creation failing is not a disaster, it just means
                // blocks will get re-downloaded from peers.
                LogPrintf("Error hardlinking blk%04u.dat : %s\n", i, e.what());
                break;
            }
        }
        if (linked) {
            fReindex = true;
        }
    }

    // cache size calculations
    int64_t nTotalCache = (GetArg("-dbcache", nDefaultDbCache) << 20);
    nTotalCache = max(nTotalCache, nMinDbCache << 20); // total cache cannot be less than nMinDbCache
    nTotalCache = min(nTotalCache, nMaxDbCache << 20); // total cache cannot be greater than nMaxDbCache
    int64_t nBlockTreeDBCache = nTotalCache / 8;
    nBlockTreeDBCache = min(nBlockTreeDBCache, (GetBoolArg("-txindex", true) ? nMaxBlockDBAndTxIndexCache : nMaxBlockDBCache) << 20);
    nTotalCache -= nBlockTreeDBCache;
    int64_t nCoinDBCache = std::min(nTotalCache / 2, (nTotalCache / 4) + (1 << 23)); // use 50% the remaining cache for coindb cache
    nCoinDBCache = min(nCoinDBCache, nMaxCoinsDBCache << 20); // cap total coins db cache
    nTotalCache -= nCoinDBCache;
    nCoinCacheSize = nTotalCache; // the rest goes to in-memory cache (300bytes)

    bool fLoaded = false;
    while (!fLoaded && !fRequestShutdown) {
        bool fReset = fReindex;
        std::string strLoadError;

        uiInterface.InitMessage(_("Loading block index..."));

        LOCK(cs_main);

        nStart = GetTimeMillis();
        do {
            try {
                UnloadBlockIndex();
                delete pcoinsTip;
                delete pcoinsdbview;
                delete pcoinscatcher;
                delete pblocktree;
                delete pstorageresult;
                globalState.reset();
                globalSealEngine.reset();

                pblocktree = new CBlockTreeDB(nBlockTreeDBCache, false, fReindex);
                pcoinsdbview = new CCoinsViewDB(nCoinDBCache, false, fReindex || fReindexChainState);
                pcoinscatcher = new CCoinsViewErrorCatcher(pcoinsdbview);
                pcoinsTip = new CCoinsViewCache(pcoinscatcher);

                if (fReset) {
                    pblocktree->WriteReindexing(true);
                    if (fPruneMode)
                        DeleteAllBlockFiles();
                }

                if (fRequestShutdown) {
                    LogPrintf("Shutdown requested. Exiting.\n");
                    return false;
                }

                dev::eth::Ethash::init();

                boost::filesystem::path luxStateDir = GetDataDir() / "stateLux";

                bool fStatus = boost::filesystem::exists(luxStateDir);
                const std::string dirLux(luxStateDir.string());
                const dev::h256 hashDB(dev::sha3(dev::rlp("")));
                dev::eth::BaseState existsLuxState = fStatus ? dev::eth::BaseState::PreExisting : dev::eth::BaseState::Empty;
                globalState = std::unique_ptr<LuxState>(new LuxState(dev::u256(0), LuxState::openDB(dirLux, hashDB, dev::WithExisting::Trust), dirLux, existsLuxState));
                dev::eth::ChainParams cp((dev::eth::genesisInfo(dev::eth::Network::luxMainNetwork)));
                globalSealEngine = std::unique_ptr<dev::eth::SealEngineFace>(cp.createSealEngine());

                pstorageresult = new StorageResults(luxStateDir.string());
                if (fReset) {
                    pstorageresult->wipeResults();
                }

                // LoadBlockIndex will load fTxIndex from the db, or set it if
                // we're reindexing. It will also load fHavePruned if we've
                // ever removed a block file from disk.
                // Note that it also sets fReindex based on the disk flag!
                // From here on out fReindex and fReset mean something different!
                if (!LoadBlockIndex()) {
                    strLoadError = _("Error loading block database");
                    break;
                }

                // If the loaded chain has a wrong genesis, bail out immediately
                // (we're likely using a testnet datadir, or the other way around).
                if (!mapBlockIndex.empty() && mapBlockIndex.count(chainparams.GetConsensus().hashGenesisBlock) == 0)
                    return InitError(_("Incorrect or no genesis block found. Wrong datadir for network?"));

                /////////////////////////////////////////////////////////// lux
                if((IsArgSet("-dgpstorage") && IsArgSet("-dgpevm")) || (!IsArgSet("-dgpstorage") && IsArgSet("-dgpevm")) ||
                   (!IsArgSet("-dgpstorage") && !IsArgSet("-dgpevm"))) {
                    fGettingValuesDGP = true;
                } else {
                    fGettingValuesDGP = false;
                }

                if(chainActive.Tip() != nullptr && chainActive.Tip()->nHeight > Params().FirstSCBlock()){
                    globalState->setRoot(uintToh256(chainActive.Tip()->hashStateRoot));
                    globalState->setRootUTXO(uintToh256(chainActive.Tip()->hashUTXORoot));
                } else {
                    globalState->setRoot(dev::sha3(dev::rlp("")));
                    globalState->setRootUTXO(uintToh256(chainparams.GenesisBlock().hashUTXORoot));
                    globalState->populateFrom(cp.genesisState);
                }
                globalState->db().commit();
                globalState->dbUtxo().commit();


                fRecordLogOpcodes = GetBoolArg("-record-log-opcodes", true);
                fIsVMlogFile = boost::filesystem::exists(GetDataDir() / "vmExecLogs.json");
                ///////////////////////////////////////////////////////////

                // Initialize the block index (no-op if non-empty database was already loaded)
                if (!InitBlockIndex(chainparams)) {
                    strLoadError = _("Error initializing block database");
                    break;
                }

                // Check for changed -txindex state
                if (fTxIndex != GetBoolArg("-txindex", true)) {
                    strLoadError = _("You need to rebuild the database using -reindex to change -txindex");
                    break;
                }

                // Check for changed -logevents state
                if (fLogEvents != GetBoolArg("-logevents", DEFAULT_LOGEVENTS) && !fLogEvents) {
                    strLoadError = _("You need to rebuild the database using -reindex-chainstate to enable -logevents");
                    break;
                }

                if (!GetBoolArg("-logevents", DEFAULT_LOGEVENTS))
                {
                    pstorageresult->wipeResults();
                    pblocktree->WipeHeightIndex();
                    fLogEvents = false;
                    pblocktree->WriteFlag("logevents", fLogEvents);
                }

                nLogFile = GetArg("-nlogfile", 1);

                // Check for changed -prune state.  What we are concerned about is a user who has pruned blocks
                // in the past, but is now trying to run unpruned.
                if (fHavePruned && !fPruneMode) {
                    strLoadError = _("You need to rebuild the database using -reindex to go back to unpruned mode.  This will redownload the entire blockchain");
                    break;
                }

                uiInterface.InitMessage(_("Verifying blocks..."));

                if (fHavePruned && GetArg("-checkblocks", 288) > MIN_BLOCKS_TO_KEEP) {
                    LogPrintf("Prune: pruned datadir may not have more than %d blocks; -checkblocks=%d may fail\n",
                              MIN_BLOCKS_TO_KEEP, GetArg("-checkblocks", 288));
                }

                if (!CVerifyDB().VerifyDB(chainparams, pcoinsdbview, GetArg("-checklevel", 3),
                        GetArg("-checkblocks", 500))) {
                    strLoadError = _("Corrupted block database detected");
                    break;
                }
            } catch (std::exception& e) {
                LogPrintf("%s\n", e.what());
                strLoadError = _("Error opening block database");
                break;
            }

            fLoaded = true;
        } while (false);

        if (!fLoaded && !fRequestShutdown) {
            // first suggest a reindex
            if (!fReset) {
                bool fRet = uiInterface.ThreadSafeQuestion(
                    strLoadError + ".\n\n" + _("Do you want to rebuild the block database now?"),
                    strLoadError + ".\nPlease restart with -reindex or -reindex-chainstate to recover.",
                    "", CClientUIInterface::MSG_ERROR | CClientUIInterface::BTN_ABORT);
                if (fRet) {
                    fReindex = true;
                    fRequestShutdown = false;
                } else {
                    LogPrintf("Aborted block database rebuild. Exiting.\n");
                    return false;
                }
            } else {
                return InitError(strLoadError);
            }
        }
    }

    // As LoadBlockIndex can take several minutes, it's possible the user
    // requested to kill the GUI during the last operation. If so, exit.
    // As the program has not fully started yet, Shutdown() is possibly overkill.
    if (fRequestShutdown) {
        LogPrintf("Shutdown requested. Exiting.\n");
        return false;
    }
    LogPrintf(" block index %15dms\n", GetTimeMillis() - nStart);

    boost::filesystem::path est_path = GetDataDir() / FEE_ESTIMATES_FILENAME;
    CAutoFile est_filein(fopen(est_path.string().c_str(), "rb"), SER_DISK, CLIENT_VERSION);
    // Allowed to fail as this file IS missing on first startup.
    if (!est_filein.IsNull())
        mempool.ReadFeeEstimates(est_filein);
    fFeeEstimatesInitialized = true;

// ********************************************************* Step 8: load wallet
#ifdef ENABLE_WALLET
    if (fDisableWallet) {
        pwalletMain = NULL;
        LogPrintf("Wallet disabled!\n");
    } else {
        // needed to restore wallet transaction meta data after -zapwallettxes
        std::vector<CWalletTx> vWtx;

        if (GetBoolArg("-zapwallettxes", false)) {
            uiInterface.InitMessage(_("Zapping all transactions from wallet..."));

            pwalletMain = new CWallet(strWalletFile);
            DBErrors nZapWalletRet = pwalletMain->ZapWalletTx(vWtx);
            if (nZapWalletRet != DB_LOAD_OK) {
                uiInterface.InitMessage(_("Error loading wallet.dat: Wallet corrupted"));
                return false;
            }

            delete pwalletMain;
            pwalletMain = NULL;
        }

        uiInterface.InitMessage(_("Loading wallet..."));

        nStart = GetTimeMillis();
        bool fFirstRun = true;
        pwalletMain = new CWallet(strWalletFile);
        DBErrors nLoadWalletRet = pwalletMain->LoadWallet(fFirstRun);
        if (nLoadWalletRet != DB_LOAD_OK) {
            if (nLoadWalletRet == DB_CORRUPT)
                strErrors << _("Error loading wallet.dat: Wallet corrupted") << "\n";
            else if (nLoadWalletRet == DB_NONCRITICAL_ERROR) {
                string msg(_("Warning: error reading wallet.dat! All keys read correctly, but transaction data"
                             " or address book entries might be missing or incorrect."));
                InitWarning(msg);
            } else if (nLoadWalletRet == DB_TOO_NEW)
                strErrors << _("Error loading wallet.dat: Wallet requires newer version of Luxcore") << "\n";
            else if (nLoadWalletRet == DB_NEED_REWRITE) {
                strErrors << _("Wallet needed to be rewritten: restart Luxcore to complete") << "\n";
                LogPrintf("%s", strErrors.str());
                return InitError(strErrors.str());
            } else
                strErrors << _("Error loading wallet.dat") << "\n";
        }

        if (GetBoolArg("-upgradewallet", fFirstRun)) {
            int nMaxVersion = GetArg("-upgradewallet", 0);
            if (nMaxVersion == 0) // the -upgradewallet without argument case
            {
                LogPrintf("Performing wallet upgrade to %i\n", FEATURE_LATEST);
                nMaxVersion = CLIENT_VERSION;
                pwalletMain->SetMinVersion(FEATURE_LATEST); // permanently upgrade the wallet immediately
            } else
                LogPrintf("Allowing wallet upgrade up to %i\n", nMaxVersion);
            if (nMaxVersion < pwalletMain->GetVersion())
                strErrors << _("Cannot downgrade wallet") << "\n";
            pwalletMain->SetMaxVersion(nMaxVersion);
        }

        if (fFirstRun) {
            // Create new keyUser and set as default key
            RandAddSeedPerfmon();

            CPubKey newDefaultKey;
            if (pwalletMain->GetKeyFromPool(newDefaultKey, false)) {
                pwalletMain->SetDefaultKey(newDefaultKey);
                if (!pwalletMain->SetAddressBook(pwalletMain->vchDefaultKey.GetID(), "", "receive"))
                    strErrors << _("Cannot write default address") << "\n";
            }

            pwalletMain->SetBestChain(chainActive.GetLocator());
            std::string warningString;
            std::string errorString;
            if(!AutoBackupWallet(pwalletMain, "", warningString, errorString)) {
                if (!warningString.empty())
                    InitWarning(warningString);
                if (!errorString.empty())
                    return InitError(errorString);
            }
        }

        LogPrintf("%s", strErrors.str());
        LogPrintf(" wallet      %15dms\n", GetTimeMillis() - nStart);

        RegisterValidationInterface(pwalletMain);
        pwalletMain->TopUpKeyPool();
        CBlockIndex* pindexRescan = chainActive.Tip();
        if (GetBoolArg("-rescan", false))
            pindexRescan = chainActive.Genesis();
        else {
            CWalletDB walletdb(strWalletFile);
            CBlockLocator locator;
            if (walletdb.ReadBestBlock(locator))
                pindexRescan = FindForkInGlobalIndex(chainActive, locator);
            else
                pindexRescan = chainActive.Genesis();
        }
        if (chainActive.Tip() && chainActive.Tip() != pindexRescan) {
            uiInterface.InitMessage(_("Rescanning..."));
            LogPrintf("Rescanning last %i blocks (from block %i)...\n", chainActive.Height() - pindexRescan->nHeight, pindexRescan->nHeight);
            nStart = GetTimeMillis();
            pwalletMain->ScanForWalletTransactions(pindexRescan, true);
            LogPrintf(" rescan      %15dms\n", GetTimeMillis() - nStart);
            pwalletMain->SetBestChain(chainActive.GetLocator());
            nWalletDBUpdated++;

            // Restore wallet transaction metadata after -zapwallettxes=1
            if (GetBoolArg("-zapwallettxes", false) && GetArg("-zapwallettxes", "1") != "2") {
                CWalletDB walletdb(pwalletMain->strWalletFile);
                for (const CWalletTx& wtxOld : vWtx) {
                    uint256 hash = wtxOld.GetHash();
                    std::map<uint256, CWalletTx>::iterator mi = pwalletMain->mapWallet.find(hash);
                    if (mi != pwalletMain->mapWallet.end()) {
                        const CWalletTx* copyFrom = &wtxOld;
                        CWalletTx* copyTo = &mi->second;
                        copyTo->mapValue = copyFrom->mapValue;
                        copyTo->vOrderForm = copyFrom->vOrderForm;
                        copyTo->nTimeReceived = copyFrom->nTimeReceived;
                        copyTo->nTimeSmart = copyFrom->nTimeSmart;
                        copyTo->fFromMe = copyFrom->fFromMe;
                        copyTo->strFromAccount = copyFrom->strFromAccount;
                        copyTo->nOrderPos = copyFrom->nOrderPos;
                        copyTo->WriteToDisk(&walletdb);
                    }
                }
            }
        }
        pwalletMain->SetBroadcastTransactions(GetBoolArg("-walletbroadcast", true));
    }  // (!fDisableWallet)
#else  // ENABLE_WALLET
    LogPrintf("No wallet compiled in!\n");
#endif // !ENABLE_WALLET
    // ********************************************************* Step 9: import blocks

    // if prune mode, unset NODE_NETWORK and prune block files
    if (fPruneMode) {
        LogPrintf("Unsetting NODE_NETWORK on prune mode\n");
        nLocalServices = ServiceFlags(nLocalServices | NODE_NETWORK);
        if (!fReindex) {
            uiInterface.InitMessage(_("Pruning blockstore..."));
            PruneAndFlush();
        }
    }

    if (!CheckDiskSpace())
        return false;

    if (chainparams.GetConsensus().vDeployments[Consensus::DEPLOYMENT_SEGWIT].nTimeout != 0) {
        // Only advertize witness capabilities if they have a reasonable start time.
        // This allows us to have the code merged without a defined softfork, by setting its
        // end time to 0.
        // Note that setting NODE_WITNESS is never required: the only downside from not
        // doing so is that after activation, no upgraded nodes will fetch from you.
        nLocalServices = ServiceFlags(nLocalServices | NODE_WITNESS);
        // Only care about others providing witness capabilities if there is a softfork
        // defined.
        nRelevantServices = ServiceFlags(nRelevantServices | NODE_WITNESS);
    }

    if (mapArgs.count("-blocknotify"))
        uiInterface.NotifyBlockTip.connect(BlockNotifyCallback);

    // scan for better chains in the block chain database, that are not yet connected in the active best chain
    CValidationState state;
    if (!ActivateBestChain(state, chainparams))
        strErrors << "Failed to connect best block";

    std::vector<boost::filesystem::path> vImportFiles;
    if (mapArgs.count("-loadblock")) {
        for (string strFile : mapMultiArgs["-loadblock"])
            vImportFiles.push_back(strFile);
    }
    threadGroup.create_thread(boost::bind(&ThreadImport, vImportFiles));
    if (chainActive.Tip() == NULL) {
        LogPrintf("Waiting for genesis block to be imported...\n");
        while (!fRequestShutdown && chainActive.Tip() == NULL)
            MilliSleep(10);
    }

    // Add wallet transactions that aren't already in a block to mempool
    // Do this here as mempool requires genesis block to be loaded
#ifdef ENABLE_WALLET
    if (pwalletMain)
        pwalletMain->ReacceptWalletTransactions();
#endif

    // ********************************************************* Step 10: setup Darksend

    if (!strErrors.str().empty())
        return InitError(strErrors.str());

    fMasterNode = GetBoolArg("-masternode", false);
    if (fMasterNode) {
        LogPrintf("IS DARKSEND MASTER NODE\n");

        strMasterNodeAddr = GetArg("-masternodeaddr", "");
        if (!strMasterNodeAddr.empty()) {
            CService addrTest = CService(strMasterNodeAddr);
            if (!addrTest.IsValid()) {
                return InitError("Invalid -masternodeaddr address: " + strMasterNodeAddr);
            }
        }

        strMasterNodePrivKey = GetArg("-masternodeprivkey", "");
        if (!strMasterNodePrivKey.empty()) {
            std::string errorMessage;

            CKey key;
            CPubKey pubkey;

            if (!darkSendSigner.SetKey(strMasterNodePrivKey, errorMessage, key, pubkey)) {
                return InitError(_("Invalid masternodeprivkey. Please see documenation."));
            }

            activeMasternode.pubKeyMasternode = pubkey;
        } else {
            return InitError(_("You must specify a masternodeprivkey in the configuration. Please see documentation for help."));
        }
    }

    fEnableDarksend = GetBoolArg("-enabledarksend", false);

    nDarksendRounds = GetArg("-darksendrounds", 2);
    if (nDarksendRounds > 16) nDarksendRounds = 16;
    if (nDarksendRounds < 1) nDarksendRounds = 1;

    nLiquidityProvider = GetArg("-liquidityprovider", 0); //0-100
    if (nLiquidityProvider != 0) {
        darkSendPool.SetMinBlockSpacing(std::min(nLiquidityProvider,100)*15);
        fEnableDarksend = true;
        nDarksendRounds = 99999;
    }

    nAnonymizeLuxAmount = GetArg("-anonymizeLuxamount", 0);
    if (nAnonymizeLuxAmount > 999999) nAnonymizeLuxAmount = 999999;
    if (nAnonymizeLuxAmount < 2) nAnonymizeLuxAmount = 2;

    LogPrintf("LUX darksend rounds %d\n", nDarksendRounds);
    LogPrintf("Anonymize Lux Amount %d\n", nAnonymizeLuxAmount);

    /* Denominations
       A note about convertability. Within Darksend pools, each denomination
       is convertable to another.
       For example:
       1Lux+1000 == (.1Lux+100)*10
       10Lux+10000 == (1Lux+1000)*10
    */
    darkSendDenominations.push_back( (100000      * COIN)+100000000 );
    darkSendDenominations.push_back( (10000       * COIN)+10000000 );
    darkSendDenominations.push_back( (1000        * COIN)+1000000 );
    darkSendDenominations.push_back( (100         * COIN)+100000 );
    darkSendDenominations.push_back( (10          * COIN)+10000 );
    darkSendDenominations.push_back( (1           * COIN)+1000 );
    darkSendDenominations.push_back( (.1          * COIN)+100 );
    /* Disabled till we need them
    darkSendDenominations.push_back( (.01      * COIN)+10 );
    darkSendDenominations.push_back( (.001     * COIN)+1 );
    */

    darkSendPool.InitCollateralAddress();

    threadGroup.create_thread(boost::bind(&ThreadCheckDarkSendPool));

    // ********************************************************* Step 11: start node

    RandAddSeedPerfmon();

    StartNode(threadGroup, scheduler);

    //// debug print
    LogPrintf("mapBlockIndex.size() = %u\n", mapBlockIndex.size());
    LogPrintf("chainActive.Height() = %d\n", chainActive.Height());
#ifdef ENABLE_WALLET
    LogPrintf("setKeyPool.size() = %u\n", pwalletMain ? pwalletMain->GetKeyPoolSize() : 0);
    LogPrintf("mapWallet.size() = %u\n", pwalletMain ? pwalletMain->mapWallet.size() : 0);
    LogPrintf("mapAddressBook.size() = %u\n", pwalletMain ? pwalletMain->mapAddressBook.size() : 0);

#   ifdef ENABLE_CPUMINER
    // Generate coins in the background
    if (GetBoolArg("-gen", false) && pwalletMain) {
        GenerateBitcoins(pwalletMain, GetArg("-genproclimit", 1));
    }
#   endif
#endif

    // ********************************************************* Step 12: finished

    SetRPCWarmupFinished();
    uiInterface.InitMessage(_("Done loading"));

#ifdef ENABLE_WALLET
    if (pwalletMain) {
        // Add wallet transactions that aren't already in a block to mapTransactions
        pwalletMain->ReacceptWalletTransactions();
        std::atomic<bool> fFlushScheduled(false);
        // Run a thread to flush wallet periodically
        if (!fFlushScheduled.exchange(true)) {
        scheduler.scheduleEvery(MaybeFlushWalletDB, 500);
    }
    }
#endif

    return !fRequestShutdown;
}

void UnlockDataDirectory()
{
    // Try lock and unlock
    LockDataDirectory(true, false);
}<|MERGE_RESOLUTION|>--- conflicted
+++ resolved
@@ -1052,7 +1052,6 @@
     LogPrintf("Using at most %i connections (%i file descriptors available)\n", nMaxConnections, nFD);
     std::ostringstream strErrors;
 
-<<<<<<< HEAD
 #ifdef ENABLE_LUXGATE
     LogPrintf("Using LuxGate config file %s\n", GetLuxGateConfigFile().string());
 
@@ -1077,9 +1076,8 @@
        nLocalServices = ServiceFlags(nLocalServices | NODE_LUXGATE);
    }
 #endif // ENABLE_LUXGATE
-=======
+
     InitSignatureCache();
->>>>>>> 19c27732
 
     LogPrintf("Using %u threads for script verification\n", nScriptCheckThreads);
     if (nScriptCheckThreads) {
