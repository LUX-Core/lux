--- conflicted
+++ resolved
@@ -349,14 +349,11 @@
     strUsage += "  -pid=<file>            " + strprintf(_("Specify pid file (default: %s)"), "luxd.pid") + "\n";
 #endif
     strUsage += "  -record-log-opcodes    " + _("Logs all EVM LOG opcode operations to the file vmExecLogs.json") + "\n";
-<<<<<<< HEAD
     strUsage += "  -prune=<n>             " + _("Reduce storage requirements by pruning (deleting) old blocks. This mode disables wallet support and is incompatible with -txindex.") + " " +
                                               _("Warning: Reverting this setting requires re-downloading the entire blockchain.") + " " +
                                               _("(default: 0 = disable pruning blocks,") + " " +
                                               strprintf(_(">%u = target size in MiB to use for block files)"), MIN_DISK_SPACE_FOR_BLOCK_FILES / 1024 / 1024) + "\n";
-=======
     strUsage += "  -reindex-chainstate    " + _("Rebuild chain state from the currently indexed blocks") + "\n";
->>>>>>> 08440985
     strUsage += "  -reindex               " + _("Rebuild block chain index from current blk000??.dat files") + " " + _("on startup") + "\n";
 #if !defined(WIN32)
     strUsage += "  -sysperms              " + _("Create new files with system default permissions, instead of umask 077 (only effective with disabled wallet functionality)") + "\n";
