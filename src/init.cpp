// Copyright (c) 2009-2010 Satoshi Nakamoto
// Copyright (c) 2009-2014 The Bitcoin developers
// Copyright (c) 2014-2015 The Dash developers
// Copyright (c) 2015-2017 The LUX developers
// Distributed under the MIT software license, see the accompanying
// file COPYING or http://www.opensource.org/licenses/mit-license.php.

#if defined(HAVE_CONFIG_H)
#include "config/lux-config.h"
#endif

#include "init.h"

#include "activemasternode.h"
#include "addrman.h"
#include "amount.h"
#include "chain.h"
#include "chainparams.h"
#include "checkpoints.h"
#include "compat/sanity.h"
#include "consensus/validation.h"
#include "key.h"
#include "main.h"
#include "stake.h"
#include "masternodeconfig.h"
#include "miner.h"
#include "net.h"
#include "policy/policy.h"
#include "rpcserver.h"
#include "script/standard.h"
#include "scheme.h"
#include "spork.h"
#include "txdb.h"
#include "script/sigcache.h"
#include "ui_interface.h"
#include "util.h"
#include "utilmoneystr.h"
#include "validationinterface.h"
#include "random.h"
#ifdef ENABLE_WALLET
#include "db.h"
#include "wallet.h"
#include "walletdb.h"
#include "miner.h"
#endif

#include <fstream>
#include <stdint.h>
#include <stdio.h>

#ifndef WIN32
#include <signal.h>
#endif

#include <boost/algorithm/string/predicate.hpp>
#include <boost/algorithm/string/replace.hpp>
#include <boost/filesystem.hpp>
#include <boost/interprocess/sync/file_lock.hpp>
#include <boost/thread.hpp>
#include <openssl/crypto.h>

#if ENABLE_ZMQ
#include "zmq/zmqnotificationinterface.h"
#endif

using namespace boost;
using namespace std;

#ifdef ENABLE_WALLET
CWallet* pwalletMain = NULL;
int nWalletBackups = 10;
#endif
bool fFeeEstimatesInitialized = false;
bool fRestartRequested = false; // true: restart false: shutdown
unsigned int nMinerSleep;

#if ENABLE_ZMQ
static CZMQNotificationInterface* pzmqNotificationInterface = NULL;
#endif

#ifdef WIN32
// Win32 LevelDB doesn't use filedescriptors, and the ones used for
// accessing block files, don't count towards to fd_set size limit
// anyway.
#define MIN_CORE_FILEDESCRIPTORS 0
#else
#define MIN_CORE_FILEDESCRIPTORS 150
#endif

/** Used to pass flags to the Bind() function */
enum BindFlags {
    BF_NONE = 0,
    BF_EXPLICIT = (1U << 0),
    BF_REPORT_ERROR = (1U << 1),
    BF_WHITELIST = (1U << 2),
};

static const char* FEE_ESTIMATES_FILENAME = "fee_estimates.dat";
CClientUIInterface uiInterface;

//////////////////////////////////////////////////////////////////////////////
//
// Shutdown
//

//
// Thread management and startup/shutdown:
//
// The network-processing threads are all part of a thread group
// created by AppInit() or the Qt main() function.
//
// A clean exit happens when StartShutdown() or the SIGTERM
// signal handler sets fRequestShutdown, which triggers
// the DetectShutdownThread(), which interrupts the main thread group.
// DetectShutdownThread() then exits, which causes AppInit() to
// continue (it .joins the shutdown thread).
// Shutdown() is then
// called to clean up database connections, and stop other
// threads that should only be stopped after the main network-processing
// threads have exited.
//
// Note that if running -daemon the parent process returns from AppInit2
// before adding any threads to the threadGroup, so .join_all() returns
// immediately and the parent exits from main().
//
// Shutdown for Qt is very similar, only it uses a QTimer to detect
// fRequestShutdown getting set, and then does the normal Qt
// shutdown thing.
//

volatile bool fRequestShutdown = false;

void StartShutdown()
{
    fRequestShutdown = true;
}
bool ShutdownRequested()
{
    return fRequestShutdown || fRestartRequested;
}

class CCoinsViewErrorCatcher : public CCoinsViewBacked
{
public:
    CCoinsViewErrorCatcher(CCoinsView* view) : CCoinsViewBacked(view) {}
    bool GetCoins(const uint256& txid, CCoins& coins) const
    {
        try {
            return CCoinsViewBacked::GetCoins(txid, coins);
        } catch (const std::runtime_error& e) {
            uiInterface.ThreadSafeMessageBox(_("Error reading from database, shutting down."), "", CClientUIInterface::MSG_ERROR);
            LogPrintf("Error reading from database: %s\n", e.what());
            // Starting the shutdown sequence and returning false to the caller would be
            // interpreted as 'entry not found' (as opposed to unable to read data), and
            // could lead to invalid interpration. Just exit immediately, as we can't
            // continue anyway, and all writes should be atomic.
            abort();
        }
    }
    // Writes do not need similar protection, as failure to write is handled by the caller.
};

static CCoinsViewDB* pcoinsdbview = NULL;
static CCoinsViewErrorCatcher* pcoinscatcher = NULL;
static std::unique_ptr<ECCVerifyHandle> globalVerifyHandle;

/** Preparing steps before shutting down or restarting the wallet */
void PrepareShutdown()
{
    fRequestShutdown = true;  // Needed when we shutdown the wallet
    fRestartRequested = true; // Needed when we restart the wallet
    LogPrintf("%s: In progress...\n", __func__);
    static CCriticalSection cs_Shutdown;
    TRY_LOCK(cs_Shutdown, lockShutdown);
    if (!lockShutdown)
        return;

    /// Note: Shutdown() must be able to handle cases in which AppInit2() failed part of the way,
    /// for example if the data directory was found to be locked.
    /// Be sure that anything that writes files or flushes caches only does this if the respective
    /// module was initialized.
    RenameThread("lux-shutoff");
    mempool.AddTransactionsUpdated(1);
    StopRPCThreads();
#ifdef ENABLE_WALLET
    if (pwalletMain)
        bitdb.Flush(false);
//    GenerateBitcoins(NULL, 0);
#endif
    StopNode();
    UnregisterNodeSignals(GetNodeSignals());

    if (fFeeEstimatesInitialized) {
        boost::filesystem::path est_path = GetDataDir() / FEE_ESTIMATES_FILENAME;
        CAutoFile est_fileout(fopen(est_path.string().c_str(), "wb"), SER_DISK, CLIENT_VERSION);
        if (!est_fileout.IsNull())
            mempool.WriteFeeEstimates(est_fileout);
        else
            LogPrintf("%s: Failed to write fee estimates to %s\n", __func__, est_path.string());
        fFeeEstimatesInitialized = false;
    }

    {
        LOCK(cs_main);
        if (pcoinsTip != NULL) {
            FlushStateToDisk();

            //record that client took the proper shutdown procedure
            pblocktree->WriteFlag("shutdown", true);
        }
        delete pcoinsTip;
        pcoinsTip = NULL;
        delete pcoinscatcher;
        pcoinscatcher = NULL;
        delete pcoinsdbview;
        pcoinsdbview = NULL;
        delete pblocktree;
        pblocktree = NULL;
//        delete pstorageresult;
//        pstorageresult = NULL;
//        delete globalState.release();
//        globalSealEngine.reset();
    }
#ifdef ENABLE_WALLET
    if (pwalletMain)
        bitdb.Flush(true);
#endif

#if ENABLE_ZMQ
    if (pzmqNotificationInterface) {
        UnregisterValidationInterface(pzmqNotificationInterface);
        delete pzmqNotificationInterface;
        pzmqNotificationInterface = NULL;
    }
#endif

#ifndef WIN32
    boost::filesystem::remove(GetPidFile());
#endif
    UnregisterAllValidationInterfaces();
}

/**
* Shutdown is split into 2 parts:
* Part 1: shut down everything but the main wallet instance (done in PrepareShutdown() )
* Part 2: delete wallet instance
*
* In case of a restart PrepareShutdown() was already called before, but this method here gets
* called implicitly when the parent object is deleted. In this case we have to skip the
* PrepareShutdown() part because it was already executed and just delete the wallet instance.
*/
void Shutdown()
{
    // Shutdown part 1: prepare shutdown
    if (!fRestartRequested) {
        PrepareShutdown();
    }

// Shutdown part 2: delete wallet instance
#ifdef ENABLE_WALLET
    delete pwalletMain;
    pwalletMain = NULL;
#endif
    globalVerifyHandle.reset();
    ECC_Stop();
    LogPrintf("%s: done\n", __func__);
}

/**
 * Signal handlers are very limited in what they are allowed to do, so:
 */
void HandleSIGTERM(int)
{
    fRequestShutdown = true;
}

void HandleSIGHUP(int)
{
    fReopenDebugLog = true;
}

bool static InitError(const std::string& str)
{
    uiInterface.ThreadSafeMessageBox(str, "", CClientUIInterface::MSG_ERROR);
    return false;
}

bool static InitWarning(const std::string& str)
{
    uiInterface.ThreadSafeMessageBox(str, "", CClientUIInterface::MSG_WARNING);
    return true;
}

bool static Bind(const CService& addr, unsigned int flags)
{
    if (!(flags & BF_EXPLICIT) && IsLimited(addr))
        return false;
    std::string strError;
    if (!BindListenPort(addr, strError, (flags & BF_WHITELIST) != 0)) {
        if (flags & BF_REPORT_ERROR)
            return InitError(strError);
        return false;
    }
    return true;
}

void OnRPCStopped()
{
    cvBlockChange.notify_all();
    LogPrint("rpc", "RPC stopped.\n");
}

void OnRPCPreCommand(const CRPCCommand& cmd)
{
#ifdef ENABLE_WALLET
    if (cmd.reqWallet && !pwalletMain)
        throw JSONRPCError(RPC_METHOD_NOT_FOUND, "Method not found (disabled)");
#endif

    // Observe safe mode
    string strWarning = GetWarnings("rpc");
    if (strWarning != "" && !GetBoolArg("-disablesafemode", false) &&
        !cmd.okSafeMode)
        throw JSONRPCError(RPC_FORBIDDEN_BY_SAFE_MODE, string("Safe mode: ") + strWarning);
}

std::string HelpMessage(HelpMessageMode mode)
{
    // When adding new options to the categories, please keep and ensure alphabetical ordering.
    string strUsage = _("Options:") + "\n";
    strUsage += "  -?                     " + _("This help message") + "\n";
    strUsage += "  -alertnotify=<cmd>     " + _("Execute command when a relevant alert is received or we see a really long fork (%s in cmd is replaced by message)") + "\n";
    strUsage += "  -alerts                " + strprintf(_("Receive and display P2P network alerts (default: %u)"), DEFAULT_ALERTS);
    strUsage += "  -blocknotify=<cmd>     " + _("Execute command when the best block changes (%s in cmd is replaced by block hash)") + "\n";
    strUsage += "  -checkblocks=<n>       " + strprintf(_("How many blocks to check at startup (default: %u, 0 = all)"), 500) + "\n";
    strUsage += "  -checklevel=<n>        " + strprintf(_("How thorough the block verification of -checkblocks is (0-4, default: %u)"), 3) + "\n";
    strUsage += "  -conf=<file>           " + strprintf(_("Specify configuration file (default: %s)"), "lux.conf") + "\n";
    if (mode == HMM_BITCOIND) {
#if !defined(WIN32)
        strUsage += "  -daemon                " + _("Run in the background as a daemon and accept commands") + "\n";
#endif
    }
    strUsage += "  -datadir=<dir>         " + _("Specify data directory") + "\n";
    strUsage += "  -dbcache=<n>           " + strprintf(_("Set database cache size in megabytes (%d to %d, default: %d)"), nMinDbCache, nMaxDbCache, nDefaultDbCache) + "\n";
    strUsage += "  -loadblock=<file>      " + _("Imports blocks from external blk000??.dat file") + " " + _("on startup") + "\n";
    strUsage += "  -maxorphantx=<n>       " + strprintf(_("Keep at most <n> unconnectable transactions in memory (default: %u)"), DEFAULT_MAX_ORPHAN_TRANSACTIONS) + "\n";
    strUsage += "  -par=<n>               " + strprintf(_("Set the number of script verification threads (%u to %d, 0 = auto, <0 = leave that many cores free, default: %d)"), -(int)boost::thread::hardware_concurrency(), MAX_SCRIPTCHECK_THREADS, DEFAULT_SCRIPTCHECK_THREADS) + "\n";
#ifndef WIN32
    strUsage += "  -pid=<file>            " + strprintf(_("Specify pid file (default: %s)"), "luxd.pid") + "\n";
#endif
    strUsage += "  -record-log-opcodes    " + _("Logs all EVM LOG opcode operations to the file vmExecLogs.json") + "\n";
    strUsage += "  -reindex               " + _("Rebuild block chain index from current blk000??.dat files") + " " + _("on startup") + "\n";
#if !defined(WIN32)
    strUsage += "  -sysperms              " + _("Create new files with system default permissions, instead of umask 077 (only effective with disabled wallet functionality)") + "\n";
#endif
    strUsage += "  -txindex               " + strprintf(_("Maintain a full transaction index, used by the getrawtransaction rpc call (default: %u)"), 0) + "\n";

    strUsage += "  -logevents             " + strprintf(_("Maintain a full EVM log index, used by searchlogs and gettransactionreceipt rpc calls (default: %u)"), false) + "\n";

    strUsage += "\n" + _("Connection options:") + "\n";
    strUsage += "  -addnode=<ip>          " + _("Add a node to connect to and attempt to keep the connection open") + "\n";
    strUsage += "  -banscore=<n>          " + strprintf(_("Threshold for disconnecting misbehaving peers (default: %u)"), 100) + "\n";
    strUsage += "  -bantime=<n>           " + strprintf(_("Number of seconds to keep misbehaving peers from reconnecting (default: %u)"), 86400) + "\n";
    strUsage += "  -bind=<addr>           " + _("Bind to given address and always listen on it. Use [host]:port notation for IPv6") + "\n";
    strUsage += "  -connect=<ip>          " + _("Connect only to the specified node(s)") + "\n";
    strUsage += "  -discover              " + _("Discover own IP address (default: 1 when listening and no -externalip)") + "\n";
    strUsage += "  -dns                   " + _("Allow DNS lookups for -addnode, -seednode and -connect") + " " + _("(default: 1)") + "\n";
    strUsage += "  -dnsseed               " + _("Query for peer addresses via DNS lookup, if low on addresses (default: 1 unless -connect)") + "\n";
    strUsage += "  -externalip=<ip>       " + _("Specify your own public address") + "\n";
    strUsage += "  -forcednsseed          " + strprintf(_("Always query for peer addresses via DNS lookup (default: %u)"), 0) + "\n";
    strUsage += "  -listen                " + _("Accept connections from outside (default: 1 if no -proxy or -connect)") + "\n";
    strUsage += "  -maxconnections=<n>    " + strprintf(_("Maintain at most <n> connections to peers (default: %u)"), 125) + "\n";
    strUsage += "  -maxreceivebuffer=<n>  " + strprintf(_("Maximum per-connection receive buffer, <n>*1000 bytes (default: %u)"), 5000) + "\n";
    strUsage += "  -maxsendbuffer=<n>     " + strprintf(_("Maximum per-connection send buffer, <n>*1000 bytes (default: %u)"), 1000) + "\n";
    strUsage += "  -onion=<ip:port>       " + strprintf(_("Use separate SOCKS5 proxy to reach peers via Tor hidden services (default: %s)"), "-proxy") + "\n";
    strUsage += "  -onlynet=<net>         " + _("Only connect to nodes in network <net> (ipv4, ipv6 or onion)") + "\n";
    strUsage += "  -permitbaremultisig    " + strprintf(_("Relay non-P2SH multisig (default: %u)"), 1) + "\n";
    strUsage += "  -port=<port>           " +
                strprintf(_("Listen for connections on <port> (default: %u or testnet: %u)"), 26868, 26867) + "\n";
    strUsage += "  -proxy=<ip:port>       " + _("Connect through SOCKS5 proxy") + "\n";
    strUsage += "  -seednode=<ip>         " + _("Connect to a node to retrieve peer addresses, and disconnect") + "\n";
    strUsage += "  -timeout=<n>           " + strprintf(_("Specify connection timeout in milliseconds (minimum: 1, default: %d)"), DEFAULT_CONNECT_TIMEOUT) + "\n";
#ifdef USE_UPNP
#if USE_UPNP
    strUsage += "  -upnp                  " + _("Use UPnP to map the listening port (default: 1 when listening)") + "\n";
#else
    strUsage += "  -upnp                  " + strprintf(_("Use UPnP to map the listening port (default: %u)"), 0) + "\n";
#endif
#endif
    strUsage += "  -whitebind=<addr>      " + _("Bind to given address and whitelist peers connecting to it. Use [host]:port notation for IPv6") + "\n";
    strUsage += "  -whitelist=<netmask>   " + _("Whitelist peers connecting from the given netmask or IP address. Can be specified multiple times.") + "\n";
    strUsage += "                         " + _("Whitelisted peers cannot be DoS banned and their transactions are always relayed, even if they are already in the mempool, useful e.g. for a gateway") + "\n";

#ifdef ENABLE_WALLET
    strUsage += "\n" + _("Wallet options:") + "\n";
    strUsage += "  -createwalletbackups=<n> " + _("Number of automatic wallet backups (default: 10)") + "\n";
    strUsage += "  -disablewallet           " + _("Do not load the wallet and disable wallet RPC calls") + "\n";
    strUsage += "  -keypool=<n>             " + strprintf(_("Set key pool size to <n> (default: %u)"), 100) + "\n";
    if (GetBoolArg("-help-debug", false))
        strUsage += "  -mintxfee=<amt>          " + strprintf(_("Fees (in LUX/Kb) smaller than this are considered zero fee for transaction creation (default: %s)"), FormatMoney(CWallet::minTxFee.GetFeePerK())) + "\n";
    strUsage += "  -paytxfee=<amt>          " + strprintf(_("Fee (in LUX/kB) to add to transactions you send (default: %s)"), FormatMoney(payTxFee.GetFeePerK())) + "\n";
    strUsage += "  -rescan                  " + _("Rescan the block chain for missing wallet transactions") + " " + _("on startup") + "\n";
    strUsage += "  -salvagewallet           " + _("Attempt to recover private keys from a corrupt wallet.dat") + " " + _("on startup") + "\n";
    strUsage += "  -sendfreetransactions    " + strprintf(_("Send transactions as zero-fee transactions if possible (default: %u)"), 0) + "\n";
    strUsage += "  -spendzeroconfchange     " + strprintf(_("Spend unconfirmed change when sending transactions (default: %u)"), 1) + "\n";
    strUsage += "  -txconfirmtarget=<n>     " + strprintf(_("If paytxfee is not set, include enough fee so transactions begin confirmation on average within n blocks (default: %u)"), 1) + "\n";
    strUsage += "  -maxtxfee=<amt>          " + strprintf(_("Maximum total fees to use in a single wallet transaction, setting too low may abort large transactions (default: %s)"), FormatMoney(maxTxFee)) + "\n";
    strUsage += "  -upgradewallet           " + _("Upgrade wallet to latest format") + " " + _("on startup") + "\n";
    strUsage += "  -wallet=<file>           " + _("Specify wallet file (within data directory)") + " " + strprintf(_("(default: %s)"), "wallet.dat") + "\n";
    strUsage += "  -walletnotify=<cmd>      " + _("Execute command when a wallet transaction changes (%s in cmd is replaced by TxID)") + "\n";
    if (mode == HMM_BITCOIN_QT)
        strUsage += "  -windowtitle=<name>  " + _("Wallet window title") + "\n";
    strUsage += "  -zapwallettxes=<mode>    " + _("Delete all wallet transactions and only recover those parts of the blockchain through -rescan on startup") + "\n";
    strUsage += "                           " + _("(1 = keep tx meta data e.g. account owner and payment request information, 2 = drop tx meta data)") + "\n";
#endif

#if ENABLE_ZMQ
    strUsage += "\n" + _("ZeroMQ notification options:")+ "\n";
    strUsage += "  -zmqpubhashblock=<address>" + _("Enable publish hash block in <address>") + "\n";
    strUsage += "  -zmqpubhashtx=<address>  " + _("Enable publish hash transaction in <address>") + "\n";
    strUsage += "  -zmqpubhashtxlock=<address>  " + _("Enable publish hash transaction (locked via InstanTX) in <address>") + "\n";
    strUsage += "  -zmqpubrawblock=<address>  " + _("Enable publish raw block in <address>") + "\n";
    strUsage += "  -zmqpubrawtx=<address>  " + _("Enable publish raw transaction in <address>") + "\n";
    strUsage += "  -zmqpubrawtxlock=<address>  " + _("Enable publish raw transaction (locked via InstanTX) in <address>") + "\n";
#endif

    strUsage += "\n" + _("Debugging/Testing options:") + "\n";
    if (GetBoolArg("-help-debug", false)) {
        strUsage += "  -checkpoints           " + strprintf(_("Only accept block chain matching built-in checkpoints (default: %u)"), 1) + "\n";
        strUsage += "  -dblogsize=<n>         " + strprintf(_("Flush database activity from memory pool to disk log every <n> megabytes (default: %u)"), 100) + "\n";
        strUsage += "  -disablesafemode       " + strprintf(_("Disable safemode, override a real safe mode event (default: %u)"), 0) + "\n";
        strUsage += "  -testsafemode          " + strprintf(_("Force safe mode (default: %u)"), 0) + "\n";
        strUsage += "  -dropmessagestest=<n>  " + _("Randomly drop 1 of every <n> network messages") + "\n";
        strUsage += "  -fuzzmessagestest=<n>  " + _("Randomly fuzz 1 of every <n> network messages") + "\n";
        strUsage += "  -flushwallet           " + strprintf(_("Run a thread to flush wallet periodically (default: %u)"), 1) + "\n";
        strUsage += "  -stopafterblockimport  " + strprintf(_("Stop running after importing blocks from disk (default: %u)"), 0) + "\n";
    }
    strUsage += "  -debug=<category>      " + strprintf(_("Output debugging information (default: %u, supplying <category> is optional)"), 0) + "\n";
    strUsage += "                         " + _("If <category> is not supplied, output all debugging information.") + "\n";
    strUsage += "                         " + _("<category> can be:\n");
    strUsage += "                           addrman, alert, bench, coindb, db, lock, rand, rpc, selectcoins, mempool, net,\n";        // Don't translate these and qt below
    strUsage += "                           lux (or specifically: darksend, instantx, masternode, mnpayments, mnbudget)"; // Don't translate these and qt below
    if (mode == HMM_BITCOIN_QT)
        strUsage += ", qt";
    strUsage += ".\n";
#ifdef ENABLE_WALLET
    strUsage += "  -gen                   " + strprintf(_("Generate coins (default: %u)"), 0) + "\n";
    strUsage += "  -genproclimit=<n>      " + strprintf(_("Set the number of threads for coin generation if enabled (-1 = all cores, default: %d)"), 1) + "\n";
#endif
    strUsage += "  -help-debug            " + _("Show all debugging options (usage: --help -help-debug)") + "\n";
    strUsage += "  -logips                " + strprintf(_("Include IP addresses in debug output (default: %u)"), 0) + "\n";
    strUsage += "  -logtimestamps         " + strprintf(_("Prepend debug output with timestamp (default: %u)"), 1) + "\n";
    if (GetBoolArg("-help-debug", false)) {
        strUsage += "  -limitfreerelay=<n>    " + strprintf(_("Continuously rate-limit free transactions to <n>*1000 bytes per minute (default:%u)"), 15) + "\n";
        strUsage += "  -relaypriority         " + strprintf(_("Require high priority for relaying free or low-fee transactions (default:%u)"), 1) + "\n";
        strUsage += "  -maxsigcachesize=<n>   " + strprintf(_("Limit size of signature cache to <n> entries (default: %u)"), 50000) + "\n";
    }
    strUsage += "  -minrelaytxfee=<amt>   " + strprintf(_("Fees (in LUX/Kb) smaller than this are considered zero fee for relaying (default: %s)"), FormatMoney(::minRelayTxFee.GetFeePerK())) + "\n";
    strUsage += "  -printtoconsole        " + strprintf(_("Send trace/debug info to console instead of debug.log file (default: %u)"), 0) + "\n";
    if (GetBoolArg("-help-debug", false)) {
        strUsage += "  -printpriority         " + strprintf(_("Log transaction priority and fee per kB when mining blocks (default: %u)"), 0) + "\n";
        strUsage += "  -privdb                " + strprintf(_("Sets the DB_PRIVATE flag in the wallet db environment (default: %u)"), 1) + "\n";
        strUsage += "  -regtest               " + _("Enter regression test mode, which uses a special chain in which blocks can be solved instantly.") + "\n";
        strUsage += "                         " + _("This is intended for regression testing tools and app development.") + "\n";
        strUsage += "                         " + _("In this mode -genproclimit controls how many blocks are generated immediately.") + "\n";
    }
    strUsage += "  -shrinkdebugfile       " + _("Shrink debug.log file on client startup (default: 1 when no -debug)") + "\n";
    strUsage += "  -testnet               " + _("Use the test network") + "\n";
    strUsage += "  -segwittest               " + _("Use the SegWit test network") + "\n";

    strUsage += "\n" + _("Masternode options:") + "\n";
    strUsage += "  -masternode=<n>            " + strprintf(_("Enable the client to act as a masternode (0-1, default: %u)"), 0) + "\n";
    strUsage += "  -mnconf=<file>             " + strprintf(_("Specify masternode configuration file (default: %s)"), "masternode.conf") + "\n";
    strUsage += "  -mnconflock=<n>            " + strprintf(_("Lock masternodes from masternode configuration file (default: %u)"), 1) + "\n";
    strUsage += "  -masternodeprivkey=<n>     " + _("Set the masternode private key") + "\n";
    strUsage += "  -masternodeaddr=<n>        " + strprintf(_("Set external address:port to get to this masternode (example: %s)"), "128.127.106.235:51472") + "\n";
    strUsage += "  -budgetvotemode=<mode>     " + _("Change automatic finalized budget voting behavior. mode=auto: Vote for only exact finalized budget match to my generated budget. (string, default: auto)") + "\n";

    strUsage += "\n" + _("Darksend options:") + "\n";
    strUsage += "  -enabledarksend=<n>          " + strprintf(_("Enable use of automated darksend for funds stored in this wallet (0-1, default: %u)"), 0) + "\n";
    strUsage += "  -darksendrounds=<n>          " + strprintf(_("Use N separate masternodes to anonymize funds  (2-8, default: %u)"), 2) + "\n";
    strUsage += "  -anonymizeluxamount=<n>     " + strprintf(_("Keep N LUX anonymized (default: %u)"), 0) + "\n";
    strUsage += "  -liquidityprovider=<n>       " + strprintf(_("Provide liquidity to Darksend by infrequently mixing coins on a continual basis (0-100, default: %u, 1=very frequent, high fees, 100=very infrequent, low fees)"), 0) + "\n";

    strUsage += "\n" + _("InstanTX options:") + "\n";
    strUsage += "  -enableinstantx=<n>    " + strprintf(_("Enable instantx, show confirmations for locked transactions (bool, default: %s)"), "true") + "\n";
    strUsage += "  -instantxdepth=<n>     " + strprintf(_("Show N confirmations for a successfully locked transaction (0-9999, default: %u)"), nInstanTXDepth) + "\n";

    strUsage += "\n" + _("Node relay options:") + "\n";
    strUsage += "  -datacarrier           " + strprintf(_("Relay and mine data carrier transactions (default: %u)"), 1) + "\n";
    strUsage += "  -datacarriersize       " + strprintf(_("Maximum size of data in data carrier transactions we relay and mine (default: %u)"), MAX_OP_RETURN_RELAY) + "\n";

    strUsage += "\n" + _("Block creation options:") + "\n";
    strUsage += "  -blockminsize=<n>      " + strprintf(_("Set minimum block size in bytes (default: %u)"), 0) + "\n";
    strUsage += "  -blockmaxsize=<n>      " + strprintf(_("Set maximum block size in bytes (default: %d)"), DEFAULT_BLOCK_MAX_SIZE) + "\n";
    strUsage += "  -blockprioritysize=<n> " + strprintf(_("Set maximum size of high-priority/low-fee transactions in bytes (default: %d)"), DEFAULT_BLOCK_PRIORITY_SIZE) + "\n";

    strUsage += "\n" + _("RPC server options:") + "\n";
    strUsage += "  -server                " + _("Accept command line and JSON-RPC commands") + "\n";
    strUsage += "  -rest                  " + strprintf(_("Accept public REST requests (default: %u)"), 0) + "\n";
    strUsage += "  -rpcbind=<addr>        " + _("Bind to given address to listen for JSON-RPC connections. Use [host]:port notation for IPv6. This option can be specified multiple times (default: bind to all interfaces)") + "\n";
    strUsage += "  -rpcuser=<user>        " + _("Username for JSON-RPC connections") + "\n";
    strUsage += "  -rpcpassword=<pw>      " + _("Password for JSON-RPC connections") + "\n";
    strUsage += "  -rpcport=<port>        " + strprintf(_("Listen for JSON-RPC connections on <port> (default: %u or testnet: %u)"), 51473, 51475) + "\n";
    strUsage += "  -rpcallowip=<ip>       " + _("Allow JSON-RPC connections from specified source. Valid for <ip> are a single IP (e.g. 1.2.3.4), a network/netmask (e.g. 1.2.3.4/255.255.255.0) or a network/CIDR (e.g. 1.2.3.4/24). This option can be specified multiple times") + "\n";
    strUsage += "  -rpcthreads=<n>        " + strprintf(_("Set the number of threads to service RPC calls (default: %d)"), 4) + "\n";
    strUsage += "  -rpckeepalive          " + strprintf(_("RPC support for HTTP persistent connections (default: %d)"), 1) + "\n";

    strUsage += "\n" + _("RPC SSL options: (see the Bitcoin Wiki for SSL setup instructions)") + "\n";
    strUsage += "  -rpcssl                                  " + _("Use OpenSSL (https) for JSON-RPC connections") + "\n";
    strUsage += "  -rpcsslcertificatechainfile=<file.cert>  " + strprintf(_("Server certificate file (default: %s)"), "server.cert") + "\n";
    strUsage += "  -rpcsslprivatekeyfile=<file.pem>         " + strprintf(_("Server private key (default: %s)"), "server.pem") + "\n";
    strUsage += "  -rpcsslciphers=<ciphers>                 " + strprintf(_("Acceptable ciphers (default: %s)"), "TLSv1.2+HIGH:TLSv1+HIGH:!SSLv2:!aNULL:!eNULL:!3DES:@STRENGTH") + "\n";

    return strUsage;
}

std::string LicenseInfo()
{
    return FormatParagraph(strprintf(_("Copyright (C) 2009-%i The Bitcoin Core Developers"), COPYRIGHT_YEAR)) + "\n" +
           "\n" +
           FormatParagraph(strprintf(_("Copyright (C) 2014-%i The Dash Core Developers"), COPYRIGHT_YEAR)) + "\n" +
           "\n" +
           FormatParagraph(strprintf(_("Copyright (C) 2017-%i The LUX-Core Developers"), COPYRIGHT_YEAR)) + "\n" +
           "\n" +
           FormatParagraph(_("This is experimental software.")) + "\n" +
           "\n" +
           FormatParagraph(_("Distributed under the MIT software license, see the accompanying file COPYING or <http://www.opensource.org/licenses/mit-license.php>.")) + "\n" +
           "\n" +
           FormatParagraph(_("This product includes software developed by the OpenSSL Project for use in the OpenSSL Toolkit <https://www.openssl.org/> and cryptographic software written by Eric Young and UPnP software written by Thomas Bernard.")) +
           "\n";
}

static void BlockNotifyCallback(const uint256& hashNewTip)
{
    std::string strCmd = GetArg("-blocknotify", "");

    boost::replace_all(strCmd, "%s", hashNewTip.GetHex());
    boost::thread t(runCommand, strCmd); // thread runs free
}

struct CImportingNow {
    CImportingNow()
    {
        assert(fImporting == false);
        fImporting = true;
    }

    ~CImportingNow()
    {
        assert(fImporting == true);
        fImporting = false;
    }
};

void ThreadImport(std::vector<boost::filesystem::path> vImportFiles)
{
    RenameThread("lux-loadblk");
    const CChainParams& chainparams = Params();
    // -reindex
    if (fReindex) {
        CImportingNow imp;
        int nFile = 0;
        while (true) {
            CDiskBlockPos pos(nFile, 0);
            if (!boost::filesystem::exists(GetBlockPosFilename(pos, "blk")))
                break; // No block files left to reindex
            FILE* file = OpenBlockFile(pos, true);
            if (!file)
                break; // This error is logged in OpenBlockFile
            LogPrintf("Reindexing block file blk%05u.dat...\n", (unsigned int)nFile);
            LoadExternalBlockFile(chainparams, file, &pos);
            nFile++;
        }
        pblocktree->WriteReindexing(false);
        fReindex = false;
        LogPrintf("Reindexing finished\n");
        // To avoid ending up in a situation without genesis block, re-try initializing (no-op if reindexing worked):
        InitBlockIndex(chainparams);
    }

    // hardcoded $DATADIR/bootstrap.dat
    filesystem::path pathBootstrap = GetDataDir() / "bootstrap.dat";
    if (filesystem::exists(pathBootstrap)) {
        FILE* file = fopen(pathBootstrap.string().c_str(), "rb");
        if (file) {
            CImportingNow imp;
            filesystem::path pathBootstrapOld = GetDataDir() / "bootstrap.dat.old";
            LogPrintf("Importing bootstrap.dat...\n");
            LoadExternalBlockFile(chainparams, file);
            RenameOver(pathBootstrap, pathBootstrapOld);
        } else {
            LogPrintf("Warning: Could not open bootstrap file %s\n", pathBootstrap.string());
        }
    }

    // -loadblock=
    BOOST_FOREACH (boost::filesystem::path& path, vImportFiles) {
        FILE* file = fopen(path.string().c_str(), "rb");
        if (file) {
            CImportingNow imp;
            LogPrintf("Importing blocks file %s...\n", path.string());
            LoadExternalBlockFile(chainparams, file);
        } else {
            LogPrintf("Warning: Could not open blocks file %s\n", path.string());
        }
    }

    if (GetBoolArg("-stopafterblockimport", false)) {
        LogPrintf("Stopping after block import\n");
        StartShutdown();
    }
}

static bool LockDataDirectory(bool probeOnly, bool try_lock = true)
{
    std::string strDataDir = GetDataDir().string();

    // Make sure only a single Bitcoin process is using the data directory.
    boost::filesystem::path pathLockFile = GetDataDir() / ".lock";
    FILE* file = fopen(pathLockFile.string().c_str(), "a"); // empty lock file; created if it doesn't exist.
    if (file) fclose(file);

    try {
        static boost::interprocess::file_lock lock(pathLockFile.string().c_str());
        if (try_lock && !lock.try_lock()) {
            return InitError(strprintf(_("Cannot obtain a lock on data directory %s. %s is probably already running."), strDataDir, _(PACKAGE_NAME)));
        }
        if (probeOnly) {
            lock.unlock();
        }
    } catch(const boost::interprocess::interprocess_exception& e) {
        return InitError(strprintf(_("Cannot obtain a lock on data directory %s. %s is probably already running.") + " %s.", strDataDir, _(PACKAGE_NAME), e.what()));
    }
    return true;
}

/** Sanity checks
 *  Ensure that LUX is running in a usable environment with all
 *  necessary library support.
 */
bool InitSanityCheck(void)
{
    ECC_Start();
    globalVerifyHandle.reset(new ECCVerifyHandle());

    if (!ECC_InitSanityCheck()) {
        InitError("OpenSSL appears to lack support for elliptic curve cryptography. For more "
                  "information, visit https://en.bitcoin.it/wiki/OpenSSL_and_EC_Libraries");
        return false;
    }
    if (!glibc_sanity_test() || !glibcxx_sanity_test())
        return false;

    return true;
}


/** Initialize lux.
 *  @pre Parameters should be parsed and config file should be read.
 */
bool AppInit2(boost::thread_group& threadGroup, CScheme& scheme)
{
// ********************************************************* Step 1: setup
#ifdef _MSC_VER
    // Turn off Microsoft heap dump noise
    _CrtSetReportMode(_CRT_WARN, _CRTDBG_MODE_FILE);
    _CrtSetReportFile(_CRT_WARN, CreateFileA("NUL", GENERIC_WRITE, 0, NULL, OPEN_EXISTING, 0, 0));
#endif
#if _MSC_VER >= 1400
    // Disable confusing "helpful" text message on abort, Ctrl-C
    _set_abort_behavior(0, _WRITE_ABORT_MSG | _CALL_REPORTFAULT);
#endif
#ifdef WIN32
// Enable Data Execution Prevention (DEP)
// Minimum supported OS versions: WinXP SP3, WinVista >= SP1, Win Server 2008
// A failure is non-critical and needs no further attention!
#ifndef PROCESS_DEP_ENABLE
// We define this here, because GCCs winbase.h limits this to _WIN32_WINNT >= 0x0601 (Windows 7),
// which is not correct. Can be removed, when GCCs winbase.h is fixed!
#define PROCESS_DEP_ENABLE 0x00000001
#endif
    typedef BOOL(WINAPI * PSETPROCDEPPOL)(DWORD);
    PSETPROCDEPPOL setProcDEPPol = (PSETPROCDEPPOL)GetProcAddress(GetModuleHandleA("Kernel32.dll"), "SetProcessDEPPolicy");
    if (setProcDEPPol != NULL) setProcDEPPol(PROCESS_DEP_ENABLE);

    // Initialize Windows Sockets
    WSADATA wsadata;
    int ret = WSAStartup(MAKEWORD(2, 2), &wsadata);
    if (ret != NO_ERROR || LOBYTE(wsadata.wVersion) != 2 || HIBYTE(wsadata.wVersion) != 2) {
        return InitError(strprintf("Error: Winsock library failed to start (WSAStartup returned error %d)", ret));
    }
#endif
#ifndef WIN32

    if (GetBoolArg("-sysperms", false)) {
#ifdef ENABLE_WALLET
        if (!GetBoolArg("-disablewallet", false))
            return InitError("Error: -sysperms is not allowed in combination with enabled wallet functionality");
#endif
    } else {
        umask(077);
    }


    // Clean shutdown on SIGTERM
    struct sigaction sa;
    sa.sa_handler = HandleSIGTERM;
    sigemptyset(&sa.sa_mask);
    sa.sa_flags = 0;
    sigaction(SIGTERM, &sa, NULL);
    sigaction(SIGINT, &sa, NULL);

    // Reopen debug.log on SIGHUP
    struct sigaction sa_hup;
    sa_hup.sa_handler = HandleSIGHUP;
    sigemptyset(&sa_hup.sa_mask);
    sa_hup.sa_flags = 0;
    sigaction(SIGHUP, &sa_hup, NULL);

#if defined(__SVR4) && defined(__sun)
    // ignore SIGPIPE on Solaris
    signal(SIGPIPE, SIG_IGN);
#endif
#endif

    // ********************************************************* Step 2: parameter interactions
    const CChainParams& chainparams = Params();

    // Set this early so that parameter interactions go to console
    nMinerSleep = GetArg("-minersleep", 500);
    fPrintToConsole = GetBoolArg("-printtoconsole", false);
    fLogTimestamps = GetBoolArg("-logtimestamps", true);
    fLogIPs = GetBoolArg("-logips", false);

    if (mapArgs.count("-bind") || mapArgs.count("-whitebind")) {
        // when specifying an explicit binding address, you want to listen on it
        // even when -connect or -proxy is specified
        if (SoftSetBoolArg("-listen", true))
            LogPrintf("AppInit2 : parameter interaction: -bind or -whitebind set -> setting -listen=1\n");
    }

    if (mapArgs.count("-connect") && mapMultiArgs["-connect"].size() > 0) {
        // when only connecting to trusted nodes, do not seed via DNS, or listen by default
        if (SoftSetBoolArg("-dnsseed", false))
            LogPrintf("AppInit2 : parameter interaction: -connect set -> setting -dnsseed=0\n");
        if (SoftSetBoolArg("-listen", false))
            LogPrintf("AppInit2 : parameter interaction: -connect set -> setting -listen=0\n");
    }

    if (mapArgs.count("-proxy")) {
        // to protect privacy, do not listen by default if a default proxy server is specified
        if (SoftSetBoolArg("-listen", false))
            LogPrintf("%s: parameter interaction: -proxy set -> setting -listen=0\n", __func__);
        // to protect privacy, do not use UPNP when a proxy is set. The user may still specify -listen=1
        // to listen locally, so don't rely on this happening through -listen below.
        if (SoftSetBoolArg("-upnp", false))
            LogPrintf("%s: parameter interaction: -proxy set -> setting -upnp=0\n", __func__);
        // to protect privacy, do not discover addresses by default
        if (SoftSetBoolArg("-discover", false))
            LogPrintf("AppInit2 : parameter interaction: -proxy set -> setting -discover=0\n");
    }

    if (!GetBoolArg("-listen", true)) {
        // do not map ports or try to retrieve public IP when not listening (pointless)
        if (SoftSetBoolArg("-upnp", false))
            LogPrintf("AppInit2 : parameter interaction: -listen=0 -> setting -upnp=0\n");
        if (SoftSetBoolArg("-discover", false))
            LogPrintf("AppInit2 : parameter interaction: -listen=0 -> setting -discover=0\n");
    }

    if (mapArgs.count("-externalip")) {
        // if an explicit public IP is specified, do not try to find others
        if (SoftSetBoolArg("-discover", false))
            LogPrintf("AppInit2 : parameter interaction: -externalip set -> setting -discover=0\n");
    }

    if (GetBoolArg("-salvagewallet", false)) {
        // Rewrite just private keys: rescan to find transactions
        if (SoftSetBoolArg("-rescan", true))
            LogPrintf("AppInit2 : parameter interaction: -salvagewallet=1 -> setting -rescan=1\n");
    }

    // -zapwallettx implies a rescan
    if (GetBoolArg("-zapwallettxes", false)) {
        if (SoftSetBoolArg("-rescan", true))
            LogPrintf("AppInit2 : parameter interaction: -zapwallettxes=<mode> -> setting -rescan=1\n");
    }

    if (!GetBoolArg("-enableinstantx", fEnableInstanTX)) {
        if (SoftSetArg("-instantxdepth", 0))
            LogPrintf("AppInit2 : parameter interaction: -enableinstantx=false -> setting -nInstanTXDepth=0\n");
    }

    if (mapArgs.count("-reservebalance")) {
        CAmount amount = 0;
        if (ParseMoney(mapArgs["-reservebalance"], amount)) {
            stake->ReserveBalance(amount);
        } else {
            InitError(_("Invalid amount for -reservebalance=<amount>"));
            return false;
        }
    }

    // Make sure enough file descriptors are available
    int nBind = std::max((int)mapArgs.count("-bind") + (int)mapArgs.count("-whitebind"), 1);
    nMaxConnections = GetArg("-maxconnections", 125);
    nMaxConnections = std::max(std::min(nMaxConnections, (int)(FD_SETSIZE - nBind - MIN_CORE_FILEDESCRIPTORS)), 0);
    int nFD = RaiseFileDescriptorLimit(nMaxConnections + MIN_CORE_FILEDESCRIPTORS);
    if (nFD < MIN_CORE_FILEDESCRIPTORS)
        return InitError(_("Not enough file descriptors available."));
    if (nFD - MIN_CORE_FILEDESCRIPTORS < nMaxConnections)
        nMaxConnections = nFD - MIN_CORE_FILEDESCRIPTORS;

    // ********************************************************* Step 3: parameter-to-internal-flags

    fDebug = !mapMultiArgs["-debug"].empty();
    // Special-case: if -debug=0/-nodebug is set, turn off debugging messages
    const vector<string>& categories = mapMultiArgs["-debug"];
    if (GetBoolArg("-nodebug", false) || find(categories.begin(), categories.end(), string("0")) != categories.end())
        fDebug = false;

    // Check for -debugnet
    if (GetBoolArg("-debugnet", false))
        InitWarning(_("Warning: Unsupported argument -debugnet ignored, use -debug=net."));
    // Check for -socks - as this is a privacy risk to continue, exit here
    if (mapArgs.count("-socks"))
        return InitError(_("Error: Unsupported argument -socks found. Setting SOCKS version isn't possible anymore, only SOCKS5 proxies are supported."));
    // Check for -tor - as this is a privacy risk to continue, exit here
    if (GetBoolArg("-tor", false))
        return InitError(_("Error: Unsupported argument -tor found, use -onion."));

    if (GetBoolArg("-benchmark", false))
        InitWarning(_("Warning: Unsupported argument -benchmark ignored, use -debug=bench."));

    // Checkmempool and checkblockindex default to true in regtest mode
    mempool.setSanityCheck(GetBoolArg("-checkmempool", chainparams.DefaultConsistencyChecks()));
    fCheckBlockIndex = GetBoolArg("-checkblockindex", chainparams.DefaultConsistencyChecks());
    Checkpoints::fEnabled = GetBoolArg("-checkpoints", true);

    // -par=0 means autodetect, but nScriptCheckThreads==0 means no concurrency
    nScriptCheckThreads = GetArg("-par", DEFAULT_SCRIPTCHECK_THREADS);
    if (nScriptCheckThreads <= 0)
        nScriptCheckThreads += boost::thread::hardware_concurrency();
    if (nScriptCheckThreads <= 1)
        nScriptCheckThreads = 0;
    else if (nScriptCheckThreads > MAX_SCRIPTCHECK_THREADS)
        nScriptCheckThreads = MAX_SCRIPTCHECK_THREADS;

    fServer = GetBoolArg("-server", false);
    setvbuf(stdout, NULL, _IOLBF, 0); /// ***TODO*** do we still need this after -printtoconsole is gone?
#ifdef ENABLE_WALLET
    bool fDisableWallet = GetBoolArg("-disablewallet", false);
#endif

    nConnectTimeout = GetArg("-timeout", DEFAULT_CONNECT_TIMEOUT);
    if (nConnectTimeout <= 0)
        nConnectTimeout = DEFAULT_CONNECT_TIMEOUT;

    // Fee-per-kilobyte amount considered the same as "free"
    // If you are mining, be careful setting this:
    // if you set it to zero then
    // a transaction spammer can cheaply fill blocks using
    // 1-satoshi-fee transactions. It should be set above the real
    // cost to you of processing a transaction.
    if (mapArgs.count("-minrelaytxfee")) {
        CAmount n = 0;
        if (ParseMoney(mapArgs["-minrelaytxfee"], n) && n > 0)
            ::minRelayTxFee = CFeeRate(n);
        else
            return InitError(strprintf(_("Invalid amount for -minrelaytxfee=<amount>: '%s'"), mapArgs["-minrelaytxfee"]));
    }

#ifdef ENABLE_WALLET
    if (mapArgs.count("-mintxfee")) {
        CAmount n = 0;
        if (ParseMoney(mapArgs["-mintxfee"], n) && n >= 0)
            CWallet::minTxFee = CFeeRate(n);
        else
            return InitError(strprintf(_("Invalid amount for -mintxfee=<amount>: '%s'"), mapArgs["-mintxfee"]));
    }
    if (mapArgs.count("-paytxfee")) {
        CAmount nFeePerK = 0;
        if (!ParseMoney(mapArgs["-paytxfee"], nFeePerK))
            return InitError(strprintf(_("Invalid amount for -paytxfee=<amount>: '%s'"), mapArgs["-paytxfee"]));
        if (nFeePerK > nHighTransactionFeeWarning)
            InitWarning(_("Warning: -paytxfee is set very high! This is the transaction fee you will pay if you send a transaction."));
        payTxFee = CFeeRate(nFeePerK, 1000);
        if (payTxFee < ::minRelayTxFee) {
            return InitError(strprintf(_("Invalid amount for -paytxfee=<amount>: '%s' (must be at least %s)"),
                mapArgs["-paytxfee"], ::minRelayTxFee.ToString()));
        }
    }
    if (mapArgs.count("-maxtxfee")) {
        CAmount nMaxFee = 0;
        if (!ParseMoney(mapArgs["-maxtxfee"], nMaxFee))
            return InitError(strprintf(_("Invalid amount for -maxtxfee=<amount>: '%s'"), mapArgs["-maxtxfee"]));
        if (nMaxFee > nHighTransactionMaxFeeWarning)
            InitWarning(_("Warning: -maxtxfee is set very high! Fees this large could be paid on a single transaction."));
        maxTxFee = nMaxFee;
        if (CFeeRate(maxTxFee, 1000) < ::minRelayTxFee) {
            return InitError(strprintf(_("Invalid amount for -maxtxfee=<amount>: '%s' (must be at least the minrelay fee of %s to prevent stuck transactions)"),
                mapArgs["-maxtxfee"], ::minRelayTxFee.ToString()));
        }
    }
    nTxConfirmTarget = GetArg("-txconfirmtarget", 1);
    bSpendZeroConfChange = GetArg("-spendzeroconfchange", true);
    fSendFreeTransactions = GetArg("-sendfreetransactions", false);

    g_address_type = ParseOutputType(GetArg("-addresstype", ""));
    if (g_address_type == OUTPUT_TYPE_NONE) {
        return InitError(strprintf(_("Unknown address type '%s'"), GetArg("-addresstype", "")));
    }

    // If changetype is set in config file or parameter, check that it's valid.
    // Default to OUTPUT_TYPE_NONE if not set.
    g_change_type = ParseOutputType(GetArg("-changetype", ""), OUTPUT_TYPE_NONE);
    if (g_change_type == OUTPUT_TYPE_NONE && !GetArg("-changetype", "").empty()) {
        return InitError(strprintf(_("Unknown change type '%s'"), GetArg("-changetype", "")));
    }

    std::string strWalletFile = GetArg("-wallet", "wallet.dat");
#endif // ENABLE_WALLET

    fIsBareMultisigStd = GetArg("-permitbaremultisig", true) != 0;
    nMaxDatacarrierBytes = GetArg("-datacarriersize", nMaxDatacarrierBytes);

    fAlerts = GetBoolArg("-alerts", DEFAULT_ALERTS);


    if (GetBoolArg("-peerbloomfilters", false))
        nLocalServices = ServiceFlags(nLocalServices | NODE_BLOOM);

    // ********************************************************* Step 4: application initialization: dir lock, daemonize, pidfile, debug log

    // Sanity check
    if (!InitSanityCheck())
        return InitError(_("Initialization sanity check failed. Luxcore is shutting down."));

    std::string strDataDir = GetDataDir().string();
#ifdef ENABLE_WALLET
    // Wallet file must be a plain filename without a directory
    if (strWalletFile != boost::filesystem::basename(strWalletFile) + boost::filesystem::extension(strWalletFile))
        return InitError(strprintf(_("Wallet %s resides outside data directory %s"), strWalletFile, strDataDir));
#endif
    // Make sure only a single LUX process is using the data directory.
    boost::filesystem::path pathLockFile = GetDataDir() / ".lock";
    FILE* file = fopen(pathLockFile.string().c_str(), "a"); // empty lock file; created if it doesn't exist.
    if (file) fclose(file);
    static boost::interprocess::file_lock lock(pathLockFile.string().c_str());

    // Wait maximum 10 seconds if an old wallet is still running. Avoids lockup during restart
    if (!lock.timed_lock(boost::get_system_time() + boost::posix_time::seconds(10)))
        return InitError(strprintf(_("Cannot obtain a lock on data directory %s. Luxcore is probably already running."), strDataDir));

#ifndef WIN32
    CreatePidFile(GetPidFile(), getpid());
#endif
    if (GetBoolArg("-shrinkdebugfile", !fDebug))
        ShrinkDebugFile();
    LogPrintf("\n\n\n\n\n\n\n\n\n\n\n\n\n\n\n\n\n\n\n\n");
    LogPrintf("LUX version %s (%s)\n", FormatFullVersion(), CLIENT_DATE);
    LogPrintf("Using OpenSSL version %s\n", SSLeay_version(SSLEAY_VERSION));
#ifdef ENABLE_WALLET
    LogPrintf("Using BerkeleyDB version %s\n", DbEnv::version(0, 0, 0));
#endif

    ////////////////////////////////////////////////////////////////////// // lux
    dev::g_logPost = [&](std::string const& s, char const* c){ LogPrintStr(s + '\n', true); };
    dev::g_logPost(std::string("\n\n\n\n\n\n\n\n\n\n"), NULL);
    //////////////////////////////////////////////////////////////////////

    if (!fLogTimestamps)
        LogPrintf("Startup time: %s\n", DateTimeStrFormat("%Y-%m-%d %H:%M:%S", GetTime()));
    LogPrintf("Default data directory %s\n", GetDefaultDataDir().string());
    LogPrintf("Using data directory %s\n", strDataDir);
    LogPrintf("Using config file %s\n", GetConfigFile().string());
    LogPrintf("Using at most %i connections (%i file descriptors available)\n", nMaxConnections, nFD);
    std::ostringstream strErrors;

    LogPrintf("Using %u threads for script verification\n", nScriptCheckThreads);
    if (nScriptCheckThreads) {
        for (int i = 0; i < nScriptCheckThreads - 1; i++)
            threadGroup.create_thread(&ThreadScriptCheck);
    }

    if (mapArgs.count("-sporkkey")) // spork priv key
    {
        if (!sporkManager.SetPrivKey(GetArg("-sporkkey", "")))
            return InitError(_("Unable to sign spork message, wrong key?"));
    }

    // Start the lightweight task scheme thread
    CScheme::Function serviceLoop = boost::bind(&CScheme::serviceQueue, &scheme);
    threadGroup.create_thread(boost::bind(&TraceThread<CScheme::Function>, "scheme", serviceLoop));

    /* Start the RPC server already.  It will be started in "warmup" mode
     * and not really process calls already (but it will signify connections
     * that the server is there and will be ready later).  Warmup mode will
     * be disabled when initialisation is finished.
     */
    if (fServer) {
        uiInterface.InitMessage.connect(SetRPCWarmupStatus);
        RPCServer::OnStopped(&OnRPCStopped);
        RPCServer::OnPreCommand(&OnRPCPreCommand);
        StartRPCThreads();
    }

    if (mapArgs.count("-masternodepaymentskey")) // masternode payments priv key
    {
        if (!masternodePayments.SetPrivKey(GetArg("-masternodepaymentskey", "")))
            return InitError(_("Unable to sign masternode payment winner, wrong key?"));
        if (!sporkManager.SetPrivKey(GetArg("-masternodepaymentskey", "")))
            return InitError(_("Unable to sign spork message, wrong key?"));
    }

    //ignore masternodes below protocol version
    CMasterNode::minProtoVersion = GetArg("-masternodeminprotocol", MIN_MN_PROTO_VERSION);

<<<<<<< HEAD
    int64_t nStart = GetTimeMillis();
=======
    int64_t nStart = 0;
>>>>>>> a05a5285

// ********************************************************* Step 5: Backup wallet and verify wallet database integrity
#ifdef ENABLE_WALLET
    if (!fDisableWallet) {
        filesystem::path backupDir = GetDataDir() / "backups";
        if (!filesystem::exists(backupDir)) {
            // Always create backup folder to not confuse the operating system's file browser
            filesystem::create_directories(backupDir);
        }
        nWalletBackups = GetArg("-createwalletbackups", 10);
        nWalletBackups = std::max(0, std::min(10, nWalletBackups));
        if (nWalletBackups > 0) {
            if (filesystem::exists(backupDir)) {
                // Create backup of the wallet
                std::string dateTimeStr = DateTimeStrFormat(".%Y-%m-%d-%H-%M", GetTime());
                std::string backupPathStr = backupDir.string();
                backupPathStr += "/" + strWalletFile;
                std::string sourcePathStr = GetDataDir().string();
                sourcePathStr += "/" + strWalletFile;
                boost::filesystem::path sourceFile = sourcePathStr;
                boost::filesystem::path backupFile = backupPathStr + dateTimeStr;
                sourceFile.make_preferred();
                backupFile.make_preferred();
                if (boost::filesystem::exists(sourceFile)) {
#if BOOST_VERSION >= 158000
                    try {
                        boost::filesystem::copy_file(sourceFile, backupFile);
                        LogPrintf("Creating backup of %s -> %s\n", sourceFile, backupFile);
                    } catch (boost::filesystem::filesystem_error& error) {
                        LogPrintf("Failed to create backup %s\n", error.what());
                    }
#else
                    std::ifstream src(sourceFile.string(), std::ios::binary);
                    std::ofstream dst(backupFile.string(), std::ios::binary);
                    dst << src.rdbuf();
#endif
                }
                // Keep only the last 10 backups, including the new one of course
                typedef std::multimap<std::time_t, boost::filesystem::path> folder_set_t;
                folder_set_t folder_set;
                boost::filesystem::directory_iterator end_iter;
                boost::filesystem::path backupFolder = backupDir.string();
                backupFolder.make_preferred();
                // Build map of backup files for current(!) wallet sorted by last write time
                boost::filesystem::path currentFile;
                for (boost::filesystem::directory_iterator dir_iter(backupFolder); dir_iter != end_iter; ++dir_iter) {
                    // Only check regular files
                    if (boost::filesystem::is_regular_file(dir_iter->status())) {
                        currentFile = dir_iter->path().filename();
                        // Only add the backups for the current wallet, e.g. wallet.dat.*
                        if (dir_iter->path().stem().string() == strWalletFile) {
                            folder_set.insert(folder_set_t::value_type(boost::filesystem::last_write_time(dir_iter->path()), *dir_iter));
                        }
                    }
                }
                // Loop backward through backup files and keep the N newest ones (1 <= N <= 10)
                int counter = 0;
                BOOST_REVERSE_FOREACH (PAIRTYPE(const std::time_t, boost::filesystem::path) file, folder_set) {
                    counter++;
                    if (counter > nWalletBackups) {
                        // More than nWalletBackups backups: delete oldest one(s)
                        try {
                            boost::filesystem::remove(file.second);
                            LogPrintf("Old backup deleted: %s\n", file.second);
                        } catch (boost::filesystem::filesystem_error& error) {
                            LogPrintf("Failed to delete backup %s\n", error.what());
                        }
                    }
                }
            }
        }

        LogPrintf("Using wallet %s\n", strWalletFile);
        uiInterface.InitMessage(_("Verifying wallet..."));

        if (!bitdb.Open(GetDataDir())) {
            // try moving the database env out of the way
            boost::filesystem::path pathDatabase = GetDataDir() / "database";
            boost::filesystem::path pathDatabaseBak = GetDataDir() / strprintf("database.%d.bak", GetTime());
            try {
                boost::filesystem::rename(pathDatabase, pathDatabaseBak);
                LogPrintf("Moved old %s to %s. Retrying.\n", pathDatabase.string(), pathDatabaseBak.string());
            } catch (boost::filesystem::filesystem_error& error) {
                // failure is ok (well, not really, but it's not worse than what we started with)
            }

            int max_tries = 10;
            bool isSuccess = false;
            // try again
            while (max_tries > 0)
            {
                if (bitdb.Open(GetDataDir())) {
                    isSuccess = true;
                    break;
                }

                max_tries--;
                MilliSleep(300);
            }

            if (!isSuccess)
            {
                // if it still fails, it probably means we can't even create the database env
                string msg = strprintf(_("Error initializing wallet database environment %s!"), strDataDir);
                return InitError(msg);
            }
        }

        if (GetBoolArg("-salvagewallet", false)) {
            // Recover readable keypairs:
            if (!CWalletDB::Recover(bitdb, strWalletFile, true))
                return false;
        }

        if (filesystem::exists(GetDataDir() / strWalletFile)) {
            CDBEnv::VerifyResult r = bitdb.Verify(strWalletFile, CWalletDB::Recover);
            if (r == CDBEnv::RECOVER_OK) {
                string msg = strprintf(_("Warning: wallet.dat corrupt, data salvaged!"
                                         " Original wallet.dat saved as wallet.{timestamp}.bak in %s; if"
                                         " your balance or transactions are incorrect you should"
                                         " restore from a backup."),
                    strDataDir);
                InitWarning(msg);
            }
            if (r == CDBEnv::RECOVER_FAIL)
                return InitError(_("wallet.dat corrupt, salvage failed"));
        }

    }  // (!fDisableWallet)
#endif // ENABLE_WALLET
    // ********************************************************* Step 6: network initialization

    RegisterNodeSignals(GetNodeSignals());

    if (mapArgs.count("-onlynet")) {
        std::set<enum Network> nets;
        BOOST_FOREACH (std::string snet, mapMultiArgs["-onlynet"]) {
            enum Network net = ParseNetwork(snet);
            if (net == NET_UNROUTABLE)
                return InitError(strprintf(_("Unknown network specified in -onlynet: '%s'"), snet));
            nets.insert(net);
        }
        for (int n = 0; n < NET_MAX; n++) {
            enum Network net = (enum Network)n;
            if (!nets.count(net))
                SetLimited(net);
        }
    }

    if (mapArgs.count("-whitelist")) {
        BOOST_FOREACH (const std::string& net, mapMultiArgs["-whitelist"]) {
            CSubNet subnet(net);
            if (!subnet.IsValid())
                return InitError(strprintf(_("Invalid netmask specified in -whitelist: '%s'"), net));
            CNode::AddWhitelistedRange(subnet);
        }
    }

    CService addrProxy;
    bool fProxy = false;
    if (mapArgs.count("-proxy")) {
        addrProxy = CService(mapArgs["-proxy"], 9050);
        if (!addrProxy.IsValid())
            return InitError(strprintf(_("Invalid -proxy address: '%s'"), mapArgs["-proxy"]));

        SetProxy(NET_IPV4, addrProxy);
        SetProxy(NET_IPV6, addrProxy);
        SetNameProxy(addrProxy);
        fProxy = true;
    }

    // -onion can override normal proxy, -noonion disables tor entirely
    if (!(mapArgs.count("-onion") && mapArgs["-onion"] == "0") &&
        (fProxy || mapArgs.count("-onion"))) {
        CService addrOnion;
        if (!mapArgs.count("-onion"))
            addrOnion = addrProxy;
        else
            addrOnion = CService(mapArgs["-onion"], 9050);
        if (!addrOnion.IsValid())
            return InitError(strprintf(_("Invalid -onion address: '%s'"), mapArgs["-onion"]));
        SetProxy(NET_TOR, addrOnion);
        SetReachable(NET_TOR);
    }

    // see Step 2: parameter interactions for more information about these
    fListen = GetBoolArg("-listen", DEFAULT_LISTEN);
    fDiscover = GetBoolArg("-discover", true);
    fNameLookup = GetBoolArg("-dns", true);

    bool fBound = false;
    if (fListen) {
        if (mapArgs.count("-bind") || mapArgs.count("-whitebind")) {
            BOOST_FOREACH (std::string strBind, mapMultiArgs["-bind"]) {
                CService addrBind;
                if (!Lookup(strBind.c_str(), addrBind, GetListenPort(), false))
                    return InitError(strprintf(_("Cannot resolve -bind address: '%s'"), strBind));
                fBound |= Bind(addrBind, (BF_EXPLICIT | BF_REPORT_ERROR));
            }
            BOOST_FOREACH (std::string strBind, mapMultiArgs["-whitebind"]) {
                CService addrBind;
                if (!Lookup(strBind.c_str(), addrBind, 0, false))
                    return InitError(strprintf(_("Cannot resolve -whitebind address: '%s'"), strBind));
                if (addrBind.GetPort() == 0)
                    return InitError(strprintf(_("Need to specify a port with -whitebind: '%s'"), strBind));
                fBound |= Bind(addrBind, (BF_EXPLICIT | BF_REPORT_ERROR | BF_WHITELIST));
            }
        } else {
            struct in_addr inaddr_any;
            inaddr_any.s_addr = INADDR_ANY;
            fBound |= Bind(CService(in6addr_any, GetListenPort()), BF_NONE);
            fBound |= Bind(CService(inaddr_any, GetListenPort()), !fBound ? BF_REPORT_ERROR : BF_NONE);
        }
        if (!fBound)
            return InitError(_("Failed to listen on any port. Use -listen=0 if you want this."));
    }

    if (mapArgs.count("-externalip")) {
        BOOST_FOREACH (string strAddr, mapMultiArgs["-externalip"]) {
            CService addrLocal(strAddr, GetListenPort(), fNameLookup);
            if (!addrLocal.IsValid())
                return InitError(strprintf(_("Cannot resolve -externalip address: '%s'"), strAddr));
            AddLocal(CService(strAddr, GetListenPort(), fNameLookup), LOCAL_MANUAL);
        }
    }

    BOOST_FOREACH (string strDest, mapMultiArgs["-seednode"])
        AddOneShot(strDest);

#if ENABLE_ZMQ
    pzmqNotificationInterface = CZMQNotificationInterface::CreateWithArguments(mapArgs);

    if (pzmqNotificationInterface) {
        RegisterValidationInterface(pzmqNotificationInterface);
    }
#endif

    // ********************************************************* Step 7: load block chain

    fReindex = GetBoolArg("-reindex", false);

    // Upgrading to 0.8; hard-link the old blknnnn.dat files into /blocks/
    filesystem::path blocksDir = GetDataDir() / "blocks";
    if (!filesystem::exists(blocksDir)) {
        filesystem::create_directories(blocksDir);
        bool linked = false;
        for (unsigned int i = 1; i < 10000; i++) {
            filesystem::path source = GetDataDir() / strprintf("blk%04u.dat", i);
            if (!filesystem::exists(source)) break;
            filesystem::path dest = blocksDir / strprintf("blk%05u.dat", i - 1);
            try {
                filesystem::create_hard_link(source, dest);
                LogPrintf("Hardlinked %s -> %s\n", source.string(), dest.string());
                linked = true;
            } catch (filesystem::filesystem_error& e) {
                // Note: hardlink creation failing is not a disaster, it just means
                // blocks will get re-downloaded from peers.
                LogPrintf("Error hardlinking blk%04u.dat : %s\n", i, e.what());
                break;
            }
        }
        if (linked) {
            fReindex = true;
        }
    }

    // cache size calculations
    size_t nTotalCache = (GetArg("-dbcache", nDefaultDbCache) << 20);
    if (nTotalCache < (nMinDbCache << 20))
        nTotalCache = (nMinDbCache << 20); // total cache cannot be less than nMinDbCache
    else if (nTotalCache > (nMaxDbCache << 20))
        nTotalCache = (nMaxDbCache << 20); // total cache cannot be greater than nMaxDbCache
    size_t nBlockTreeDBCache = nTotalCache / 8;
    if (nBlockTreeDBCache > (1 << 21) && !GetBoolArg("-txindex", true))
        nBlockTreeDBCache = (1 << 21); // block tree db cache shouldn't be larger than 2 MiB
    nTotalCache -= nBlockTreeDBCache;
    size_t nCoinDBCache = nTotalCache / 2; // use half of the remaining cache for coindb cache
    nTotalCache -= nCoinDBCache;
    nCoinCacheSize = nTotalCache / 300; // coins in memory require around 300 bytes

    bool fLoaded = false;
    while (!fLoaded && !fRequestShutdown) {
        bool fReset = fReindex;
        std::string strLoadError;

        uiInterface.InitMessage(_("Loading block index..."));

        LOCK(cs_main);

        nStart = GetTimeMillis();
        do {
            try {
                UnloadBlockIndex();
                delete pcoinsTip;
                delete pcoinsdbview;
                delete pcoinscatcher;
                delete pblocktree;
                delete pstorageresult;

                pblocktree = new CBlockTreeDB(nBlockTreeDBCache, false, fReindex);
                pcoinsdbview = new CCoinsViewDB(nCoinDBCache, false, fReindex);
                pcoinscatcher = new CCoinsViewErrorCatcher(pcoinsdbview);
                pcoinsTip = new CCoinsViewCache(pcoinscatcher);

                if (fReindex) {
                    boost::filesystem::path stateDir = GetDataDir() / "stateLux";
                    StorageResults storageRes(stateDir.string());
                    storageRes.wipeResults();
                    pblocktree->WriteReindexing(true);
                }

                if (fRequestShutdown)
                {
                    LogPrintf("Shutdown requested. Exiting.\n");
                    return false;
                }

<<<<<<< HEAD
                if (fRequestShutdown)
                {
                    LogPrintf("Shutdown requested. Exiting.\n");
                    return false;
                }

=======
>>>>>>> a05a5285
                // LoadBlockIndex will load fTxIndex from the db, or set it if
                // we're reindexing. It will also load fHavePruned if we've
                // ever removed a block file from disk.
                // Note that it also sets fReindex based on the disk flag!
                // From here on out fReindex and fReset mean something different!
                if (!LoadBlockIndex()) {
                    strLoadError = _("Error loading block database");
                    break;
                }

                // If the loaded chain has a wrong genesis, bail out immediately
                // (we're likely using a testnet datadir, or the other way around).
                if (!mapBlockIndex.empty() && mapBlockIndex.count(chainparams.GetConsensus().hashGenesisBlock) == 0)
                    return InitError(_("Incorrect or no genesis block found. Wrong datadir for network?"));

                /////////////////////////////////////////////////////////// lux
                if((IsArgSet("-dgpstorage") && IsArgSet("-dgpevm")) || (!IsArgSet("-dgpstorage") && IsArgSet("-dgpevm")) ||
                   (!IsArgSet("-dgpstorage") && !IsArgSet("-dgpevm"))){
                    fGettingValuesDGP = true;
                } else {
                    fGettingValuesDGP = false;
                }

                dev::eth::Ethash::init();

                boost::filesystem::path luxStateDir = GetDataDir() / "stateLux";

                bool fStatus = boost::filesystem::exists(luxStateDir);
                const std::string dirLux(luxStateDir.string());
                const dev::h256 hashDB(dev::sha3(dev::rlp("")));
                dev::eth::BaseState existsLuxState = fStatus ? dev::eth::BaseState::PreExisting : dev::eth::BaseState::Empty;
                globalState = std::unique_ptr<LuxState>(new LuxState(dev::u256(0), LuxState::openDB(dirLux, hashDB, dev::WithExisting::Trust), dirLux, existsLuxState));
                dev::eth::ChainParams cp((dev::eth::genesisInfo(dev::eth::Network::luxMainNetwork)));
                globalSealEngine = std::unique_ptr<dev::eth::SealEngineFace>(cp.createSealEngine());

                pstorageresult = new StorageResults(luxStateDir.string());

                if(chainActive.Tip() != NULL && chainActive.Tip()->nHeight >= Params().FirstSCBlock()){
//#if 0
                    globalState->setRoot(uintToh256(chainActive.Tip()->hashStateRoot));
                    globalState->setRootUTXO(uintToh256(chainActive.Tip()->hashUTXORoot));
                    globalState->db().commit();
                    globalState->dbUtxo().commit();
//#endif
                }/* else {
#if 0
                    globalState->setRoot(dev::sha3(dev::rlp("")));
                    globalState->setRootUTXO(uintToh256(uint256())*//*uintToh256(chainparams.GenesisBlock().hashUTXORoot)*//*);
                    globalState->populateFrom(cp.genesisState);
#endif
                }*/
//                globalState->db().commit();
//                globalState->dbUtxo().commit();

                fRecordLogOpcodes = IsArgSet("-record-log-opcodes");
                fIsVMlogFile = boost::filesystem::exists(GetDataDir() / "vmExecLogs.json");
                ///////////////////////////////////////////////////////////


                // Initialize the block index (no-op if non-empty database was already loaded)
                if (!InitBlockIndex(chainparams)) {
                    strLoadError = _("Error initializing block database");
                    break;
                }

                // Check for changed -txindex state
                if (fTxIndex != GetBoolArg("-txindex", true)) {
                    strLoadError = _("You need to rebuild the database using -reindex to change -txindex");
                    break;
                }

                // Check for changed -logevents state
                if (fLogEvents != GetBoolArg("-logevents", false) && !fLogEvents) {
                    strLoadError = _("You need to rebuild the database using -reindex-chainstate to enable -logevents");
                    break;
                }

                if (!GetBoolArg("-logevents", false))
                {
                    pstorageresult->wipeResults();
//                  pblocktree->WipeHeightIndex();
                    fLogEvents = false;
                    pblocktree->WriteFlag("logevents", fLogEvents);
                }

                uiInterface.InitMessage(_("Verifying blocks..."));
                if (!CVerifyDB().VerifyDB(chainparams, pcoinsdbview, GetArg("-checklevel", 3),
                        GetArg("-checkblocks", 500))) {
                    strLoadError = _("Corrupted block database detected");
                    break;
                }
            } catch (std::exception& e) {
                LogPrintf("%s\n", e.what());
                strLoadError = _("Error opening block database");
                break;
            }

            fLoaded = true;
        } while (false);

        if (!fLoaded && !fRequestShutdown) {
            // first suggest a reindex
            if (!fReset) {
                bool fRet = uiInterface.ThreadSafeMessageBox(
                    strLoadError + ".\n\n" + _("Do you want to rebuild the block database now?"),
                    "", CClientUIInterface::MSG_ERROR | CClientUIInterface::BTN_ABORT);
                if (fRet) {
                    fReindex = true;
                    fRequestShutdown = false;
                } else {
                    LogPrintf("Aborted block database rebuild. Exiting.\n");
                    return false;
                }
            } else {
                return InitError(strLoadError);
            }
        }
    }

    // As LoadBlockIndex can take several minutes, it's possible the user
    // requested to kill the GUI during the last operation. If so, exit.
    // As the program has not fully started yet, Shutdown() is possibly overkill.
    if (fRequestShutdown) {
        LogPrintf("Shutdown requested. Exiting.\n");
        return false;
    }
    LogPrintf(" block index %15dms\n", GetTimeMillis() - nStart);

    boost::filesystem::path est_path = GetDataDir() / FEE_ESTIMATES_FILENAME;
    CAutoFile est_filein(fopen(est_path.string().c_str(), "rb"), SER_DISK, CLIENT_VERSION);
    // Allowed to fail as this file IS missing on first startup.
    if (!est_filein.IsNull())
        mempool.ReadFeeEstimates(est_filein);
    fFeeEstimatesInitialized = true;

// ********************************************************* Step 8: load wallet
#ifdef ENABLE_WALLET
    if (fDisableWallet) {
        pwalletMain = NULL;
        LogPrintf("Wallet disabled!\n");
    } else {
        // needed to restore wallet transaction meta data after -zapwallettxes
        std::vector<CWalletTx> vWtx;

        if (GetBoolArg("-zapwallettxes", false)) {
            uiInterface.InitMessage(_("Zapping all transactions from wallet..."));

            pwalletMain = new CWallet(strWalletFile);
            DBErrors nZapWalletRet = pwalletMain->ZapWalletTx(vWtx);
            if (nZapWalletRet != DB_LOAD_OK) {
                uiInterface.InitMessage(_("Error loading wallet.dat: Wallet corrupted"));
                return false;
            }

            delete pwalletMain;
            pwalletMain = NULL;
        }

        uiInterface.InitMessage(_("Loading wallet..."));

        nStart = GetTimeMillis();
        bool fFirstRun = true;
        pwalletMain = new CWallet(strWalletFile);
        DBErrors nLoadWalletRet = pwalletMain->LoadWallet(fFirstRun);
        if (nLoadWalletRet != DB_LOAD_OK) {
            if (nLoadWalletRet == DB_CORRUPT)
                strErrors << _("Error loading wallet.dat: Wallet corrupted") << "\n";
            else if (nLoadWalletRet == DB_NONCRITICAL_ERROR) {
                string msg(_("Warning: error reading wallet.dat! All keys read correctly, but transaction data"
                             " or address book entries might be missing or incorrect."));
                InitWarning(msg);
            } else if (nLoadWalletRet == DB_TOO_NEW)
                strErrors << _("Error loading wallet.dat: Wallet requires newer version of Luxcore") << "\n";
            else if (nLoadWalletRet == DB_NEED_REWRITE) {
                strErrors << _("Wallet needed to be rewritten: restart Luxcore to complete") << "\n";
                LogPrintf("%s", strErrors.str());
                return InitError(strErrors.str());
            } else
                strErrors << _("Error loading wallet.dat") << "\n";
        }

        if (GetBoolArg("-upgradewallet", fFirstRun)) {
            int nMaxVersion = GetArg("-upgradewallet", 0);
            if (nMaxVersion == 0) // the -upgradewallet without argument case
            {
                LogPrintf("Performing wallet upgrade to %i\n", FEATURE_LATEST);
                nMaxVersion = CLIENT_VERSION;
                pwalletMain->SetMinVersion(FEATURE_LATEST); // permanently upgrade the wallet immediately
            } else
                LogPrintf("Allowing wallet upgrade up to %i\n", nMaxVersion);
            if (nMaxVersion < pwalletMain->GetVersion())
                strErrors << _("Cannot downgrade wallet") << "\n";
            pwalletMain->SetMaxVersion(nMaxVersion);
        }

        if (fFirstRun) {
            // Create new keyUser and set as default key
            RandAddSeedPerfmon();

            CPubKey newDefaultKey;
            if (pwalletMain->GetKeyFromPool(newDefaultKey)) {
                pwalletMain->SetDefaultKey(newDefaultKey);
                if (!pwalletMain->SetAddressBook(pwalletMain->vchDefaultKey.GetID(), "", "receive"))
                    strErrors << _("Cannot write default address") << "\n";
            }

            pwalletMain->SetBestChain(chainActive.GetLocator());
        }

        LogPrintf("%s", strErrors.str());
        LogPrintf(" wallet      %15dms\n", GetTimeMillis() - nStart);

        RegisterValidationInterface(pwalletMain);

        CBlockIndex* pindexRescan = chainActive.Tip();
        if (GetBoolArg("-rescan", false))
            pindexRescan = chainActive.Genesis();
        else {
            CWalletDB walletdb(strWalletFile);
            CBlockLocator locator;
            if (walletdb.ReadBestBlock(locator))
                pindexRescan = FindForkInGlobalIndex(chainActive, locator);
            else
                pindexRescan = chainActive.Genesis();
        }
        if (chainActive.Tip() && chainActive.Tip() != pindexRescan) {
            uiInterface.InitMessage(_("Rescanning..."));
            LogPrintf("Rescanning last %i blocks (from block %i)...\n", chainActive.Height() - pindexRescan->nHeight, pindexRescan->nHeight);
            nStart = GetTimeMillis();
            pwalletMain->ScanForWalletTransactions(pindexRescan, true);
            LogPrintf(" rescan      %15dms\n", GetTimeMillis() - nStart);
            pwalletMain->SetBestChain(chainActive.GetLocator());
            nWalletDBUpdated++;

            // Restore wallet transaction metadata after -zapwallettxes=1
            if (GetBoolArg("-zapwallettxes", false) && GetArg("-zapwallettxes", "1") != "2") {
                BOOST_FOREACH (const CWalletTx& wtxOld, vWtx) {
                    uint256 hash = wtxOld.GetHash();
                    std::map<uint256, CWalletTx>::iterator mi = pwalletMain->mapWallet.find(hash);
                    if (mi != pwalletMain->mapWallet.end()) {
                        const CWalletTx* copyFrom = &wtxOld;
                        CWalletTx* copyTo = &mi->second;
                        copyTo->mapValue = copyFrom->mapValue;
                        copyTo->vOrderForm = copyFrom->vOrderForm;
                        copyTo->nTimeReceived = copyFrom->nTimeReceived;
                        copyTo->nTimeSmart = copyFrom->nTimeSmart;
                        copyTo->fFromMe = copyFrom->fFromMe;
                        copyTo->strFromAccount = copyFrom->strFromAccount;
                        copyTo->nOrderPos = copyFrom->nOrderPos;
                        copyTo->WriteToDisk();
                    }
                }
            }
        }
    }  // (!fDisableWallet)
#else  // ENABLE_WALLET
    LogPrintf("No wallet compiled in!\n");
#endif // !ENABLE_WALLET
    // ********************************************************* Step 9: import blocks

    if (chainparams.GetConsensus().vDeployments[Consensus::DEPLOYMENT_SEGWIT].nTimeout != 0) {
        // Only advertize witness capabilities if they have a reasonable start time.
        // This allows us to have the code merged without a defined softfork, by setting its
        // end time to 0.
        // Note that setting NODE_WITNESS is never required: the only downside from not
        // doing so is that after activation, no upgraded nodes will fetch from you.
        nLocalServices = ServiceFlags(nLocalServices | NODE_WITNESS);
        // Only care about others providing witness capabilities if there is a softfork
        // defined.
        nRelevantServices = ServiceFlags(nRelevantServices | NODE_WITNESS);
    }

    if (mapArgs.count("-blocknotify"))
        uiInterface.NotifyBlockTip.connect(BlockNotifyCallback);

    // scan for better chains in the block chain database, that are not yet connected in the active best chain
    CValidationState state;
    if (!ActivateBestChain(state, chainparams))
        strErrors << "Failed to connect best block";

    std::vector<boost::filesystem::path> vImportFiles;
    if (mapArgs.count("-loadblock")) {
        BOOST_FOREACH (string strFile, mapMultiArgs["-loadblock"])
            vImportFiles.push_back(strFile);
    }
    threadGroup.create_thread(boost::bind(&ThreadImport, vImportFiles));
    if (chainActive.Tip() == NULL) {
        LogPrintf("Waiting for genesis block to be imported...\n");
        while (!fRequestShutdown && chainActive.Tip() == NULL)
            MilliSleep(10);
    }

    // ********************************************************* Step 10: setup Darksend

    // uiInterface.InitMessage(_("Loading masternode cache..."));

    // ********************************************************* Step 11: start node

    if (!CheckDiskSpace())
        return false;

    if (!strErrors.str().empty())
        return InitError(strErrors.str());

    fMasterNode = GetBoolArg("-masternode", false);
    if (fMasterNode) {
        LogPrintf("IS DARKSEND MASTER NODE\n");

        strMasterNodeAddr = GetArg("-masternodeaddr", "");
        if (!strMasterNodeAddr.empty()) {
            CService addrTest = CService(strMasterNodeAddr);
            if (!addrTest.IsValid()) {
                return InitError("Invalid -masternodeaddr address: " + strMasterNodeAddr);
            }
        }

        strMasterNodePrivKey = GetArg("-masternodeprivkey", "");
        if (!strMasterNodePrivKey.empty()) {
            std::string errorMessage;

            CKey key;
            CPubKey pubkey;

            if (!darkSendSigner.SetKey(strMasterNodePrivKey, errorMessage, key, pubkey)) {
                return InitError(_("Invalid masternodeprivkey. Please see documenation."));
            }

            activeMasternode.pubKeyMasternode = pubkey;
        } else {
            return InitError(_("You must specify a masternodeprivkey in the configuration. Please see documentation for help."));
        }
    }

    fEnableDarksend = GetBoolArg("-enabledarksend", false);

    nDarksendRounds = GetArg("-darksendrounds", 2);
    if (nDarksendRounds > 16) nDarksendRounds = 16;
    if (nDarksendRounds < 1) nDarksendRounds = 1;

    nLiquidityProvider = GetArg("-liquidityprovider", 0); //0-100
    if (nLiquidityProvider != 0) {
        darkSendPool.SetMinBlockSpacing(std::min(nLiquidityProvider,100)*15);
        fEnableDarksend = true;
        nDarksendRounds = 99999;
    }

    nAnonymizeLuxAmount = GetArg("-anonymizeLuxamount", 0);
    if (nAnonymizeLuxAmount > 999999) nAnonymizeLuxAmount = 999999;
    if (nAnonymizeLuxAmount < 2) nAnonymizeLuxAmount = 2;

    LogPrintf("LUX darksend rounds %d\n", nDarksendRounds);
    LogPrintf("Anonymize Lux Amount %d\n", nAnonymizeLuxAmount);

    /* Denominations
       A note about convertability. Within Darksend pools, each denomination
       is convertable to another.
       For example:
       1Lux+1000 == (.1Lux+100)*10
       10Lux+10000 == (1Lux+1000)*10
    */
    darkSendDenominations.push_back( (100000      * COIN)+100000000 );
    darkSendDenominations.push_back( (10000       * COIN)+10000000 );
    darkSendDenominations.push_back( (1000        * COIN)+1000000 );
    darkSendDenominations.push_back( (100         * COIN)+100000 );
    darkSendDenominations.push_back( (10          * COIN)+10000 );
    darkSendDenominations.push_back( (1           * COIN)+1000 );
    darkSendDenominations.push_back( (.1          * COIN)+100 );
    /* Disabled till we need them
    darkSendDenominations.push_back( (.01      * COIN)+10 );
    darkSendDenominations.push_back( (.001     * COIN)+1 );
    */

    darkSendPool.InitCollateralAddress();

    threadGroup.create_thread(boost::bind(&ThreadCheckDarkSendPool));

    RandAddSeedPerfmon();

    //// debug print
    LogPrintf("mapBlockIndex.size() = %u\n", mapBlockIndex.size());
    LogPrintf("chainActive.Height() = %d\n", chainActive.Height());
#ifdef ENABLE_WALLET
    LogPrintf("setKeyPool.size() = %u\n", pwalletMain ? pwalletMain->setKeyPool.size() : 0);
    LogPrintf("mapWallet.size() = %u\n", pwalletMain ? pwalletMain->mapWallet.size() : 0);
    LogPrintf("mapAddressBook.size() = %u\n", pwalletMain ? pwalletMain->mapAddressBook.size() : 0);
#endif

    StartNode(threadGroup, scheme);

#ifdef ENABLE_WALLET
    // Generate coins in the background
    if (GetBoolArg("-gen", false) && pwalletMain) {
//        GenerateBitcoins(pwalletMain, GetArg("-genproclimit", 1));
    }
#endif

    // ********************************************************* Step 12: finished

    SetRPCWarmupFinished();
    uiInterface.InitMessage(_("Done loading"));

#ifdef ENABLE_WALLET
    if (pwalletMain) {
        // Add wallet transactions that aren't already in a block to mapTransactions
        pwalletMain->ReacceptWalletTransactions();

        // Run a thread to flush wallet periodically
        threadGroup.create_thread(boost::bind(&ThreadFlushWalletDB, boost::ref(pwalletMain->strWalletFile)));
    }
#endif

    return !fRequestShutdown;
}

void UnlockDataDirectory()
{
    // Try lock and unlock
    LockDataDirectory(true, false);
}<|MERGE_RESOLUTION|>--- conflicted
+++ resolved
@@ -1017,11 +1017,7 @@
     //ignore masternodes below protocol version
     CMasterNode::minProtoVersion = GetArg("-masternodeminprotocol", MIN_MN_PROTO_VERSION);
 
-<<<<<<< HEAD
-    int64_t nStart = GetTimeMillis();
-=======
     int64_t nStart = 0;
->>>>>>> a05a5285
 
 // ********************************************************* Step 5: Backup wallet and verify wallet database integrity
 #ifdef ENABLE_WALLET
@@ -1339,15 +1335,6 @@
                     return false;
                 }
 
-<<<<<<< HEAD
-                if (fRequestShutdown)
-                {
-                    LogPrintf("Shutdown requested. Exiting.\n");
-                    return false;
-                }
-
-=======
->>>>>>> a05a5285
                 // LoadBlockIndex will load fTxIndex from the db, or set it if
                 // we're reindexing. It will also load fHavePruned if we've
                 // ever removed a block file from disk.
