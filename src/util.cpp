--- conflicted
+++ resolved
@@ -472,7 +472,6 @@
     mapArgs[strArg] = strValue;
 }
 
-<<<<<<< HEAD
 static const int screenWidth = 79;
 static const int optIndent = 2;
 static const int msgIndent = 7;
@@ -488,8 +487,6 @@
            std::string("\n\n");
 }
 
-=======
->>>>>>> 1b224173
 static std::string FormatException(std::exception* pex, const char* pszThread)
 {
 #ifdef WIN32
