--- conflicted
+++ resolved
@@ -1394,7 +1394,9 @@
  */
 CTxDestination GetDestinationForKey(const CPubKey& key, OutputType);
 
-<<<<<<< HEAD
+/** Get all destinations (potentially) supported by the wallet for the given key. */
+std::vector<CTxDestination> GetAllDestinationsForKey(const CPubKey& key);
+
 /** Contract book data */
 class CContractBookData
 {
@@ -1406,9 +1408,5 @@
     {}
 };
 
-=======
-/** Get all destinations (potentially) supported by the wallet for the given key. */
-std::vector<CTxDestination> GetAllDestinationsForKey(const CPubKey& key);
->>>>>>> e1c85dbe
 
 #endif // BITCOIN_WALLET_H