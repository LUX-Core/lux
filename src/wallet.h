// Copyright (c) 2009-2010 Satoshi Nakamoto             -*- c++ -*-
// Copyright (c) 2009-2014 The Bitcoin developers
// Copyright (c) 2014-2015 The Dash developers
// Copyright (c) 2015-2017 The LUX developers
// Distributed under the MIT software license, see the accompanying
// file COPYING or http://www.opensource.org/licenses/mit-license.php.

#ifndef BITCOIN_WALLET_H
#define BITCOIN_WALLET_H

#include "amount.h"
#include "base58.h"
#include "crypter.h"
#include "key.h"
#include "keystore.h"
#include "main.h"
#include "streams.h"
#include "tinyformat.h"
#include "primitives/block.h"
#include "primitives/transaction.h"
#include "ui_interface.h"
#include "util.h"
#include "uint256.h"
#include "utilstrencodings.h"
#include "wallet_ismine.h"
#include "validationinterface.h"
#include "walletdb.h"

#include <algorithm>
#include <atomic>
#include <map>
#include <set>
#include <stdexcept>
#include <stdint.h>
#include <string>
#include <utility>
#include <vector>

#include <boost/shared_ptr.hpp>
#include <boost/thread.hpp>

extern CWallet* pwalletMain;

/**
 * Settings
 */
extern CFeeRate payTxFee;
extern CAmount maxTxFee;
extern unsigned int nTxConfirmTarget;
extern bool bSpendZeroConfChange;
extern bool bZeroBalanceAddressToken;
extern bool fSendFreeTransactions;
extern bool fPayAtLeastCustomFee;
extern bool fNotUseChangeAddress;
//! -paytxfee default
static const CAmount DEFAULT_TRANSACTION_FEE = 1000;
//! -paytxfee will warn if called with a higher fee than this amount (in satoshis) per KB
static const CAmount nHighTransactionFeeWarning = 0.1 * COIN;
//! -maxtxfee default
static const CAmount DEFAULT_TRANSACTION_MAXFEE = 1 * COIN;
//! -maxtxfee will warn if called with a higher fee than this amount (in satoshis)
static const CAmount nHighTransactionMaxFeeWarning = 100 * nHighTransactionFeeWarning;
//! Largest (in bytes) free transaction we're willing to create
static const unsigned int MAX_FREE_TRANSACTION_CREATE_SIZE = 1000;
//! Default for -spendzeroconfchange
static const bool DEFAULT_SPEND_ZEROCONF_CHANGE = true;
//! Default for -zerobalanceaddresstoken
static const bool DEFAULT_ZERO_BALANCE_ADDRESS_TOKEN = true;

static const bool DEFAULT_NOT_USE_CHANGE_ADDRESS = false;

//! if set, all keys will be derived by using BIP32
static const bool DEFAULT_USE_HD_WALLET = true;

class CAccountingEntry;
class CCoinControl;
class COutput;
class CReserveKey;
class CScript;
class CTxMemPool;
class CWalletTx;
class CContractBookData;
class CTokenTx;

/** (client) version numbers for particular wallet features */
enum WalletFeature {
    FEATURE_BASE = 10500, // the earliest version new wallets supports (only useful for getinfo's clientversion output)

    FEATURE_WALLETCRYPT = 40000, // wallet encryption
    FEATURE_COMPRPUBKEY = 60000, // compressed public keys

    FEATURE_HD = 120200,    // Hierarchical key derivation after BIP32 (HD Wallet), BIP44 (multi-coin), BIP39 (mnemonic)

    FEATURE_LATEST = 61000
};

enum OutputType : int
{
    OUTPUT_TYPE_NONE,
    OUTPUT_TYPE_LEGACY,
    OUTPUT_TYPE_P2SH_SEGWIT,
    OUTPUT_TYPE_BECH32,

    OUTPUT_TYPE_DEFAULT = OUTPUT_TYPE_LEGACY
};

extern OutputType g_address_type;
extern OutputType g_change_type;

enum AvailableCoinsType {
    ALL_COINS = 1,
    ONLY_DENOMINATED = 2,
    ONLY_NONDENOMINATED = 3, // ONLY_NOT10000IFMN = 3,
    ONLY_NONDENOMINATED_NOTMN = 4, // ONLY_NONDENOMINATED_NOT10000IFMN = 4, ONLY_NONDENOMINATED and not 10000 LUX at the same time
};

struct CompactTallyItem {
    CTxDestination address;
    CAmount nAmount;
    std::vector<CTxIn> vecTxIn;
    CompactTallyItem()
    {
        nAmount = 0;
    }
};

/** A key pool entry */
class CKeyPool {
public:
    int64_t nTime;
    CPubKey vchPubKey;
    bool internal; // for change outputs

    CKeyPool();

    CKeyPool(const CPubKey &vchPubKeyIn, bool internalIn);

    ADD_SERIALIZE_METHODS;

    template<typename Stream, typename Operation>
    inline void SerializationOp(Stream &s, Operation ser_action, int nType, int nVersion) {
        if (!(nType & SER_GETHASH))
            READWRITE(nVersion);
        READWRITE(nTime);
        READWRITE(vchPubKey);
        if (ser_action.ForRead()) { try { READWRITE(internal); }
            catch (std::ios_base::failure &) {
                /* flag as external address if we can't read the internal boolean */
                internal = false;
            }
        } else { READWRITE(internal); }
    }
};

/** Address book data */
class CAddressBookData {
public:
    std::string name;
    std::string purpose;

    CAddressBookData() : purpose("unknown") {}

    typedef std::map <std::string, std::string> StringMap;
    StringMap destdata;
};

typedef std::map <std::string, std::string> mapValue_t;


static void __attribute__((unused)) ReadOrderPos(int64_t &nOrderPos, mapValue_t &mapValue) {
    if (!mapValue.count("n")) {
        nOrderPos = -1; // TODO: calculate elsewhere
        return;
    }
    nOrderPos = atoi64(mapValue["n"].c_str());
}


static void __attribute__((unused)) WriteOrderPos(const int64_t& nOrderPos, mapValue_t& mapValue)
{
    if (nOrderPos == -1)
        return;
    mapValue["n"] = i64tostr(nOrderPos);
}

struct COutputEntry {
    CTxDestination destination;
    CAmount amount;
    int vout;
};

/** A transaction with a merkle branch linking it to the block chain. */
class CMerkleTx : public CTransaction
{
private:
    int GetDepthInMainChainINTERNAL(const CBlockIndex*& pindexRet) const;
    /** Constant used in hashBlock to indicate tx has been abandoned */
    static const uint256 ABANDON_HASH;

public:
    uint256 hashBlock;
    std::vector<uint256> vMerkleBranch;
    int nIndex;

    // memory only
    mutable bool fMerkleVerified;


    CMerkleTx()
    {
        Init();
    }

    CMerkleTx(const CTransaction& txIn) : CTransaction(txIn)
    {
        Init();
    }

    void Init()
    {
        hashBlock = 0;
        nIndex = -1;
        fMerkleVerified = false;
    }

    ADD_SERIALIZE_METHODS;

    template <typename Stream, typename Operation>
    inline void SerializationOp(Stream& s, Operation ser_action, int nType, int nVersion)
    {
        READWRITE(*(CTransaction*)this);
        nVersion = this->nVersion;
        READWRITE(hashBlock);
        READWRITE(vMerkleBranch);
        READWRITE(nIndex);
    }

    int SetMerkleBranch(const CBlock& block);


    /**
     * Return depth of transaction in blockchain:
     * -1  : not in blockchain, and not in memory pool (conflicted transaction)
     *  0  : in memory pool, waiting to be included in a block
     * >=1 : this many blocks deep in the main chain
     */
    int GetDepthInMainChain(const CBlockIndex*& pindexRet, bool enableIX = true) const;
    int GetDepthInMainChain(bool enableIX = true) const
    {
        const CBlockIndex* pindexRet;
        return GetDepthInMainChain(pindexRet, enableIX);
    }
    bool IsInMainChain() const
    {
        const CBlockIndex* pindexRet;
        return GetDepthInMainChainINTERNAL(pindexRet) > 0;
    }
    int GetBlocksToMaturity() const;
    bool AcceptToMemoryPool(bool fLimitFree = true, bool fRejectInsaneFee = true, bool ignoreFees = false);
    bool isAbandoned() const { return (hashBlock == ABANDON_HASH); }
    bool hashUnset() const { return (hashBlock.IsNull() || hashBlock == ABANDON_HASH); }
    void setAbandoned() { hashBlock = ABANDON_HASH; }
    int GetTransactionLockSignatures() const;
    bool IsTransactionLockTimedOut() const;
};

/**
* A CWallet is an extension of a keystore, which also maintains a set of transactions and balances,
* and provides the ability to create new transactions.
*/
class CWallet : public CCryptoKeyStore, public CValidationInterface
{
    std::atomic<bool> fAbortRescan{false};

    static std::atomic<bool> fFlushScheduled;
    CWalletDB* pwalletdbEncryption;

    //! the current wallet version: clients below this version are not able to load the wallet
    int nWalletVersion;

    //! the maximum wallet format version: memory-only variable that specifies to what version this wallet may be upgraded
    int nWalletMaxVersion;

    int64_t nNextResend;
    int64_t nLastResend;
    bool fBroadcastTransactions;

    /**
    * Select a set of coins such that nValueRet >= nTargetValue and at least
    * all coins from coinControl are selected; Never select unconfirmed coins
    * if they are not ours
    */
    bool SelectCoins(const std::string &account, const CAmount& nTargetValue, std::set<std::pair<const CWalletTx*, unsigned int> >& setCoinsRet, CAmount& nValueRet, const CCoinControl* coinControl = NULL, AvailableCoinsType coin_type = ALL_COINS, bool useIX = true) const;

    /**
     * Used to keep track of spent outpoints, and
     * detect and report conflicts (double-spends or
     * mutated transactions where the mutant gets mined).
     */
    typedef std::multimap<COutPoint, uint256> TxSpends;
    TxSpends mapTxSpends;
    void AddToSpends(const COutPoint& outpoint, const uint256& wtxid);
    void AddToSpends(const uint256& wtxid);
    void MarkConflicted(const uint256& hashBlock, const uint256& hashTx);

    void SyncMetaData(std::pair<TxSpends::iterator, TxSpends::iterator>);

    /* HD derive new child key (on internal or external chain) */
    void DeriveNewChildKey(const CKeyMetadata& metadata, CKey& secretRet, uint32_t nAccountIndex, bool internal /*= false*/);

public:
    bool MintableCoins();
    bool SelectCoinsDark(int64_t nValueMin, int64_t nValueMax, std::vector<CTxIn>& setCoinsRet, int64_t& nValueRet, int nDarksendRoundsMin, int nDarksendRoundsMax) const;
    bool SelectCoinsByDenominations(int nDenom, int64_t nValueMin, int64_t nValueMax, std::vector<CTxIn>& vCoinsRet, std::vector<COutput>& vCoinsRet2, int64_t& nValueRet, int nDarksendRoundsMin, int nDarksendRoundsMax);
    bool SelectCoinsDarkDenominated(int64_t nTargetValue, std::vector<CTxIn>& setCoinsRet, int64_t& nValueRet) const;
    std::vector<uint256> vStakingWalletUpdated;
    bool HasCollateralInputs(bool fOnlyConfirmed = true) const;
    bool IsCollateralAmount(int64_t nInputAmount) const;
    int CountInputsWithAmount(int64_t nInputAmount);

    bool SelectCoinsCollateral(std::vector<CTxIn>& setCoinsRet, int64_t& nValueRet) const;

    void LoadKeyPool(int64_t nIndex, const CKeyPool &keypool);

    /*
     * Main wallet lock.
     * This lock protects all the fields added by CWallet
     *   except for:
     *      fFileBacked (immutable after instantiation)
     *      strWalletFile (immutable after instantiation)
     */
    mutable CCriticalSection cs_wallet;

    bool fFileBacked;
    bool fWalletUnlockAnonymizeOnly;
    std::string strWalletFile;

    void LoadKeyPool(int nIndex, const CKeyPool &keypool)
    {
        if (keypool.internal) {
            setInternalKeyPool.insert(nIndex);
        } else {
            setExternalKeyPool.insert(nIndex);
        }

        // If no metadata exists yet, create a default with the pool key's
        // creation time. Note that this may be overwritten by actually
        // stored metadata for that key later, which is fine.
        CKeyID keyid = keypool.vchPubKey.GetID();
        if (mapKeyMetadata.count(keyid) == 0)
            mapKeyMetadata[keyid] = CKeyMetadata(keypool.nTime);
    }

    std::set<int64_t> setInternalKeyPool;
    std::set<int64_t> setExternalKeyPool;
    int64_t m_max_keypool_index = 0;
    std::map<CKeyID, int64_t> m_pool_key_to_index;
    std::map<CKeyID, CKeyMetadata> mapKeyMetadata;
    // Map from Script ID to key metadata (for watch-only keys).
    std::map<CScriptID, CKeyMetadata> m_script_metadata;

    typedef std::map<unsigned int, CMasterKey> MasterKeyMap;
    MasterKeyMap mapMasterKeys;
    unsigned int nMasterKeyMaxID;

    //MultiSend
    std::vector<std::pair<std::string, int> > vMultiSend;
    bool fMultiSendStake;
    bool fMultiSendMasternodeReward;
    bool fMultiSendNotify;
    std::string strMultiSendChangeAddress;
    int nLastMultiSendHeight;
    std::vector<std::string> vDisabledAddresses;

    //Auto Combine Inputs
    bool fCombineDust;
    CAmount nAutoCombineThreshold;

    std::map<std::string, CLuxNodeConfig> mapMyLuxNodes;
    bool AddLuxNodeConfig(CLuxNodeConfig nodeConfig);

    CWallet()
    {
        SetNull();
    }

    CWallet(std::string strWalletFileIn)
    {
        SetNull();

        strWalletFile = strWalletFileIn;
        fFileBacked = true;
    }

    ~CWallet()
    {
        delete pwalletdbEncryption;
    }

    void SetNull()
    {
        nWalletVersion = FEATURE_BASE;
        nWalletMaxVersion = FEATURE_BASE;
        fFileBacked = false;
        nMasterKeyMaxID = 0;
        pwalletdbEncryption = NULL;
        nOrderPosNext = 0;
        nNextResend = 0;
        nLastResend = 0;
        nTimeFirstKey = 0;
        fWalletUnlockAnonymizeOnly = false;

        //MultiSend
        vMultiSend.clear();
        fMultiSendStake = false;
        fMultiSendMasternodeReward = false;
        fMultiSendNotify = false;
        strMultiSendChangeAddress = "";
        nLastMultiSendHeight = 0;
        vDisabledAddresses.clear();

        //Auto Combine Dust
        fCombineDust = false;
        nAutoCombineThreshold = 0;
    }

    bool isMultiSendEnabled()
    {
        return fMultiSendMasternodeReward || fMultiSendStake;
    }

    void setMultiSendDisabled()
    {
        fMultiSendMasternodeReward = false;
        fMultiSendStake = false;
    }

    std::map<uint256, CWalletTx> mapWallet;

    int64_t nOrderPosNext;
    std::map<uint256, int> mapRequestCount;

    std::map<CTxDestination, CAddressBookData> mapAddressBook;

    std::map<std::string, CContractBookData> mapContractBook;

    CPubKey vchDefaultKey;

    std::set<COutPoint> setLockedCoins;

    int64_t nTimeFirstKey;
    int64_t nKeysLeftSinceAutoBackup;

    std::map<uint256, CTokenInfo> mapToken;

    std::map<uint256, CTokenTx> mapTokenTx;
    std::map<CKeyID, CHDPubKey> mapHdPubKeys; //<! memory map of HD extended pubkeys

    const CWalletTx* GetWalletTx(const uint256& hash) const;

    //! check whether we are allowed to upgrade (or already support) to the named feature
    bool CanSupportFeature(enum WalletFeature wf)
    {
        AssertLockHeld(cs_wallet);
        return nWalletMaxVersion >= wf;
    }

    void AvailableCoins(std::vector<COutput>& vCoins, bool fOnlyConfirmed = true, const CCoinControl* coinControl = NULL, bool fIncludeZeroValue = false, AvailableCoinsType nCoinType = ALL_COINS, bool fUseIX = false) const;
    void AvailableCoinsMN(std::vector<COutput>& vCoins, bool fOnlyConfirmed=true, const CCoinControl *coinControl = NULL, AvailableCoinsType coin_type=ALL_COINS, bool useIX = false) const;
    std::map<CTxDestination, std::vector<COutput> > AvailableCoinsByAddress(bool fConfirmed = true, CAmount maxCoinValue = 0);
    bool SelectCoinsMinConf(const std::string &account, const CAmount& nTargetValue, int nConfMine, int nConfTheirs, std::vector<COutput> vCoins, std::set<std::pair<const CWalletTx*, unsigned int> >& setCoinsRet, CAmount& nValueRet) const;

    /// Get 1000DASH output and keys which can be used for the Masternode
    bool GetMasternodeVinAndKeys(CTxIn& txinRet, CPubKey& pubKeyRet, CKey& keyRet, std::string strTxHash = "", std::string strOutputIndex = "");
    /// Extract txin information and keys from output
    bool GetVinAndKeysFromOutput(COutput out, CTxIn& txinRet, CPubKey& pubKeyRet, CKey& keyRet);

    bool IsSpent(const uint256& hash, unsigned int n) const;

    bool IsLockedCoin(uint256 hash, unsigned int n) const;
    void LockCoin(COutPoint& output);
    void UnlockCoin(COutPoint& output);
    void UnlockAllCoins();
    void ListLockedCoins(std::vector<COutPoint>& vOutpts);
    int64_t GetTotalValue(std::vector<CTxIn> vCoins);

     /*
     * Rescan abort properties
     */
    void AbortRescan() { fAbortRescan = true; }
    bool IsAbortingRescan() { return fAbortRescan; }

    /**
     * keystore implementation
     * Generate a new key
     */
    CPubKey GenerateNewKey(uint64_t nAccountIndex, bool internal /*= false*/);
    //! HaveKey implementation that also checks the mapHdPubKeys
    bool HaveKey(const CKeyID &address) const;
    //! GetPubKey implementation that also checks the mapHdPubKeys
    bool GetPubKey(const CKeyID &address, CPubKey& vchPubKeyOut) const;
    //! GetKey implementation that can derive a HD private key on the fly
    bool GetKey(const CKeyID &address, CKey& keyOut) const;
    //! Adds a HDPubKey into the wallet(database)
    bool AddHDPubKey(const CExtPubKey &extPubKey, bool internal);
    //! loads a HDPubKey into the wallets memory
    bool LoadHDPubKey(const CHDPubKey &hdPubKey);    //! Adds a key to the store, and saves it to disk.
    bool AddKeyPubKey(const CKey& key, const CPubKey& pubkey);
    //! Adds a key to the store, without saving it to disk (used by LoadWallet)
    bool LoadKey(const CKey& key, const CPubKey& pubkey) { return CCryptoKeyStore::AddKeyPubKey(key, pubkey); }
    //! Load metadata (used by LoadWallet)
    void LoadKeyMetadata(const CPubKey& pubkey, const CKeyMetadata& metadata);

    bool LoadMinVersion(int nVersion)
    {
        AssertLockHeld(cs_wallet);
        nWalletVersion = nVersion;
        nWalletMaxVersion = std::max(nWalletMaxVersion, nVersion);
        return true;
    }

    //! Adds an encrypted key to the store, and saves it to disk.
    bool AddCryptedKey(const CPubKey& vchPubKey, const std::vector<unsigned char>& vchCryptedSecret) override;
    //! Adds an encrypted key to the store, without saving it to disk (used by LoadWallet)
    bool LoadCryptedKey(const CPubKey& vchPubKey, const std::vector<unsigned char>& vchCryptedSecret);
    bool AddCScript(const CScript& redeemScript) override;
    bool LoadCScript(const CScript& redeemScript);

    //! Adds a destination data tuple to the store, and saves it to disk
    bool AddDestData(const CTxDestination& dest, const std::string& key, const std::string& value);
    //! Erases a destination data tuple in the store and on disk
    bool EraseDestData(const CTxDestination& dest, const std::string& key);
    //! Adds a destination data tuple to the store, without saving it to disk
    bool LoadDestData(const CTxDestination& dest, const std::string& key, const std::string& value);
    //! Look up a destination data tuple in the store, return true if found false otherwise
    bool GetDestData(const CTxDestination& dest, const std::string& key, std::string* value) const;

    //! Adds a watch-only address to the store, and saves it to disk.
    bool AddWatchOnly(const CScript& dest);
    bool RemoveWatchOnly(const CScript& dest);
    //! Adds a watch-only address to the store, without saving it to disk (used by LoadWallet)
    bool LoadWatchOnly(const CScript& dest);

    bool Unlock(const SecureString& strWalletPassphrase, bool anonimizeOnly = false);
    bool ChangeWalletPassphrase(const SecureString& strOldWalletPassphrase, const SecureString& strNewWalletPassphrase);
    bool EncryptWallet(const SecureString& strWalletPassphrase);

    void GetKeyBirthTimes(std::map<CKeyID, int64_t>& mapKeyBirth) const;

    bool LoadToken(const CTokenInfo &token);

    bool LoadTokenTx(const CTokenTx &tokenTx);

    //! Adds a contract data tuple to the store, without saving it to disk
    bool LoadContractData(const std::string &address, const std::string &key, const std::string &value);

    /**
     * Increment the next transaction order id
     * @return next transaction order id
     */
    int64_t IncOrderPosNext(CWalletDB* pwalletdb = NULL);
    bool GetAccountDestination(CTxDestination &dest, std::string strAccount, bool bForceNew = false);

    typedef std::pair<CWalletTx*, CAccountingEntry*> TxPair;
    typedef std::multimap<int64_t, TxPair> TxItems;

    /**
     * Get the wallet's activity log
     * @return multimap of ordered transactions and accounting entries
     * @warning Returned pointers are *only* valid within the scope of passed acentries
     */
    TxItems OrderedTxItems(std::list<CAccountingEntry>& acentries, std::string strAccount = "");

    void MarkDirty();
    bool AddToWallet(const CWalletTx& wtxIn, bool fFromLoadWallet = false, bool fFlushOnClose=true);
    void SyncTransaction(const CTransaction& tx, const CBlock* pblock);
    bool AddToWalletIfInvolvingMe(const CTransaction& tx, const CBlock* pblock, bool fUpdate);
    void EraseFromWallet(const uint256& hash);
    int ScanForWalletTransactions(CBlockIndex* pindexStart, bool fUpdate = false);
    void ReacceptWalletTransactions();
    void ResendWalletTransactions();
    CAmount GetBalance() const;
    CAmount GetUnconfirmedBalance() const;
    CAmount GetImmatureBalance() const;
    CAmount GetAnonymizableBalance() const;
    CAmount GetAnonymizedBalance() const;
    double GetAverageAnonymizedRounds() const;
    CAmount GetNormalizedAnonymizedBalance() const;
    CAmount GetDenominatedBalance(bool unconfirmed/*=false*/) const;
    CAmount GetDenominatedBalance(bool onlyDenom/*=true*/, bool onlyUnconfirmed/*=false*/) const;
    CAmount GetWatchOnlyBalance() const;
    CAmount GetUnconfirmedWatchOnlyBalance() const;
    CAmount GetImmatureWatchOnlyBalance() const;
    OutputType TransactionChangeType(const std::vector<std::pair<CScript, CAmount> >& vecSend);
    bool CreateTransaction(const std::vector<std::pair<CScript, CAmount> >& vecSend,
                           CWalletTx& wtxNew,
                           CReserveKey& reservekey,
                           CAmount& nFeeRet,
                           std::string& strFailReason,
                           const CCoinControl* coinControl = NULL,
                           AvailableCoinsType coin_type = ALL_COINS,
                           bool useIX = false,
                           CAmount nFeePay = 0, CAmount nGasFee=0);
    bool CreateTransaction(CScript scriptPubKey, const CAmount& nValue, CWalletTx& wtxNew, CReserveKey& reservekey, CAmount& nFeeRet, std::string& strFailReason, const CCoinControl* coinControl = NULL, AvailableCoinsType coin_type = ALL_COINS, bool useIX = false, CAmount nFeePay = 0);
    bool CommitTransaction(CWalletTx& wtxNew, CReserveKey& reservekey, std::string strCommand = "tx");
    std::string PrepareDarksendDenominate(int minRounds, int maxRounds);
    bool CreateCollateralTransaction(CMutableTransaction& txCollateral, std::string& strReason);
    bool ConvertList(std::vector<CTxIn> vCoins, std::vector<int64_t>& vecAmounts);
    bool MultiSend();
    void AutoCombineDust();

    bool AddTokenEntry(const CTokenInfo &token, bool fFlushOnClose=true);

    bool AddTokenTxEntry(const CTokenTx& tokenTx, bool fFlushOnClose=true);

    bool GetTokenTxDetails(const CTokenTx &wtx, uint256& credit, uint256& debit, std::string& tokenSymbol, uint8_t& decimals) const;

    bool IsTokenTxMine(const CTokenTx &wtx) const;

    bool RemoveTokenEntry(const uint256& tokenHash, bool fFlushOnClose=true);

    static CFeeRate minTxFee;
    static CAmount GetMinimumFee(unsigned int nTxBytes, unsigned int nConfirmTarget, const CTxMemPool& pool);

    bool NewKeyPool();
    size_t KeypoolCountExternalKeys();
    size_t KeypoolCountInternalKeys();
    bool TopUpKeyPool(unsigned int kpSize = 0);
    void ReserveKeyFromKeyPool(int64_t& nIndex, CKeyPool& keypool, bool internal);
    void KeepKey(int64_t nIndex);
    void ReturnKey(int64_t nIndex, bool internal, const CPubKey& pubkey);
    bool GetKeyFromPool(CPubKey &key, bool internal = false);
    int64_t GetOldestKeyPoolTime();
    void MarkReserveKeysAsUsed(int64_t keypool_id);

    void GetAllReserveKeys(std::set<CKeyID>& setAddress) const;

    std::set<std::set<CTxDestination> > GetAddressGroupings();
    std::map<CTxDestination, CAmount> GetAddressBalances();

    std::set<CTxDestination> GetAccountAddresses(const std::string &strAccount) const;

    bool GetBudgetSystemCollateralTX(CTransaction& tx, uint256 hash, bool useIX);
    bool GetBudgetSystemCollateralTX(CWalletTx& tx, uint256 hash, bool useIX);

    // get the DarkSend chain depth for a given input
    int GetRealInputDarkSendRounds(CTxIn in, int rounds) const;
    // respect current settings
    int GetInputDarkSendRounds(CTxIn in) const;

    bool IsDenominated(const CTxIn& txin) const;
    bool IsDenominated(const CTransaction& tx) const;
    bool IsDenominatedAmount(int64_t nInputAmount) const;

    isminetype IsMine(const CTxIn& txin) const;
    isminetype IsMine(const CTxOut& txout) const { return ::IsMine(*this, txout.scriptPubKey); }
    bool IsMine(const CTransaction& tx) const
    {
        for (const CTxOut& txout : tx.vout)
        if (IsMine(txout) != ISMINE_NO) return true;
        return false;
    }

    /** should probably be renamed to IsRelevantToMe */
    bool IsFromMe(const CTransaction& tx) const
    {
        return (GetDebit(tx, ISMINE_ALL) > 0);
    }

    CAmount GetDebit(const CTxIn& txin, const isminefilter& filter) const;
    CAmount GetDebit(const CTransaction& tx, const isminefilter& filter) const
    {
        CAmount nDebit = 0;
        for (const CTxIn& txin : tx.vin) {
            nDebit += GetDebit(txin, filter);
            if (!MoneyRange(nDebit))
                throw std::runtime_error("CWallet::GetDebit() : value out of range");
        }
        return nDebit;
    }

    CAmount GetCredit(const CTxOut& txout, const isminefilter& filter) const
    {
        if (!MoneyRange(txout.nValue))
            throw std::runtime_error("CWallet::GetCredit() : value out of range");
        return ((IsMine(txout) & filter) ? txout.nValue : 0);
    }
    CAmount GetCredit(const CTransaction& tx, const isminefilter& filter) const
    {
        CAmount nCredit = 0;
        for (const CTxOut& txout : tx.vout) {
            nCredit += GetCredit(txout, filter);
            if (!MoneyRange(nCredit))
                throw std::runtime_error("CWallet::GetCredit() : value out of range");
        }
        return nCredit;
    }

    bool IsChange(const CTxOut& txout) const;

    CAmount GetChange(const CTxOut& txout) const
    {
        if (!MoneyRange(txout.nValue))
            throw std::runtime_error("CWallet::GetChange() : value out of range");
        return (IsChange(txout) ? txout.nValue : 0);
    }
    CAmount GetChange(const CTransaction& tx) const
    {
        CAmount nChange = 0;
        for (const CTxOut& txout : tx.vout) {
            nChange += GetChange(txout);
            if (!MoneyRange(nChange))
                throw std::runtime_error("CWallet::GetChange() : value out of range");
        }
        return nChange;
    }

    void SetBestChain(const CBlockLocator& loc);

    DBErrors LoadWallet(bool& fFirstRunRet);
    DBErrors ZapWalletTx(std::vector<CWalletTx>& vWtx);

    bool SetAddressBook(const CTxDestination& address, const std::string& strName, const std::string& purpose);

    bool DelAddressBook(const CTxDestination& address);

    bool SetContractBook(const std::string& strAddress, const std::string& strName, const std::string& strAbi);

    bool DelContractBook(const std::string& strAddress);

    bool UpdatedTransaction(const uint256& hashTx);

    void Inventory(const uint256& hash)
    {
        LOCK(cs_wallet);
        std::map<uint256, int>::iterator mi = mapRequestCount.find(hash);
        if (mi != mapRequestCount.end()) (*mi).second++;
    }

    unsigned int GetKeyPoolSize()
    {
        AssertLockHeld(cs_wallet); // set{Ex,In}ternalKeyPool
        return setInternalKeyPool.size() + setExternalKeyPool.size();
    }

    bool SetDefaultKey(const CPubKey& vchPubKey);

    //! signify that a particular wallet feature is now used. this may change nWalletVersion and nWalletMaxVersion if those are lower
    bool SetMinVersion(enum WalletFeature, CWalletDB* pwalletdbIn = NULL, bool fExplicit = false);

    //! change which version we're allowed to upgrade to (note that this does not immediately imply upgrading to that format)
    bool SetMaxVersion(int nVersion);

    //! get the current wallet format (the oldest client version guaranteed to understand this wallet)
    int GetVersion()
    {
        LOCK(cs_wallet);
        return nWalletVersion;
    }

    //! Get wallet transactions that conflict with given transaction (spend same outputs)
    std::set<uint256> GetConflicts(const uint256& txid) const;

    /**
     * Address book entry changed.
     * @note called with lock cs_wallet held.
     */
    boost::signals2::signal<void(CWallet* wallet, const CTxDestination& address, const std::string& label, bool isMine, const std::string& purpose, ChangeType status)> NotifyAddressBookChanged;

    /**
     * Wallet transaction added, removed or updated.
     * @note called with lock cs_wallet held.
     */

    /** Wallet transaction added, removed or updated. */
    boost::signals2::signal<void (CWallet *wallet, const uint256 &hashToken,
                                  ChangeType status)> NotifyTokenChanged;

    boost::signals2::signal<void(CWallet* wallet, const uint256& hashTx, ChangeType status)> NotifyTransactionChanged;

    /** Contract book entry changed. */
    boost::signals2::signal<void (CWallet *wallet, const std::string &address,
            const std::string &label, const std::string &abi,
            ChangeType status)> NotifyContractBookChanged;

    /**
     * Wallet token transaction added, removed or updated.
     * @note called with lock cs_wallet held.
     */
    boost::signals2::signal<void (CWallet *wallet, const uint256 &hashTx,
                                  ChangeType status)> NotifyTokenTransactionChanged;


    /** Show progress e.g. for rescan */
    boost::signals2::signal<void(const std::string& title, int nProgress)> ShowProgress;

    /** Watch-only address added */
    boost::signals2::signal<void(bool fHaveWatchOnly)> NotifyWatchonlyChanged;

    /** Inquire whether this wallet broadcasts transactions. */
    bool GetBroadcastTransactions() const { return fBroadcastTransactions; }

    /** Set whether this wallet broadcasts transactions. */
    void SetBroadcastTransactions(bool broadcast) { fBroadcastTransactions = broadcast; }

    /**
     * Explicitly make the wallet learn the related scripts for outputs to the
     * given key. This is purely to make the wallet file compatible with older
     * software, as CBasicKeyStore automatically does this implicitly for all
     * keys now.
     */
    void LearnRelatedScripts(const CPubKey& key, OutputType);

    /**
     * Same as LearnRelatedScripts, but when the OutputType is not known (and could
     * be anything).
     */
    void LearnAllRelatedScripts(const CPubKey& key);

    bool GetStakeWeight(uint64_t& nWeight);

    /**
     * Get a destination of the requested type (if possible) to the specified script.
     * This function will automatically add the necessary scripts to the wallet.
     */
    CTxDestination AddAndGetDestinationForScript(const CScript& script, OutputType);

<<<<<<< HEAD
    /**
 * HD Wallet Functions
 */

    /* Returns true if HD is enabled */
    bool IsHDEnabled();
    /* Generates a new HD chain */
    void GenerateNewHDChain();
    /* Set the HD chain model (chain child index counters) */
    bool SetHDChain(const CHDChain& chain, bool memonly);
    bool SetCryptedHDChain(const CHDChain& chain, bool memonly);
    bool GetDecryptedHDChain(CHDChain& hdChainRet);
    CPubKey GenerateNewHDMasterKey();
=======
    /* Mark a transaction (and it in-wallet descendants) as abandoned so its inputs may be respent. */
    bool AbandonTransaction(const uint256& hashTx);
>>>>>>> 7c64f8c0
};

/** A key allocated from the key pool. */
class CReserveKey
{
protected:
    CWallet* pwallet;
    int64_t nIndex;
    CPubKey vchPubKey;
    bool internal;

public:
    CReserveKey(CWallet* pwalletIn)
    {
        nIndex = -1;
        pwallet = pwalletIn;
        internal = false;
    }

    ~CReserveKey()
    {
        ReturnKey();
    }

    void ReturnKey();
    bool GetReservedKey(CPubKey &pubkey, bool internalIn/* = false*/);
    void KeepKey();
};


/**
 * Account information.
 * Stored in wallet with key "acc"+string account name.
 */
class CAccount
{
public:
    CPubKey vchPubKey;

    CAccount()
    {
        SetNull();
    }

    void SetNull()
    {
        vchPubKey = CPubKey();
    }

    ADD_SERIALIZE_METHODS;

    template <typename Stream, typename Operation>
    inline void SerializationOp(Stream& s, Operation ser_action, int nType, int nVersion)
    {
        if (!(nType & SER_GETHASH))
            READWRITE(nVersion);
        READWRITE(vchPubKey);
    }
};

/**
 * A transaction with a bunch of additional info that only the owner cares about.
 * It includes any unrecorded transactions needed to link it back to the block chain.
 */
class CWalletTx : public CMerkleTx
{
private:
    const CWallet* pwallet;

public:
    mapValue_t mapValue;
    std::vector<std::pair<std::string, std::string> > vOrderForm;
    unsigned int fTimeReceivedIsTxTime;
    unsigned int nTimeReceived; //! time received by this node
    unsigned int nTimeSmart;
    char fFromMe;
    std::string strFromAccount;
    int64_t nOrderPos; //! position in ordered transaction list

    // memory only
    mutable bool fDebitCached;
    mutable bool fCreditCached;
    mutable bool fImmatureCreditCached;
    mutable bool fAvailableCreditCached;
    mutable bool fAnonymizableCreditCached;
    mutable bool fAnonymizedCreditCached;
    mutable bool fDenomUnconfCreditCached;
    mutable bool fDenomConfCreditCached;
    mutable bool fWatchDebitCached;
    mutable bool fWatchCreditCached;
    mutable bool fImmatureWatchCreditCached;
    mutable bool fAvailableWatchCreditCached;
    mutable bool fChangeCached;
    mutable CAmount nDebitCached;
    mutable CAmount nCreditCached;
    mutable CAmount nImmatureCreditCached;
    mutable CAmount nAvailableCreditCached;
    mutable CAmount nAnonymizableCreditCached;
    mutable CAmount nAnonymizedCreditCached;
    mutable CAmount nDenomUnconfCreditCached;
    mutable CAmount nDenomConfCreditCached;
    mutable CAmount nWatchDebitCached;
    mutable CAmount nWatchCreditCached;
    mutable CAmount nImmatureWatchCreditCached;
    mutable CAmount nAvailableWatchCreditCached;
    mutable CAmount nChangeCached;

    CWalletTx()
    {
        Init(NULL);
    }

    CWalletTx(const CWallet* pwalletIn)
    {
        Init(pwalletIn);
    }

    CWalletTx(const CWallet* pwalletIn, const CMerkleTx& txIn) : CMerkleTx(txIn)
    {
        Init(pwalletIn);
    }

    CWalletTx(const CWallet* pwalletIn, const CTransaction& txIn) : CMerkleTx(txIn)
    {
        Init(pwalletIn);
    }

    const CWallet* GetWallet() const { return pwallet; }

    void Init(const CWallet* pwalletIn)
    {
        pwallet = pwalletIn;
        mapValue.clear();
        vOrderForm.clear();
        fTimeReceivedIsTxTime = false;
        nTimeReceived = 0;
        nTimeSmart = 0;
        fFromMe = false;
        strFromAccount.clear();
        fDebitCached = false;
        fCreditCached = false;
        fImmatureCreditCached = false;
        fAvailableCreditCached = false;
        fAnonymizableCreditCached = false;
        fAnonymizedCreditCached = false;
        fDenomUnconfCreditCached = false;
        fDenomConfCreditCached = false;
        fWatchDebitCached = false;
        fWatchCreditCached = false;
        fImmatureWatchCreditCached = false;
        fAvailableWatchCreditCached = false;
        fChangeCached = false;
        nDebitCached = 0;
        nCreditCached = 0;
        nImmatureCreditCached = 0;
        nAvailableCreditCached = 0;
        nAnonymizableCreditCached = 0;
        nAnonymizedCreditCached = 0;
        nDenomUnconfCreditCached = 0;
        nDenomConfCreditCached = 0;
        nWatchDebitCached = 0;
        nWatchCreditCached = 0;
        nAvailableWatchCreditCached = 0;
        nImmatureWatchCreditCached = 0;
        nChangeCached = 0;
        nOrderPos = -1;
    }

    ADD_SERIALIZE_METHODS;

    template <typename Stream, typename Operation>
    inline void SerializationOp(Stream& s, Operation ser_action, int nType, int nVersion)
    {
        if (ser_action.ForRead())
            Init(NULL);
        char fSpent = false;

        if (!ser_action.ForRead()) {
            mapValue["fromaccount"] = strFromAccount;

            WriteOrderPos(nOrderPos, mapValue);

            if (nTimeSmart)
                mapValue["timesmart"] = strprintf("%u", nTimeSmart);
        }

        READWRITE(*(CMerkleTx*)this);
        std::vector<CMerkleTx> vUnused; //! Used to be vtxPrev
        READWRITE(vUnused);
        READWRITE(mapValue);
        READWRITE(vOrderForm);
        READWRITE(fTimeReceivedIsTxTime);
        READWRITE(nTimeReceived);
        READWRITE(fFromMe);
        READWRITE(fSpent);

        if (ser_action.ForRead()) {
            strFromAccount = mapValue["fromaccount"];

            ReadOrderPos(nOrderPos, mapValue);

            nTimeSmart = mapValue.count("timesmart") ? (unsigned int)atoi64(mapValue["timesmart"]) : 0;
        }

        mapValue.erase("fromaccount");
        mapValue.erase("version");
        mapValue.erase("spent");
        mapValue.erase("n");
        mapValue.erase("timesmart");
    }

    //! make sure balances are recalculated
    void MarkDirty()
    {
        fCreditCached = false;
        fAvailableCreditCached = false;
        fAnonymizableCreditCached = false;
        fAnonymizedCreditCached = false;
        fDenomUnconfCreditCached = false;
        fDenomConfCreditCached = false;
        fWatchDebitCached = false;
        fWatchCreditCached = false;
        fAvailableWatchCreditCached = false;
        fImmatureWatchCreditCached = false;
        fDebitCached = false;
        fChangeCached = false;
    }

    void BindWallet(CWallet* pwalletIn)
    {
        pwallet = pwalletIn;
        MarkDirty();
    }

    //! filter decides which addresses will count towards the debit
    CAmount GetDebit(const isminefilter& filter) const
    {
        if (vin.empty())
            return 0;

        CAmount debit = 0;
        if (filter & ISMINE_SPENDABLE) {
            if (fDebitCached)
                debit += nDebitCached;
            else {
                nDebitCached = pwallet->GetDebit(*this, ISMINE_SPENDABLE);
                fDebitCached = true;
                debit += nDebitCached;
            }
        }
        if (filter & ISMINE_WATCH_ONLY) {
            if (fWatchDebitCached)
                debit += nWatchDebitCached;
            else {
                nWatchDebitCached = pwallet->GetDebit(*this, ISMINE_WATCH_ONLY);
                fWatchDebitCached = true;
                debit += nWatchDebitCached;
            }
        }
        return debit;
    }

    CAmount GetCredit(const isminefilter& filter) const
    {
        // Must wait until coinbase is safely deep enough in the chain before valuing it
        if (IsCoinBase() && GetBlocksToMaturity() > 0)
            return 0;

        int64_t credit = 0;
        if (filter & ISMINE_SPENDABLE) {
            // GetBalance can assume transactions in mapWallet won't change
            if (fCreditCached)
                credit += nCreditCached;
            else {
                nCreditCached = pwallet->GetCredit(*this, ISMINE_SPENDABLE);
                fCreditCached = true;
                credit += nCreditCached;
            }
        }
        if (filter & ISMINE_WATCH_ONLY) {
            if (fWatchCreditCached)
                credit += nWatchCreditCached;
            else {
                nWatchCreditCached = pwallet->GetCredit(*this, ISMINE_WATCH_ONLY);
                fWatchCreditCached = true;
                credit += nWatchCreditCached;
            }
        }
        return credit;
    }

    CAmount GetImmatureCredit(bool fUseCache = true) const
    {
        if (IsCoinGenerated() && GetBlocksToMaturity() > 0 && IsInMainChain()) {
            if (fUseCache && fImmatureCreditCached)
                return nImmatureCreditCached;
            nImmatureCreditCached = pwallet->GetCredit(*this, ISMINE_SPENDABLE);
            fImmatureCreditCached = true;
            return nImmatureCreditCached;
        }

        return 0;
    }

    CAmount GetAvailableCredit(bool fUseCache = true) const
    {
        if (pwallet == 0)
            return 0;

        // Must wait until coinbase is safely deep enough in the chain before valuing it
        if (IsCoinGenerated() && GetBlocksToMaturity() > 0)
            return 0;

        if (fUseCache && fAvailableCreditCached)
            return nAvailableCreditCached;

        CAmount nCredit = 0;
        uint256 hashTx = GetHash();
        for (unsigned int i = 0; i < vout.size(); i++) {
            if (!pwallet->IsSpent(hashTx, i)) {
                const CTxOut& txout = vout[i];
                nCredit += pwallet->GetCredit(txout, ISMINE_SPENDABLE);
                if (!MoneyRange(nCredit))
                    throw std::runtime_error(std::string(__func__) + " : value out of range");
            }
        }

        nAvailableCreditCached = nCredit;
        fAvailableCreditCached = true;
        return nCredit;
    }

    CAmount GetAnonymizableCredit(bool fUseCache = true) const
    {
        if (pwallet == 0)
            return 0;

        // Must wait until coinbase is safely deep enough in the chain before valuing it
        if (IsCoinBase() && GetBlocksToMaturity() > 0)
            return 0;

        if (fUseCache && fAnonymizableCreditCached)
            return nAnonymizableCreditCached;

        CAmount nCredit = 0;
        uint256 hashTx = GetHash();
        for (unsigned int i = 0; i < vout.size(); i++) {
            const CTxOut& txout = vout[i];
            const CTxIn vin = CTxIn(hashTx, i);

            if (pwallet->IsSpent(hashTx, i) || pwallet->IsLockedCoin(hashTx, i)) continue;
            if (fMasterNode && vout[i].nValue == DARKSEND_COLLATERAL) continue; // do not count MN-like outputs

            const int rounds = pwallet->GetInputDarkSendRounds(vin);
            if (rounds >= -2 && rounds < nDarksendRounds) {
                nCredit += pwallet->GetCredit(txout, ISMINE_SPENDABLE);
                if (!MoneyRange(nCredit))
                    throw std::runtime_error("CWalletTx::GetAnonamizableCredit() : value out of range");
            }
        }

        nAnonymizableCreditCached = nCredit;
        fAnonymizableCreditCached = true;
        return nCredit;
    }

    CAmount GetAnonymizedCredit(bool fUseCache = true) const
    {
        if (pwallet == 0)
            return 0;

        // Must wait until coinbase is safely deep enough in the chain before valuing it
        if (IsCoinBase() && GetBlocksToMaturity() > 0)
            return 0;

        if (fUseCache && fAnonymizedCreditCached)
            return nAnonymizedCreditCached;

        CAmount nCredit = 0;
        uint256 hashTx = GetHash();
        for (unsigned int i = 0; i < vout.size(); i++) {
            const CTxOut& txout = vout[i];
            const CTxIn vin = CTxIn(hashTx, i);

            if (pwallet->IsSpent(hashTx, i) || !pwallet->IsDenominated(vin)) continue;

            const int rounds = pwallet->GetInputDarkSendRounds(vin);
            if (rounds >= nDarksendRounds) {
                nCredit += pwallet->GetCredit(txout, ISMINE_SPENDABLE);
                if (!MoneyRange(nCredit))
                    throw std::runtime_error("CWalletTx::GetAnonymizedCredit() : value out of range");
            }
        }

        nAnonymizedCreditCached = nCredit;
        fAnonymizedCreditCached = true;
        return nCredit;
    }

    CAmount GetDenominatedCredit(bool unconfirmed, bool fUseCache = true) const
    {
        if (pwallet == 0)
            return 0;

        // Must wait until coinbase is safely deep enough in the chain before valuing it
        if (IsCoinBase() && GetBlocksToMaturity() > 0)
            return 0;

        int nDepth = GetDepthInMainChain(false);
        if (nDepth < 0) return 0;

        bool isUnconfirmed = !IsFinalTx(*this) || (!IsTrusted() && nDepth == 0);
        if (unconfirmed != isUnconfirmed) return 0;

        if (fUseCache) {
            if (unconfirmed && fDenomUnconfCreditCached)
                return nDenomUnconfCreditCached;
            else if (!unconfirmed && fDenomConfCreditCached)
                return nDenomConfCreditCached;
        }

        CAmount nCredit = 0;
        uint256 hashTx = GetHash();
        for (unsigned int i = 0; i < vout.size(); i++) {
            const CTxOut& txout = vout[i];

            if (pwallet->IsSpent(hashTx, i) || !pwallet->IsDenominatedAmount(vout[i].nValue)) continue;

            nCredit += pwallet->GetCredit(txout, ISMINE_SPENDABLE);
            if (!MoneyRange(nCredit))
                throw std::runtime_error("CWalletTx::GetDenominatedCredit() : value out of range");
        }

        if (unconfirmed) {
            nDenomUnconfCreditCached = nCredit;
            fDenomUnconfCreditCached = true;
        } else {
            nDenomConfCreditCached = nCredit;
            fDenomConfCreditCached = true;
        }
        return nCredit;
    }

    CAmount GetImmatureWatchOnlyCredit(const bool& fUseCache = true) const
    {
        if (IsCoinBase() && GetBlocksToMaturity() > 0 && IsInMainChain()) {
            if (fUseCache && fImmatureWatchCreditCached)
                return nImmatureWatchCreditCached;
            nImmatureWatchCreditCached = pwallet->GetCredit(*this, ISMINE_WATCH_ONLY);
            fImmatureWatchCreditCached = true;
            return nImmatureWatchCreditCached;
        }

        return 0;
    }

    CAmount GetAvailableWatchOnlyCredit(const bool& fUseCache = true) const
    {
        if (pwallet == 0)
            return 0;

        // Must wait until coinbase is safely deep enough in the chain before valuing it
        if (IsCoinGenerated() && GetBlocksToMaturity() > 0)
            return 0;

        if (fUseCache && fAvailableWatchCreditCached)
            return nAvailableWatchCreditCached;

        CAmount nCredit = 0;
        for (unsigned int i = 0; i < vout.size(); i++) {
            if (!pwallet->IsSpent(GetHash(), i)) {
                const CTxOut& txout = vout[i];
                nCredit += pwallet->GetCredit(txout, ISMINE_WATCH_ONLY);
                if (!MoneyRange(nCredit))
                    throw std::runtime_error("CWalletTx::GetAvailableCredit() : value out of range");
            }
        }

        nAvailableWatchCreditCached = nCredit;
        fAvailableWatchCreditCached = true;
        return nCredit;
    }

    CAmount GetChange() const
    {
        if (fChangeCached)
            return nChangeCached;
        nChangeCached = pwallet->GetChange(*this);
        fChangeCached = true;
        return nChangeCached;
    }

    void GetAmounts(std::list<COutputEntry>& listReceived,
        std::list<COutputEntry>& listSent,
        CAmount& nFee,
        std::string& strSentAccount,
        const isminefilter& filter) const;

    void GetAccountAmounts(const std::string& strAccount, CAmount& nReceived, CAmount& nSent, CAmount& nFee, const isminefilter& filter) const;

    bool IsFromMe(const isminefilter& filter) const
    {
        return (GetDebit(filter) > 0);
    }

    bool InMempool() const;

    bool IsTrusted() const
    {
        // Quick answer in most cases
        if (!IsFinalTx(*this))
            return false;
        int nDepth = GetDepthInMainChain();
        if (nDepth >= 1)
            return true;
        if (nDepth < 0)
            return false;
        if (!bSpendZeroConfChange || !IsFromMe(ISMINE_ALL)) // using wtx's cached debit
            return false;
        // Don't trust unconfirmed transactions from us unless they are in the mempool.
        {
            LOCK(mempool.cs);
            if (!mempool.exists(GetHash())) {
                return false;
            }
        }
        // Trusted if all inputs are from us and are in the mempool:
        for (const CTxIn& txin : vin) {
            // Transactions not sent by us: not trusted
            const CWalletTx* parent = pwallet->GetWalletTx(txin.prevout.hash);
            if (parent == NULL)
                return false;
            const CTxOut& parentOut = parent->vout[txin.prevout.n];
            const isminetype t = pwallet->IsMine(parentOut);
            if (t != ISMINE_SPENDABLE)
                return false;
        }
        return true;
    }

    bool WriteToDisk(CWalletDB *pwalletdb);

    int64_t GetTxTime() const;
    int GetRequestCount() const;

    void RelayWalletTransaction(std::string strCommand = "tx");

    std::set<uint256> GetConflicts() const;
};


class COutput
{
public:
    const CWalletTx* tx;
    int i;
    int nDepth;
    bool fSpendable;

    COutput(const CWalletTx* txIn, int iIn, int nDepthIn, bool fSpendableIn)
    {
        tx = txIn;
        i = iIn;
        nDepth = nDepthIn;
        fSpendable = fSpendableIn;
    }

    //Used with DarkSend. Will return largest nondenom, then denominations, then very small inputs
    int Priority() const
    {
        for (int64_t d : darkSendDenominations)
            if (tx->vout[i].nValue == d) return 10000;
        if (tx->vout[i].nValue < 1 * COIN) return 20000;

        //nondenom return largest first
        return static_cast<int>(-(tx->vout[i].nValue / COIN));
    }

    CAmount Value() const
    {
        return tx->vout[i].nValue;
    }

    std::string ToString() const;
};


/** Private key that includes an expiration date in case it never gets used. */
class CWalletKey
{
public:
    CPrivKey vchPrivKey;
    int64_t nTimeCreated;
    int64_t nTimeExpires;
    std::string strComment;
    //! todo: add something to note what created it (user, getnewaddress, change)
    //!   maybe should have a map<string, string> property map

    CWalletKey(int64_t nExpires = 0);

    ADD_SERIALIZE_METHODS;

    template <typename Stream, typename Operation>
    inline void SerializationOp(Stream& s, Operation ser_action, int nType, int nVersion)
    {
        if (!(nType & SER_GETHASH))
            READWRITE(nVersion);
        READWRITE(vchPrivKey);
        READWRITE(nTimeCreated);
        READWRITE(nTimeExpires);
        READWRITE(LIMITED_STRING(strComment, 65536));
    }
};

/**
 * Internal transfers.
 * Database key is acentry<account><counter>.
 */
class CAccountingEntry
{
public:
    std::string strAccount;
    CAmount nCreditDebit;
    int64_t nTime;
    std::string strOtherAccount;
    std::string strComment;
    mapValue_t mapValue;
    int64_t nOrderPos; //! position in ordered transaction list
    uint64_t nEntryNo;

    CAccountingEntry()
    {
        SetNull();
    }

    void SetNull()
    {
        nCreditDebit = 0;
        nTime = 0;
        strAccount.clear();
        strOtherAccount.clear();
        strComment.clear();
        nOrderPos = -1;
        nEntryNo = 0;
    }

    ADD_SERIALIZE_METHODS;

    template <typename Stream, typename Operation>
    inline void SerializationOp(Stream& s, Operation ser_action, int nType, int nVersion)
    {
        if (!(nType & SER_GETHASH))
            READWRITE(nVersion);
        //! Note: strAccount is serialized as part of the key, not here.
        READWRITE(nCreditDebit);
        READWRITE(nTime);
        READWRITE(LIMITED_STRING(strOtherAccount, 65536));

        if (!ser_action.ForRead()) {
            WriteOrderPos(nOrderPos, mapValue);

            if (!(mapValue.empty() && _ssExtra.empty())) {
                CDataStream ss(nType, nVersion);
                ss.insert(ss.begin(), '\0');
                ss << mapValue;
                ss.insert(ss.end(), _ssExtra.begin(), _ssExtra.end());
                strComment.append(ss.str());
            }
        }

        READWRITE(LIMITED_STRING(strComment, 65536));

        size_t nSepPos = strComment.find("\0", 0, 1);
        if (ser_action.ForRead()) {
            mapValue.clear();
            if (std::string::npos != nSepPos) {
                CDataStream ss(std::vector<char>(strComment.begin() + nSepPos + 1, strComment.end()), nType, nVersion);
                ss >> mapValue;
                _ssExtra = std::vector<char>(ss.begin(), ss.end());
            }
            ReadOrderPos(nOrderPos, mapValue);
        }
        if (std::string::npos != nSepPos)
            strComment.erase(nSepPos);

        mapValue.erase("n");
    }

private:
    std::vector<char> _ssExtra;
};

OutputType ParseOutputType(const std::string& str, OutputType default_type = OUTPUT_TYPE_DEFAULT);
const std::string& FormatOutputType(OutputType type);

/**
 * Get a destination of the requested type (if possible) to the specified key.
 * The caller must make sure LearnRelatedScripts has been called beforehand.
 */
CTxDestination GetDestinationForKey(const CPubKey& key, OutputType);

/** Get all destinations (potentially) supported by the wallet for the given key. */
std::vector<CTxDestination> GetAllDestinationsForKey(const CPubKey& key);

/** Contract book data */
class CContractBookData
{
public:
    std::string name;
    std::string abi;

    CContractBookData()
    {}
};

class CTokenInfo
{
public:
    static const int CURRENT_VERSION=1;
    int nVersion;
    std::string strContractAddress;
    std::string strTokenName;
    std::string strTokenSymbol;
    uint8_t nDecimals;
    std::string strSenderAddress;
    int64_t nCreateTime;
    uint256 blockHash;
    int64_t blockNumber;

    CTokenInfo()
    {
        SetNull();
    }

    ADD_SERIALIZE_METHODS;

    template <typename Stream, typename Operation>
    inline void SerializationOp(Stream& s, Operation ser_action, int nType, int nVersion) {
        if (!(nType & SER_GETHASH))
        {
            READWRITE(nVersion);
            READWRITE(nCreateTime);
            READWRITE(strTokenName);
            READWRITE(strTokenSymbol);
            READWRITE(blockHash);
            READWRITE(blockNumber);
        }
        READWRITE(nDecimals);
        READWRITE(strContractAddress);
        READWRITE(strSenderAddress);
    }

    void SetNull()
    {
        nVersion = CTokenInfo::CURRENT_VERSION;
        nCreateTime = 0;
        strContractAddress = "";
        strTokenName = "";
        strTokenSymbol = "";
        nDecimals = 0;
        strSenderAddress = "";
        blockHash.SetNull();
        blockNumber = -1;
    }

    uint256 GetHash() const;
};

class CTokenTx
{
public:
    static const int CURRENT_VERSION=1;
    int nVersion;
    std::string strContractAddress;
    std::string strSenderAddress;
    std::string strReceiverAddress;
    uint256 nValue;
    uint256 transactionHash;
    int64_t nCreateTime;
    uint256 blockHash;
    int64_t blockNumber;
    std::string strLabel;

    CTokenTx()
    {
        SetNull();
    }

    ADD_SERIALIZE_METHODS;

    template <typename Stream, typename Operation>
    inline void SerializationOp(Stream& s, Operation ser_action, int nType, int nVersion) {
        if (!(nType & SER_GETHASH))
        {
            READWRITE(nVersion);
            READWRITE(nCreateTime);
            READWRITE(blockHash);
            READWRITE(blockNumber);
            READWRITE(LIMITED_STRING(strLabel, 65536));
        }
        READWRITE(strContractAddress);
        READWRITE(strSenderAddress);
        READWRITE(strReceiverAddress);
        READWRITE(nValue);
        READWRITE(transactionHash);
    }

    void SetNull()
    {
        nVersion = CTokenTx::CURRENT_VERSION;
        nCreateTime = 0;
        strContractAddress = "";
        strSenderAddress = "";
        strReceiverAddress = "";
        nValue.SetNull();
        transactionHash.SetNull();
        blockHash.SetNull();
        blockNumber = -1;
        strLabel = "";
    }

    uint256 GetHash() const;
};

#endif // BITCOIN_WALLET_H<|MERGE_RESOLUTION|>--- conflicted
+++ resolved
@@ -825,7 +825,6 @@
      */
     CTxDestination AddAndGetDestinationForScript(const CScript& script, OutputType);
 
-<<<<<<< HEAD
     /**
  * HD Wallet Functions
  */
@@ -839,10 +838,9 @@
     bool SetCryptedHDChain(const CHDChain& chain, bool memonly);
     bool GetDecryptedHDChain(CHDChain& hdChainRet);
     CPubKey GenerateNewHDMasterKey();
-=======
+
     /* Mark a transaction (and it in-wallet descendants) as abandoned so its inputs may be respent. */
     bool AbandonTransaction(const uint256& hashTx);
->>>>>>> 7c64f8c0
 };
 
 /** A key allocated from the key pool. */
