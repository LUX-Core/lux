DIST_SUBDIRS = secp256k1
AM_LDFLAGS = $(PTHREAD_CFLAGS) $(LIBTOOL_LDFLAGS)
AM_CXXFLAGS = $(HARDENED_CXXFLAGS) $(ERROR_CXXFLAGS) -DETH_FATDB=1
AM_CPPFLAGS = $(HARDENED_CPPFLAGS) -DLUX_BUILD
EXTRA_LIBRARIES =

if !TARGET_WINDOWS
PIE_FLAGS = -fPIC
endif

BITCOIN_CONFIG_INCLUDES=-I$(builddir)/config
BITCOIN_INCLUDES=-I$(builddir) -I$(builddir)/obj $(BDB_CPPFLAGS) $(BOOST_CPPFLAGS) $(LEVELDB_CPPFLAGS) $(CRYPTO_CFLAGS) $(SSL_CFLAGS) -I$(srcdir)/cpp-ethereum/utils

BITCOIN_INCLUDES += -I$(srcdir)/secp256k1/include

BITCOIN_INCLUDES += -I$(srcdir)/cpp-ethereum

LIBBITCOIN_SERVER=libbitcoin_server.a
LIBBITCOIN_COMMON=libbitcoin_common.a
LIBBITCOIN_CONSENSUS=libbitcoin_consensus.a
LIBBITCOIN_CLI=libbitcoin_cli.a
LIBBITCOIN_UTIL=libbitcoin_util.a
LIBBITCOIN_CRYPTO=crypto/libbitcoin_crypto.a
LIBBITCOIN_UNIVALUE=univalue/libbitcoin_univalue.a
LIBBITCOINQT=qt/libbitcoinqt.a
LIBSECP256K1=secp256k1/libsecp256k1.la
LIBCRYPTOPP=cryptopp/libcryptopp.a

if ENABLE_ZMQ
LIBBITCOIN_ZMQ=libbitcoin_zmq.a
endif
if BUILD_BITCOIN_LIBS
LIBBITCOINCONSENSUS=libbitcoinconsensus.la
endif
if ENABLE_WALLET
LIBBITCOIN_WALLET=libbitcoin_wallet.a
endif

$(LIBSECP256K1): $(wildcard secp256k1/src/*) $(wildcard secp256k1/include/*)
	$(AM_V_at)$(MAKE) $(AM_MAKEFLAGS) -C $(@D) $(@F)

# Make is not made aware of per-object dependencies to avoid limiting building parallelization
# But to build the less dependent modules first, we manually select their order here:
EXTRA_LIBRARIES += \
  $(LIBBITCOIN_CRYPTO) \
  $(LIBBITCOIN_UTIL) \
  $(LIBBITCOIN_COMMON) \
  univalue/libbitcoin_univalue.a \
  $(LIBBITCOIN_CONSENSUS) \
  $(LIBBITCOIN_SERVER) \
  $(LIBBITCOIN_CLI) \
  $(LIBBITCOIN_WALLET) \
  $(LIBBITCOIN_ZMQ)

lib_LTLIBRARIES = $(LIBBITCOINCONSENSUS)

bin_PROGRAMS =
TESTS =

if BUILD_BITCOIND
  bin_PROGRAMS += luxd
endif

if BUILD_BITCOIN_UTILS
  bin_PROGRAMS += lux-cli lux-tx
endif

.PHONY: FORCE
# Luxcore #
BITCOIN_CORE_H = \
  activemasternode.h \
  addrman.h \
  addressindex.h \
  alert.h \
  allocators.h \
  amount.h \
  base58.h \
  bip39.h \
  bip39_english.h \
  bech32.h \
  bip38.h \
  bloom.h \
  chain.h \
  chainparams.h \
  chainparamsbase.h \
  chainparamsseeds.h \
  checkpoints.h \
  checkqueue.h \
  clientversion.h \
  coincontrol.h \
  coins.h \
  compat.h \
  compat/byteswap.h \
  compat/endian.h \
  compat/sanity.h \
  compressor.h \
  consensus/consensus.h \
  consensus/params.h \
  core_io.h \
  core_memusage.h \
  cuckoocache.h \
  crypter.h \
  darksend.h \
  db.h \
  hash.h \
  hdchain.h \
  indirectmap.h \
  init.h \
  instantx.h \
  key.h \
  keystore.h \
  leveldbwrapper.h \
  limitedmap.h \
  main.h \
  masternode.h \
  masternodeconfig.h \
  memusage.h \
  merkleblock.h \
  miner.h \
  mruset.h \
  netbase.h \
  net.h \
  noui.h \
  policy/fees.h \
  policy/policy.h \
  rbf.h \
  pow.h \
  prevector.h \
  primitives/block.h \
  primitives/transaction.h \
  protocol.h \
  pubkey.h \
  random.h \
  reverse_iterator.h \
  reverselock.h \
  rpcclient.h \
  rpcprotocol.h \
  httprpc.h \
  httpserver.h \
  luxcontrol.h \
  rpcserver.h \
  rpcwallet.h \
  rpcutil.h \
  scheduler.h \
  script/interpreter.h \
  script/script.h \
  script/sigcache.h \
  script/sign.h \
  script/standard.h \
  script/script_error.h \
  serialize.h \
  spentindex.h \
  spork.h \
  stake.h \
  streams.h \
  support/allocators/zeroafterfree.h \
  support/cleanse.h \
  support/events.h \
  sync.h \
  threadsafety.h \
  timedata.h \
  tinyformat.h \
  txdb.h \
  txmempool.h \
  ui_interface.h \
  uint256.h \
  undo.h \
  util.h \
  utilstrencodings.h \
  utilmoneystr.h \
  utiltime.h \
  validationinterface.h \
  version.h \
  versionbits.h \
  wallet.h \
  wallet_ismine.h \
  walletdb.h \
  zmq/zmqabstractnotifier.h \
  zmq/zmqconfig.h \
  zmq/zmqnotificationinterface.h \
  zmq/zmqpublishnotifier.h \
  lux/luxstate.h \
  lux/luxtransaction.h \
  lux/luxDGP.h \
  lux/storageresults.h

if ENABLE_LUXGATE
BITCOIN_CORE_H += \
  luxgate/context.h \
  luxgate/atomicswap.h \
  luxgate/bitcoinclient.h \
  luxgate/blockchainclient.h \
  luxgate/http.h \
  luxgate/lgconfig.h \
  luxgate/luxclient.h \
  luxgate/luxgate.h \
  luxgate/order.h \
  luxgate/orderbook.h \
  luxgate/market.h \
  luxgate/version.h \
  luxgate/zmqsub.h \
  luxgate/storage.h \
  luxgate/txtemplate.h \
  luxgate/logwriter.h \
<<<<<<< HEAD
=======
  luxgate/rpcutil.h \
>>>>>>> d6cfd105
  luxgate/sql/sqlite3.h
endif

obj/build.h: FORCE
	@$(MKDIR_P) $(builddir)/obj
	@$(top_srcdir)/share/genbuild.sh $(abs_top_builddir)/src/obj/build.h \
	  $(abs_top_srcdir)
libbitcoin_util_a-clientversion.$(OBJEXT): obj/build.h

# server: shared between luxd and lux-qt
libbitcoin_server_a_CPPFLAGS = $(AM_CPPFLAGS) $(BITCOIN_INCLUDES) $(MINIUPNPC_CPPFLAGS) $(EVENT_CFLAGS) $(EVENT_PTHREADS_CFLAGS) $(ZMQ_CFLAGS)
libbitcoin_server_a_CXXFLAGS = $(AM_CXXFLAGS) $(PIE_FLAGS)
libbitcoin_server_a_SOURCES = \
  addrman.cpp \
  alert.cpp \
  bloom.cpp \
  chain.cpp \
  checkpoints.cpp \
  consensus/validation.cpp \
  init.cpp \
  leveldbwrapper.cpp \
  main.cpp \
  merkleblock.cpp \
  miner.cpp \
  net.cpp \
  noui.cpp \
  policy/fees.cpp \
  policy/policy.cpp \
  pow.cpp \
  rest.cpp \
  rpcblockchain.cpp \
  rpcdarksend.cpp \
  rpcmining.cpp \
  rpcmisc.cpp \
  rpcnet.cpp \
  rpcrawtransaction.cpp \
  httprpc.cpp \
  httpserver.cpp \
  luxcontrol.cpp \
  rpcserver.cpp \
  script/sigcache.cpp \
  timedata.cpp \
  txdb.cpp \
  txmempool.cpp \
  validationinterface.cpp \
  versionbits.cpp \
  lux/luxstate.cpp \
  lux/luxDGP.cpp \
  lux/storageresults.cpp \
  $(BITCOIN_CORE_H)

if ENABLE_LUXGATE
libbitcoin_server_a_SOURCES += \
  luxgate/atomicswap.cpp \
  luxgate/bitcoinclient.cpp \
  luxgate/blockchainclient.cpp \
  luxgate/http.cpp \
  luxgate/lgconfig.cpp \
  luxgate/luxclient.cpp \
  luxgate/luxgate.cpp \
  luxgate/market.cpp \
  luxgate/order.cpp \
  luxgate/orderbook.cpp \
  luxgate/rpcluxgate.cpp \
  luxgate/zmqsub.cpp \
  luxgate/storage.cpp \
  luxgate/txtemplate.cpp \
<<<<<<< HEAD
=======
  luxgate/rpcutil.cpp \
>>>>>>> d6cfd105
  luxgate/sql/sqlite3.c
endif

if ENABLE_ZMQ
libbitcoin_zmq_a_CPPFLAGS = $(BITCOIN_INCLUDES) $(ZMQ_CFLAGS)
libbitcoin_zmq_a_CXXFLAGS = $(AM_CXXFLAGS) $(PIE_FLAGS)
libbitcoin_zmq_a_SOURCES = \
  zmq/zmqabstractnotifier.cpp \
  zmq/zmqnotificationinterface.cpp \
  zmq/zmqpublishnotifier.cpp
endif

# wallet: shared between luxd and lux-qt, but only linked
# when wallet enabled

libbitcoin_wallet_a_CFLAGS = $(PIE_FLAGS)
libbitcoin_wallet_a_CPPFLAGS = $(BITCOIN_INCLUDES)
libbitcoin_wallet_a_SOURCES = \
  activemasternode.cpp \
  bip38.cpp \
  darksend.cpp \
  db.cpp \
  crypter.cpp \
  instantx.cpp \
  masternode.cpp \
  masternodeconfig.cpp \
  rpcdump.cpp \
  rpcwallet.cpp \
  stake.cpp \
  wallet.cpp \
  wallet_ismine.cpp \
  walletdb.cpp \
  rbf.cpp \
  script/sign.cpp \
  miner.cpp \
  crypter.cpp \
  $(BITCOIN_CORE_H)

# crypto primitives library
crypto_libbitcoin_crypto_a_CFLAGS = $(PIE_FLAGS)
crypto_libbitcoin_crypto_a_CPPFLAGS = $(BITCOIN_CONFIG_INCLUDES) $(BITCOIN_INCLUDES) -DLUX_BUILD
crypto_libbitcoin_crypto_a_SOURCES = \
  crypto/sha1.cpp \
  crypto/sha256.cpp \
  crypto/sha512.cpp \
  crypto/hmac_sha256.cpp \
  crypto/rfc6979_hmac_sha256.cpp \
  crypto/hmac_sha512.cpp \
  crypto/scrypt.cpp \
  crypto/ripemd160.cpp \
  crypto/aes_helper.c \
  crypto/echo.c \
  crypto/cubehash.c \
  crypto/jh.c \
  crypto/skein.c \
  crypto/gost.c \
  crypto/fugue.c \
  crypto/lyra2/Lyra2.c \
  crypto/lyra2/Sponge.c  \
  crypto/common.h \
  crypto/sha256.h \
  crypto/sha512.h \
  crypto/hmac_sha256.h \
  crypto/rfc6979_hmac_sha256.h \
  crypto/hmac_sha512.h \
  crypto/scrypt.h \
  crypto/sha1.h \
  crypto/ripemd160.h \
  crypto/sph_types.h \
  crypto/sph_jh.h \
  crypto/sph_skein.h \
  crypto/sph_fugue.h \
  crypto/sph_gost.h \
  crypto/sph_cubehash.h \
  crypto/sph_echo.h \
  crypto/lyra2/Lyra2.h \
  crypto/lyra2/Sponge.h \
  cpp-ethereum/utils/libscrypt/b64.c \
  cpp-ethereum/utils/libscrypt/b64.h \
  cpp-ethereum/utils/libscrypt/crypto-mcf.c \
  cpp-ethereum/utils/libscrypt/crypto_scrypt-check.c \
  cpp-ethereum/utils/libscrypt/crypto_scrypt-hexconvert.c \
  cpp-ethereum/utils/libscrypt/crypto_scrypt-hexconvert.h \
  cpp-ethereum/utils/libscrypt/crypto_scrypt-nosse.c \
  cpp-ethereum/utils/libscrypt/crypto-scrypt-saltgen.c \
  cpp-ethereum/utils/libscrypt/libscrypt.h \
  cpp-ethereum/utils/libscrypt/sha256.c \
  cpp-ethereum/utils/libscrypt/sha256.h \
  cpp-ethereum/utils/libscrypt/slowequals.c \
  cpp-ethereum/utils/libscrypt/slowequals.h \
  cpp-ethereum/utils/libscrypt/sysendian.h

if USE_ASM
crypto/crypto_libbitcoin_crypto_a-sha256.$(OBJEXT) : CXXFLAGS += -DUSE_ASM
crypto/crypto_libbitcoin_crypto_a-sha256_sse4.$(OBJEXT) : CXXFLAGS += $(SSE42_CXXFLAGS) -DUSE_ASM
crypto/libbitcoin_crypto_a-sha256.$(OBJEXT) : CXXFLAGS += -DUSE_ASM
crypto/libbitcoin_crypto_a-sha256_sse4.$(OBJEXT) : CXXFLAGS += $(SSE42_CXXFLAGS) -DUSE_ASM
crypto_libbitcoin_crypto_a_SOURCES += crypto/sha256_sse4.cpp
endif

# univalue JSON library
univalue_libbitcoin_univalue_a_CPPFLAGS = $(AM_CPPFLAGS) $(BITCOIN_INCLUDES)
univalue_libbitcoin_univalue_a_SOURCES = \
  univalue/univalue.cpp \
  univalue/univalue_read.cpp \
  univalue/univalue_write.cpp \
  univalue/univalue_escapes.h \
  univalue/univalue.h \
  $(BITCOIN_CORE_H)

# consensus: shared between all executables that validate any consensus rules.
libbitcoin_consensus_a_CPPFLAGS = $(AM_CPPFLAGS) $(BITCOIN_INCLUDES)
libbitcoin_consensus_a_CXXFLAGS = $(AM_CXXFLAGS) $(PIE_FLAGS)
libbitcoin_consensus_a_SOURCES = \
  allocators.cpp \
  amount.h \
  chainparamsbase.cpp \
  coins.cpp \
  consensus/merkle.cpp \
  consensus/merkle.h \
  consensus/params.h \
  consensus/validation.h \
  consensus/validation.cpp \
  cpp-ethereum/libdevcore/CommonData.cpp \
  cpp-ethereum/libdevcore/CommonData.h \
  hash.cpp \
  hash.h \
  json/json_spirit_error_position.h \
  json/json_spirit_reader.h \
  json/json_spirit_reader.cpp \
  json/json_spirit_value.h \
  json/json_spirit_value.cpp \
  key.cpp \
  prevector.h \
  primitives/block.cpp \
  primitives/block.h \
  primitives/transaction.cpp \
  primitives/transaction.h \
  pubkey.cpp \
  pubkey.h \
  random.cpp \
  script/bitcoinconsensus.cpp \
  script/interpreter.cpp \
  script/interpreter.h \
  script/script.cpp \
  script/script.h \
  script/script_error.cpp \
  script/script_error.h \
  script/standard.cpp \
  serialize.h \
  tinyformat.h \
  uint256.cpp \
  uint256.h \
  util.h \
  util.cpp \
  utilmoneystr.cpp \
  utilstrencodings.cpp \
  utilstrencodings.h \
  utiltime.cpp \
  version.h

# common: shared between luxd, and lux-qt and non-server tools
libbitcoin_common_a_CPPFLAGS = $(AM_CPPFLAGS) $(BITCOIN_INCLUDES) -DLUX_BUILD
libbitcoin_common_a_CXXFLAGS = $(AM_CXXFLAGS) $(PIE_FLAGS)
libbitcoin_common_a_CFLAGS = $(AM_CXXFLAGS) $(PIE_FLAGS) -std=c99
libbitcoin_common_a_SOURCES = \
  secp256k1/include/secp256k1.h \
  secp256k1/include/secp256k1_ecdh.h \
  secp256k1/include/secp256k1_recovery.h \
  secp256k1/include/secp256k1_schnorr.h \
  allocators.cpp \
  amount.cpp \
  base58.cpp \
  bip39.cpp \
  bech32.cpp \
  bip38.cpp \
  chainparams.cpp \
  coins.cpp \
  compressor.cpp \
  primitives/block.cpp \
  primitives/transaction.cpp \
  core_read.cpp \
  core_write.cpp \
  hash.cpp \
  hdchain.cpp \
  key.cpp \
  keystore.cpp \
  netbase.cpp \
  protocol.cpp \
  pubkey.cpp \
  scheduler.cpp \
  script/interpreter.cpp \
  script/script.cpp \
  script/sign.cpp \
  script/standard.cpp \
  script/script_error.cpp \
  spork.cpp \
  cpp-ethereum/libdevcore/Base64.cpp \
  cpp-ethereum/libdevcore/Base64.h \
  cpp-ethereum/libdevcore/Common.cpp \
  cpp-ethereum/libdevcore/Common.h \
  cpp-ethereum/libdevcore/CommonData.cpp \
  cpp-ethereum/libdevcore/CommonData.h \
  cpp-ethereum/libdevcore/CommonIO.cpp \
  cpp-ethereum/libdevcore/CommonIO.h \
  cpp-ethereum/libdevcore/CommonJS.cpp \
  cpp-ethereum/libdevcore/CommonJS.h \
  cpp-ethereum/libdevcore/FileSystem.cpp \
  cpp-ethereum/libdevcore/FileSystem.h \
  cpp-ethereum/libdevcore/FixedHash.cpp \
  cpp-ethereum/libdevcore/FixedHash.h \
  cpp-ethereum/libdevcore/Guards.cpp \
  cpp-ethereum/libdevcore/Guards.h \
  cpp-ethereum/libdevcore/Hash.cpp \
  cpp-ethereum/libdevcore/Hash.h \
  cpp-ethereum/libdevcore/Log.cpp \
  cpp-ethereum/libdevcore/Log.h \
  cpp-ethereum/libdevcore/MemoryDB.cpp \
  cpp-ethereum/libdevcore/MemoryDB.h \
  cpp-ethereum/libdevcore/OverlayDB.cpp \
  cpp-ethereum/libdevcore/OverlayDB.h \
  cpp-ethereum/libdevcore/RLP.cpp \
  cpp-ethereum/libdevcore/RLP.h \
  cpp-ethereum/libdevcore/SHA3.cpp \
  cpp-ethereum/libdevcore/SHA3.h \
  cpp-ethereum/libdevcore/TransientDirectory.cpp \
  cpp-ethereum/libdevcore/TransientDirectory.h \
  cpp-ethereum/libdevcore/TrieCommon.cpp \
  cpp-ethereum/libdevcore/TrieCommon.h \
  cpp-ethereum/libdevcore/Worker.cpp \
  cpp-ethereum/libdevcore/Worker.h \
  cpp-ethereum/libevm/ExtVMFace.cpp \
  cpp-ethereum/libevm/ExtVMFace.h \
  cpp-ethereum/libevm/VM.cpp \
  cpp-ethereum/libevm/VM.h \
  cpp-ethereum/libevm/VMOpt.cpp \
  cpp-ethereum/libevm/VMCalls.cpp \
  cpp-ethereum/libevm/VMFactory.cpp \
  cpp-ethereum/libevm/VMFactory.h \
  cpp-ethereum/libevmcore/Instruction.cpp \
  cpp-ethereum/libevmcore/Instruction.h \
  cpp-ethereum/libevmcore/Exceptions.h \
  cpp-ethereum/libevmcore/EVMSchedule.h \
  cpp-ethereum/libethereum/Account.cpp \
  cpp-ethereum/libethereum/Defaults.cpp \
  cpp-ethereum/libethereum/GasPricer.cpp \
  cpp-ethereum/libethereum/State.cpp \
  cpp-ethereum/libethcore/ABI.cpp \
  cpp-ethereum/libethcore/ChainOperationParams.cpp \
  cpp-ethereum/libethcore/Common.cpp \
  cpp-ethereum/libethcore/ICAP.cpp \
  cpp-ethereum/libethcore/Precompiled.cpp \
  cpp-ethereum/libdevcore/TrieDB.cpp \
  cpp-ethereum/libdevcrypto/Common.cpp \
  cpp-ethereum/libdevcrypto/CryptoPP.cpp \
  cpp-ethereum/libdevcrypto/AES.cpp \
  cpp-ethereum/libdevcrypto/ECDHE.cpp \
  cpp-ethereum/libethashseal/GenesisInfo.cpp \
  cpp-ethereum/libethereum/ChainParams.cpp \
  cpp-ethereum/libethcore/Transaction.cpp \
  cpp-ethereum/libethereum/Transaction.cpp \
  cpp-ethereum/libethereum/Executive.cpp \
  cpp-ethereum/libethereum/ExtVM.cpp \
  cpp-ethereum/libethereum/Block.cpp \
  cpp-ethereum/libethereum/BlockChain.cpp \
  cpp-ethereum/libethereum/BlockDetails.cpp \
  cpp-ethereum/libethereum/TransactionQueue.cpp \
  cpp-ethereum/libethereum/BlockQueue.cpp \
  cpp-ethereum/libethcore/BlockHeader.cpp \
  cpp-ethereum/libethereum/TransactionReceipt.cpp \
  cpp-ethereum/libethcore/SealEngine.cpp \
  cpp-ethereum/libdevcore/TrieHash.cpp \
  cpp-ethereum/libethereum/GenesisInfo.cpp \
  cpp-ethereum/libethashseal/Ethash.cpp \
  cpp-ethereum/libethashseal/EthashCPUMiner.cpp \
  cpp-ethereum/libethashseal/EthashAux.cpp \
  cpp-ethereum/libethashseal/EthashProofOfWork.cpp \
  cpp-ethereum/libethereum/Account.h \
  cpp-ethereum/libethereum/Defaults.h \
  cpp-ethereum/libethereum/GasPricer.h \
  cpp-ethereum/libethereum/State.h \
  cpp-ethereum/libethcore/ABI.h \
  cpp-ethereum/libethcore/ChainOperationParams.h \
  cpp-ethereum/libethcore/Common.h \
  cpp-ethereum/libethcore/ICAP.h \
  cpp-ethereum/libethcore/Precompiled.h \
  cpp-ethereum/libdevcore/TrieDB.h \
  cpp-ethereum/libdevcrypto/Common.h \
  cpp-ethereum/libdevcrypto/CryptoPP.h \
  cpp-ethereum/libdevcrypto/AES.h \
  cpp-ethereum/libdevcrypto/ECDHE.h \
  cpp-ethereum/libethashseal/GenesisInfo.h \
  cpp-ethereum/libethereum/ChainParams.h \
  cpp-ethereum/libethcore/Transaction.h \
  cpp-ethereum/libethcore/Exceptions.h \
  cpp-ethereum/libethereum/Transaction.h \
  cpp-ethereum/libethereum/Executive.h \
  cpp-ethereum/libethereum/ExtVM.h \
  cpp-ethereum/libethereum/Block.h \
  cpp-ethereum/libethereum/BlockChain.h \
  cpp-ethereum/libethereum/BlockDetails.h \
  cpp-ethereum/libethereum/TransactionQueue.h \
  cpp-ethereum/libethereum/BlockQueue.h \
  cpp-ethereum/libethcore/BlockHeader.h \
  cpp-ethereum/libethereum/TransactionReceipt.h \
  cpp-ethereum/libethcore/SealEngine.h \
  cpp-ethereum/libdevcore/TrieHash.h \
  cpp-ethereum/libethereum/GenesisInfo.h \
  cpp-ethereum/libethashseal/Ethash.h \
  cpp-ethereum/libethashseal/EthashCPUMiner.h \
  cpp-ethereum/libethashseal/EthashAux.h \
  cpp-ethereum/libethashseal/EthashProofOfWork.h \
  cpp-ethereum/libethash/internal.c \
  cpp-ethereum/libethash/io.c \
  cpp-ethereum/libethash/sha3.c \
  cpp-ethereum/libethash/internal.h \
  cpp-ethereum/libethash/io.h \
  cpp-ethereum/libethash/sha3.h \
  cpp-ethereum/libdevcore/vector_ref.h \
  cpp-ethereum/libdevcore/Exceptions.h \
  cpp-ethereum/libdevcore/db.h \
  cpp-ethereum/libdevcore/concurrent_queue.h \
  cpp-ethereum/libdevcore/Terminal.h \
  cpp-ethereum/libethereum/CodeSizeCache.h \
  cpp-ethereum/libethereum/VerifiedBlock.h \
  cpp-ethereum/libdevcore/Assertions.h \
  cpp-ethereum/libdevcore/debugbreak.h \
  cpp-ethereum/libethereum/GenericMiner.h \
  cpp-ethereum/libevm/VMFace.h \
  cpp-ethereum/libethereum/GenericFarm.h \
  cpp-ethereum/libethereum/Interface.h \
  cpp-ethereum/libethcore/CommonJS.h \
  cpp-ethereum/libdevcore/picosha2.h \
  cpp-ethereum/libevm/VMConfig.h \
  cpp-ethereum/libethereum/LogFilter.h \
  cpp-ethereum/libdevcrypto/Exceptions.h \
  cpp-ethereum/libethashseal/genesis/mainNetwork.cpp \
  cpp-ethereum/libethashseal/genesis/eip150Test.cpp \
  cpp-ethereum/libethashseal/genesis/eip158Test.cpp \
  cpp-ethereum/libethashseal/genesis/frontierTest.cpp \
  cpp-ethereum/libethashseal/genesis/homesteadTest.cpp \
  cpp-ethereum/libethashseal/genesis/mainNetworkTest.cpp \
  cpp-ethereum/libethashseal/genesis/metropolisTest.cpp \
  cpp-ethereum/libethashseal/genesis/luxMainNetwork.cpp \
  cpp-ethereum/libethashseal/genesis/luxTestNetwork.cpp \
  cpp-ethereum/libethashseal/genesis/ropsten.cpp \
  cpp-ethereum/libethashseal/genesis/transitionnetTest.cpp \
  cpp-ethereum/libethash/ethash.h \
  cpp-ethereum/libethash/compiler.h \
  cpp-ethereum/libethash/data_sizes.h \
  cpp-ethereum/libethash/fnv.h \
  cpp-ethereum/libethash/mmap.h \
  cpp-ethereum/libethash/endian.h \
  cpp-ethereum/libethash/io.h \
  cpp-ethereum/libethash/ethash.h \
  cpp-ethereum/libethash/internal.h \
  cpp-ethereum/utils/json_spirit/JsonSpiritHeaders.h \
  cpp-ethereum/utils/json_spirit/json_spirit.h \
  cpp-ethereum/utils/json_spirit/json_spirit_error_position.h \
  cpp-ethereum/utils/json_spirit/json_spirit_reader.h \
  cpp-ethereum/utils/json_spirit/json_spirit_reader_template.h \
  cpp-ethereum/utils/json_spirit/json_spirit_stream_reader.h \
  cpp-ethereum/utils/json_spirit/json_spirit_utils.h \
  cpp-ethereum/utils/json_spirit/json_spirit_value.h \
  cpp-ethereum/utils/json_spirit/json_spirit_writer.h \
  cpp-ethereum/utils/json_spirit/json_spirit_writer_template.h \
  $(BITCOIN_CORE_H)

if TARGET_WINDOWS
    libbitcoin_common_a_SOURCES += \
      cpp-ethereum/libethash/io_win32.c \
      cpp-ethereum/libethash/mmap_win32.c \
      cpp-ethereum/libethash/util_win32.c
else
    libbitcoin_common_a_SOURCES += cpp-ethereum/libethash/io_posix.c
endif

# util: shared between all executables.
# This library *must* be included to make sure that the glibc
# backward-compatibility objects and their sanity checks are linked.
libbitcoin_util_a_CPPFLAGS = $(BITCOIN_INCLUDES)
libbitcoin_util_a_SOURCES = \
  allocators.cpp \
  compat/strnlen.cpp \
  compat/glibc_sanity.cpp \
  compat/glibcxx_sanity.cpp \
  chainparamsbase.cpp \
  clientversion.cpp \
  json/json_spirit_error_position.h \
  json/json_spirit_reader_template.h \
  json/json_spirit_reader.h \
  json/json_spirit_reader.cpp \
  json/json_spirit_value.h \
  json/json_spirit_value.cpp \
  random.cpp \
  rpcprotocol.cpp \
  rpcutil.cpp \
  support/cleanse.cpp \
  sync.cpp \
  uint256.cpp \
  util.cpp \
  utilstrencodings.cpp \
  utilmoneystr.cpp \
  utiltime.cpp \
  $(BITCOIN_CORE_H)

if GLIBC_BACK_COMPAT
libbitcoin_util_a_SOURCES += compat/glibc_compat.cpp
libbitcoin_util_a_SOURCES += compat/glibcxx_compat.cpp
endif

# cli: shared between lux-cli and lux-qt
libbitcoin_cli_a_CPPFLAGS = $(BITCOIN_INCLUDES)
libbitcoin_cli_a_SOURCES = \
  rpcclient.cpp \
  $(BITCOIN_CORE_H)

nodist_libbitcoin_util_a_SOURCES = $(srcdir)/obj/build.h
#

# bitcoind binary #
luxd_SOURCES = luxd.cpp
luxd_CPPFLAGS = $(BITCOIN_INCLUDES)
luxd_LDFLAGS = $(RELDFLAGS) $(AM_LDFLAGS) $(LIBTOOL_APP_LDFLAGS)

if TARGET_WINDOWS
luxd_SOURCES += luxd-res.rc config/lux-config.h
endif

luxd_LDADD = \
  $(LIBBITCOIN_SERVER) \
  $(LIBBITCOIN_COMMON) \
  $(LIBBITCOIN_UNIVALUE) \
  $(LIBBITCOIN_UTIL) \
  $(LIBBITCOIN_WALLET) \
  $(LIBBITCOIN_ZMQ) \
  $(LIBBITCOIN_CONSENSUS) \
  $(LIBBITCOIN_CRYPTO) \
  $(LIBLEVELDB) \
  $(LIBMEMENV) \
  $(LIBCRYPTOPP) \
  $(LIBSECP256K1)

luxd_LDADD += $(BOOST_LIBS) $(BDB_LIBS) $(SSL_LIBS) $(CRYPTO_LIBS) $(MINIUPNPC_LIBS) $(ZMQ_LIBS) $(EVENT_PTHREADS_LIBS) $(EVENT_LIBS)

# lux-cli binary #
lux_cli_SOURCES = lux-cli.cpp
lux_cli_CPPFLAGS = $(BITCOIN_INCLUDES) $(EVENT_CFLAGS)

if TARGET_WINDOWS
lux_cli_SOURCES += lux-cli-res.rc config/lux-config.h
endif

lux_cli_LDADD = \
  $(LIBBITCOIN_CLI) \
  $(LIBBITCOIN_UNIVALUE) \
  $(LIBBITCOIN_UTIL) \
  $(LIBBITCOIN_CRYPTO) \
  $(LIBSECP256K1)

lux_cli_LDADD += $(BOOST_LIBS) $(SSL_LIBS) $(CRYPTO_LIBS) $(EVENT_LIBS)
#

# lux-tx binary #
lux_tx_CPPFLAGS = $(BITCOIN_INCLUDES) $(ZMQ_CFLAGS)
lux_tx_LDFLAGS = $(RELDFLAGS) $(AM_LDFLAGS) $(LIBTOOL_APP_LDFLAGS)
lux_tx_SOURCES =  \
  lux-tx.cpp \
  $(libbitcoin_common_a_SOURCES) \
  $(libbitcoin_server_a_SOURCES)

lux_tx_LDADD = \
  $(LIBBITCOIN_UNIVALUE) \
  $(LIBBITCOIN_COMMON) \
  $(LIBBITCOIN_SERVER) \
  $(LIBBITCOIN_CONSENSUS) \
  $(LIBBITCOIN_WALLET) \
  $(LIBBITCOIN_ZMQ) \
  $(LIBLEVELDB) \
  $(LIBMEMENV) \
  $(LIBBITCOIN_UTIL) \
  $(LIBBITCOIN_CRYPTO) \
  $(LIBSECP256K1) \
  $(LIBCRYPTOPP)

lux_tx_LDADD += $(BOOST_LIBS) $(BDB_LIBS) $(SSL_LIBS) $(CRYPTO_LIBS) $(EVENT_PTHREADS_LIBS) $(EVENT_LIBS) $(MINIUPNPC_LIBS) $(ZMQ_LIBS)
#

# bitcoinconsensus library #
if BUILD_BITCOIN_LIBS
include_HEADERS = script/bitcoinconsensus.h

libbitcoinconsensus_la_SOURCES = \
  $(libbitcoin_consensus_a_SOURCES) \
  $(BITCOIN_CORE_H)

if GLIBC_BACK_COMPAT
  libbitcoinconsensus_la_SOURCES += compat/glibc_compat.cpp
  libbitcoinconsensus_la_SOURCES += compat/glibcxx_compat.cpp
endif

libbitcoinconsensus_la_LDFLAGS = -no-undefined $(RELDFLAGS)
libbitcoinconsensus_la_LIBADD = $(LIBSECP256K1) $(CRYPTO_LIBS) $(BOOST_LIBS) $(SSL_LIBS) $(LIBBITCOIN_CRYPTO)
libbitcoinconsensus_la_CPPFLAGS = $(CRYPTO_CFLAGS) $(BITCOIN_INCLUDES) -I$(builddir)/obj -I$(srcdir)/secp256k1/include -DBUILD_BITCOIN_INTERNAL

endif

CLEANFILES = leveldb/libleveldb.a leveldb/libmemenv.a
CLEANFILES += *.a *.la crypto/*.a cryptopp/*.a qt/*.a
CLEANFILES += *.gcda *.gcno
CLEANFILES += compat/*.gcda compat/*.gcno
CLEANFILES += crypto/*.gcda crypto/*.gcno
CLEANFILES += luxgate/*.gcda luxgate/*.gcno
CLEANFILES += primitives/*.gcda primitives/*.gcno
CLEANFILES += script/*.gcda script/*.gcno
CLEANFILES += univalue/*.gcda univalue/*.gcno
CLEANFILES += zmq/*.gcda zmq/*.gcno

DISTCLEANFILES = obj/build.h

EXTRA_DIST = leveldb

# workaround for travis builds
dist_pkgdata_DATA = multipliers.hpp univalue/univalue_utffilter.h

clean-local:
	-$(MAKE) -C leveldb clean
	-$(MAKE) -C secp256k1 clean
	-$(MAKE) -C univalue clean
	rm -f leveldb/*/*.gcno leveldb/helpers/memenv/*.gcno
	-rm -f cryptopp/*.o
	-rm -f config.h

.rc.o:
	@test -f $(WINDRES)
	$(AM_V_GEN) $(WINDRES) -DWINDRES_PREPROC -i $< -o $@

.mm.o:
	$(AM_V_CXX) $(OBJCXX) $(DEFS) $(DEFAULT_INCLUDES) $(INCLUDES) $(AM_CPPFLAGS) \
	  $(CPPFLAGS) $(AM_CXXFLAGS) $(QT_INCLUDES) $(CXXFLAGS)  -c -o $@ $<

%.pb.cc %.pb.h: %.proto
	@test -f $(PROTOC)
	$(AM_V_GEN) $(PROTOC) --cpp_out=$(@D) --proto_path=$(abspath $(<D) $<)

include Makefile.cryptopp.include

if EMBEDDED_LEVELDB
include Makefile.leveldb.include
endif

if ENABLE_TESTS
include Makefile.test.include
endif

if ENABLE_QT
include Makefile.qt.include
endif

if ENABLE_LUXGATE_TESTS
include Makefile.luxgatetest.include
endif<|MERGE_RESOLUTION|>--- conflicted
+++ resolved
@@ -202,10 +202,7 @@
   luxgate/storage.h \
   luxgate/txtemplate.h \
   luxgate/logwriter.h \
-<<<<<<< HEAD
-=======
   luxgate/rpcutil.h \
->>>>>>> d6cfd105
   luxgate/sql/sqlite3.h
 endif
 
@@ -273,10 +270,7 @@
   luxgate/zmqsub.cpp \
   luxgate/storage.cpp \
   luxgate/txtemplate.cpp \
-<<<<<<< HEAD
-=======
   luxgate/rpcutil.cpp \
->>>>>>> d6cfd105
   luxgate/sql/sqlite3.c
 endif
 
