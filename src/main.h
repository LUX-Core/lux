--- conflicted
+++ resolved
@@ -163,8 +163,6 @@
 static const int64_t STATIC_POS_REWARD = 1 * COIN; //Constant reward 8%
 
 static const bool DEFAULT_LOGEVENTS = false;
-/** Default for -mempoolexpiry */
-static const unsigned int DEFAULT_MEMPOOL_EXPIRY = 72;
 
 ////////////////////////////////////////////////////// lux
 static const uint64_t DEFAULT_GAS_LIMIT_OP_CREATE=2500000;
@@ -231,11 +229,7 @@
 extern bool fRequireStandard;
 extern unsigned int nBytesPerSigOp;
 extern bool fCheckBlockIndex;
-<<<<<<< HEAD
-extern size_t nCoinCacheSize;
-=======
 extern size_t nCoinCacheUsage;
->>>>>>> 74cc8c5a
 extern CFeeRate minRelayTxFee;
 extern bool fAlerts;
 
