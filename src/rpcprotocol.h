// Copyright (c) 2012-2014 The Bitcoin developers
// Copyright (c) 2014-2015 The Dash developers
// Copyright (c) 2015-2018 The Luxcore developers
// Distributed under the MIT software license, see the accompanying
// file COPYING or http://www.opensource.org/licenses/mit-license.php.

#ifndef BITCOIN_RPCPROTOCOL_H
#define BITCOIN_RPCPROTOCOL_H

#include <list>
#include <map>
#include <stdint.h>
#include <string>
#include <boost/filesystem.hpp>

#include "univalue/univalue.h"

//! HTTP status codes
enum HTTPStatusCode {
    HTTP_OK                    = 200,
    HTTP_BAD_REQUEST           = 400,
    HTTP_UNAUTHORIZED          = 401,
    HTTP_FORBIDDEN             = 403,
    HTTP_NOT_FOUND             = 404,
    HTTP_BAD_METHOD            = 405,
    HTTP_INTERNAL_SERVER_ERROR = 500,
    HTTP_SERVICE_UNAVAILABLE   = 503,
};

//! LUX RPC error codes
enum RPCErrorCode {
    //! Standard JSON-RPC 2.0 errors
    RPC_INVALID_REQUEST        = -32600,
    RPC_METHOD_NOT_FOUND       = -32601,
    RPC_INVALID_PARAMS         = -32602,
    RPC_INTERNAL_ERROR         = -32603,
    RPC_PARSE_ERROR            = -32700,

    //! General application defined errors
    RPC_MISC_ERROR                  = -1,        //! std::exception thrown in command handling
    RPC_FORBIDDEN_BY_SAFE_MODE      = -2,        //! Server is in safe mode, and command is not allowed in safe mode
    RPC_TYPE_ERROR                  = -3,        //! Unexpected type was passed as parameter
    RPC_INVALID_ADDRESS_OR_KEY      = -5,        //! Invalid address or key
    RPC_OUT_OF_MEMORY               = -7,        //! Ran out of memory during operation
    RPC_INVALID_PARAMETER           = -8,        //! Invalid, missing or duplicate parameter
    RPC_DATABASE_ERROR              = -20,       //! Database error
    RPC_DESERIALIZATION_ERROR       = -22,       //! Error parsing or validating structure in raw format
    RPC_VERIFY_ERROR                = -25,       //! General error during transaction or block submission
    RPC_VERIFY_REJECTED             = -26,       //! Transaction or block was rejected by network rules
    RPC_VERIFY_ALREADY_IN_CHAIN     = -27,       //! Transaction already in chain
    RPC_IN_WARMUP                   = -28,       //! Client still warming up

    //! Aliases for backward compatibility
    RPC_TRANSACTION_ERROR = RPC_VERIFY_ERROR,
    RPC_TRANSACTION_REJECTED = RPC_VERIFY_REJECTED,
    RPC_TRANSACTION_ALREADY_IN_CHAIN = RPC_VERIFY_ALREADY_IN_CHAIN,

    //! P2P client errors
    RPC_CLIENT_NOT_CONNECTED        = -9,        //! LUX is not connected
    RPC_CLIENT_IN_INITIAL_DOWNLOAD  = -10,       //! Still downloading initial blocks
    RPC_CLIENT_NODE_ALREADY_ADDED   = -23,       //! Node is already added
    RPC_CLIENT_NODE_NOT_ADDED       = -24,       //! Node has not been added before
    RPC_CLIENT_NODE_NOT_CONNECTED   = -29, //! Node to disconnect not found in connected nodes
    RPC_CLIENT_INVALID_IP_OR_SUBNET = -30, //! Invalid IP/Subnet

    //! Wallet errors
    RPC_WALLET_ERROR                = -4,        //! Unspecified problem with wallet (key not found etc.)
    RPC_WALLET_INSUFFICIENT_FUNDS   = -6,        //! Not enough funds in wallet or account
    RPC_WALLET_INVALID_ACCOUNT_NAME = -11,       //! Invalid account name
    RPC_WALLET_KEYPOOL_RAN_OUT      = -12,       //! Keypool ran out, call keypoolrefill first
    RPC_WALLET_UNLOCK_NEEDED        = -13,       //! Enter the wallet passphrase with walletpassphrase first
    RPC_WALLET_PASSPHRASE_INCORRECT = -14,       //! The wallet passphrase entered was incorrect
    RPC_WALLET_WRONG_ENC_STATE      = -15,       //! Command given in wrong wallet encryption state (encrypting an encrypted wallet etc.)
    RPC_WALLET_ENCRYPTION_FAILED    = -16,       //! Failed to encrypt the wallet
    RPC_WALLET_ALREADY_UNLOCKED     = -17,       //! Wallet is already unlocked
<<<<<<< HEAD
=======

///////////////////////////////////////////////////////////////////////////////////////////////////////////////  Luxgate
    RPC_LUXGATE_ERROR               = -100,      //! LuxGate error
////////////////////////////////////////////////////////////////////////////////////////////////////////////////////////

>>>>>>> 37c374d3
};

std::string JSONRPCRequest(const std::string& strMethod, const UniValue& params, const UniValue& id);
UniValue JSONRPCReplyObj(const UniValue& result, const UniValue& error, const UniValue& id);
std::string JSONRPCReply(const UniValue& result, const UniValue& error, const UniValue& id);
UniValue JSONRPCError(int code, const std::string& message);

/** Get name of RPC authentication cookie file */
boost::filesystem::path GetAuthCookieFile();
/** Generate a new RPC authentication cookie and write it to disk */
bool GenerateAuthCookie(std::string *cookie_out);
/** Read the RPC authentication cookie from disk */
bool GetAuthCookie(std::string *cookie_out);
/** Delete RPC authentication cookie from disk */
void DeleteAuthCookie();

#endif // BITCOIN_RPCPROTOCOL_H<|MERGE_RESOLUTION|>--- conflicted
+++ resolved
@@ -73,14 +73,8 @@
     RPC_WALLET_WRONG_ENC_STATE      = -15,       //! Command given in wrong wallet encryption state (encrypting an encrypted wallet etc.)
     RPC_WALLET_ENCRYPTION_FAILED    = -16,       //! Failed to encrypt the wallet
     RPC_WALLET_ALREADY_UNLOCKED     = -17,       //! Wallet is already unlocked
-<<<<<<< HEAD
-=======
+    RPC_LUXGATE_ERROR               = -100,      //! LuxGate error
 
-///////////////////////////////////////////////////////////////////////////////////////////////////////////////  Luxgate
-    RPC_LUXGATE_ERROR               = -100,      //! LuxGate error
-////////////////////////////////////////////////////////////////////////////////////////////////////////////////////////
-
->>>>>>> 37c374d3
 };
 
 std::string JSONRPCRequest(const std::string& strMethod, const UniValue& params, const UniValue& id);
