// Copyright (c) 2018 The Luxcore developers
// Distributed under the MIT software license, see the accompanying
// file COPYING or http://www.opensource.org/licenses/mit-license.php.

#include <blockchainclient.h>

#include <rpcprotocol.h>
#include <utilstrencodings.h>

#include <boost/algorithm/string.hpp>

<<<<<<< HEAD
// This blockchainclient used for luxgate, and its important.
// Do not adjust if you don't understand the consequences.
=======
std::map<std::string, std::shared_ptr<CAbstractBlockchainClient>> blockchainClientPool;
>>>>>>> 057b9d2f

bool CBitcoinClient::CanConnect() {
    try {
        CallRPC("help", NullUniValue);
    } catch (CClientConnectionError) {
        return false;
    } catch (const std::runtime_error& e) {
        // We connected to the server, but something failed after that
        // So basically we can connect, but warn about problems after connection
        LogPrintf("CBitcoinClient::CanConnect(): warning: %s", e.what());
        return true;
    }

    return true;
}

bool CBitcoinClient::IsSwapSupported() {
    try {
        UniValue response = CallRPC("getnetworkinfo", NullUniValue);
        UniValue networkInfo = find_value(response, "result");
        if (networkInfo.isNull() || networkInfo.empty())
            return false;

        int version = find_value(networkInfo, "version").get_int();

        response = CallRPC("getmininginfo", NullUniValue);
        UniValue miningInfo = find_value(response, "result");
        if (networkInfo.isNull() || networkInfo.empty())
            return version >= nCLTVSupportedFrom;

        UniValue testnet = find_value(miningInfo, "testnet"); //TODO: only testnet for now
        bool isTestnet = testnet.empty() ? false : testnet.get_bool();
        std::string networkName = find_value(miningInfo.get_obj(), "chain").get_str();
        bool testNetworkName = boost::algorithm::to_lower_copy(networkName).find("test") != std::string::npos;

        return version >= nCLTVSupportedFrom && (isTestnet || testNetworkName);
    } catch (const std::runtime_error& e) {
        return false;
    }
}

UniValue CBitcoinClient::CallRPC(const std::string& strMethod, const UniValue& params)
{
    errors.clear();
    // Connect to localhost
    bool fUseSSL = GetBoolArg("-rpcssl", false);
    boost::asio::io_service io_service;
    boost::asio::ssl::context context(io_service, boost::asio::ssl::context::sslv23);
    context.set_options(boost::asio::ssl::context::no_sslv2 | boost::asio::ssl::context::no_sslv3);
    boost::asio::ssl::stream<boost::asio::ip::tcp::socket> sslStream(io_service, context);
    SSLIOStreamDevice<boost::asio::ip::tcp> d(sslStream, fUseSSL);
    boost::iostreams::stream<SSLIOStreamDevice<boost::asio::ip::tcp> > stream(d);

    const bool fConnected = d.connect(config.host, itostr(config.port));
    if (!fConnected) {
        errors.push_back("couldn't connect to server");
        throw CClientConnectionError("couldn't connect to server");
    }

    std::string strRPCUserColonPass;
    if (config.rpcpassword != "") {
        strRPCUserColonPass = config.rpcuser + ":" + config.rpcpassword;
    }

    // HTTP basic authentication
    std::map<std::string, std::string> mapRequestHeaders;
    mapRequestHeaders["Authorization"] = std::string("Basic ") + EncodeBase64(strRPCUserColonPass);

    // Send request
    std:: string strRequest = JSONRPCRequest(strMethod, params, 1);
    std::string strPost = HTTPPost(strRequest, mapRequestHeaders);
    stream << strPost << std::flush;

    // Receive HTTP reply status
    int nProto = 0;
    int nStatus = ReadHTTPStatus(stream, nProto);

    // Receive HTTP reply message headers and body
    std::map<std::string, std::string> mapHeaders;
    std::string strReply;
    ReadHTTPMessage(stream, mapHeaders, strReply, nProto, std::numeric_limits<size_t>::max());

    if (nStatus == HTTP_UNAUTHORIZED) {
        errors.push_back("incorrect rpcuser or rpcpassword (authorization failed)");
        throw std::runtime_error("incorrect rpcuser or rpcpassword (authorization failed)");
    }
    else if (nStatus >= 400 && nStatus != HTTP_BAD_REQUEST && nStatus != HTTP_NOT_FOUND && nStatus != HTTP_INTERNAL_SERVER_ERROR) {
        errors.push_back(strprintf("server returned HTTP error %d", nStatus));
        throw std::runtime_error(strprintf("server returned HTTP error %d", nStatus));
    } else if (strReply.empty()) {
        errors.push_back("no response from server");
        throw std::runtime_error("no response from server");
    }

    // Parse reply
    UniValue valReply(UniValue::VSTR);
    if (!valReply.read(strReply)) {
        errors.push_back("couldn't parse reply from server");
        throw std::runtime_error("couldn't parse reply from server");
    }

    const UniValue& reply = valReply.get_obj();
    if (reply.empty()) {
        errors.push_back("expected reply to have result, error and id properties");
        throw std::runtime_error("expected reply to have result, error and id properties");
    }

    return reply;
}<|MERGE_RESOLUTION|>--- conflicted
+++ resolved
@@ -9,12 +9,9 @@
 
 #include <boost/algorithm/string.hpp>
 
-<<<<<<< HEAD
 // This blockchainclient used for luxgate, and its important.
 // Do not adjust if you don't understand the consequences.
-=======
 std::map<std::string, std::shared_ptr<CAbstractBlockchainClient>> blockchainClientPool;
->>>>>>> 057b9d2f
 
 bool CBitcoinClient::CanConnect() {
     try {
