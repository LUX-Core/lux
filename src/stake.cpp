// Copyright (c) 2017 LUX developer
// Distributed under the MIT/X11 software license, see the accompanying
// file COPYING or http://www.opensource.org/licenses/mit-license.php.

#include <boost/assign/list_of.hpp>
#include <boost/lexical_cast.hpp>

#include "db.h"
#include "stake.h"
#include "init.h"
#include "chainparams.h"
#include "policy/policy.h"
#include "main.h"
#include "miner.h"
#include "wallet.h"
#include "masternode.h"
#include "utilmoneystr.h"
#include "script/sign.h"
#include "script/interpreter.h"
#include "timedata.h"
#include <boost/thread.hpp>
#include <atomic>

#if defined(DEBUG_DUMP_STAKING_INFO)
#  include "DEBUG_DUMP_STAKING_INFO.hpp"
#endif

#ifndef DEBUG_DUMP_STAKING_INFO_CheckHash
#  define DEBUG_DUMP_STAKING_INFO_CheckHash() (void)0
#endif
#ifndef DEBUG_DUMP_MULTIFIER
#  define DEBUG_DUMP_MULTIFIER() (void)0
#endif

using namespace std;

// MODIFIER_INTERVAL: time to elapse before new modifier is computed
static const unsigned int MODIFIER_INTERVAL = 10 * 60;
static const unsigned int MODIFIER_INTERVAL_TESTNET = 60;

bool CheckCoinStakeTimestamp(uint32_t nTimeBlock) { return (nTimeBlock & STAKE_TIMESTAMP_MASK) == 0; }

// MODIFIER_INTERVAL_RATIO:
// ratio of group interval length between the last group and the first group
static const int MODIFIER_INTERVAL_RATIO = 3;

static const int LAST_MULTIPLIED_BLOCK = 180 * 1000; // 180K

static const bool ENABLE_ADVANCED_STAKING = true;

static const int ADVANCED_STAKING_HEIGHT = 225000;

<<<<<<< HEAD
static const int POS_REWARD_CHANGED_BLOCK_V2_TESTNET = 500000;
=======
static const int nLuxProtocolSwitchHeight = 520000;

static const int nLuxProtocolSwitchHeightTestnet = 95000; // nHeight = 89032 (1:54 am Tuesday, 20 November 2018)
>>>>>>> 308a69cf

static std::atomic<bool> nStakingInterrupped;

Stake* const stake = Stake::Pointer();

StakeKernel::StakeKernel() {
    //!<DuzyDoc>TODO: kernel initialization
}

Stake::Stake()
    : StakeKernel()
    , nStakeInterval(0)
    , nLastStakeTime(GetAdjustedTime())
    , nLastSelectTime(GetTime())
    , nSelectionPeriod(0)
    , nStakeSplitThreshold(GetStakeCombineThreshold())
    , nStakeMinAge(0)
    , nHashInterval(0)
    , nReserveBalance(0)
    , mapStakes()
    , mapHashedBlocks()
    , mapProofOfStake()
    , mapRejectedBlocks()
{
}

Stake::~Stake() {}

static bool IsLuxProtocolV2(int blockHeight) {
    return (blockHeight >= (IsTestNet() ? POS_REWARD_CHANGED_BLOCK_V2_TESTNET : POS_REWARD_CHANGED_BLOCK_V2));
}

StakeStatus::StakeStatus() {
    Clear();
    nBlocksCreated = nBlocksAccepted = nKernelsFound = 0;
    dKernelDiffMax = 0;
}

void StakeStatus::Clear() {
    nWeightSum = nWeightMin = nWeightMax = 0;
    dValueSum = 0;
    nCoinAgeSum = 0;
    dKernelDiffSum = 0;
    nLastCoinStakeSearchInterval = 0;
}

// Modifier interval: time to elapse before new modifier is computed
// Set to 3-hour for production network and 20-minute for test network
static inline unsigned int GetInterval() {
    return IsTestNet() ? MODIFIER_INTERVAL_TESTNET : MODIFIER_INTERVAL;
}

// Get time
int64_t GetWeight(int64_t nIntervalBeginning, int64_t nIntervalEnd) {
    // Stake hash weight starts from 0 at the min age
    // this change increases active coins participating the hash and helps
    // to secure the network when proof-of-stake difficulty is low
    return min(nIntervalEnd - nIntervalBeginning - Params().StakingMinAge(), (int64_t)0);
}

// Get the last stake modifier and its generation time from a given block
static bool GetLastStakeModifier(const CBlockIndex* pindex, uint64_t& nStakeModifier, int64_t& nModifierTime) {
    if (!pindex)
        return error("%s: null pindex", __func__);

    while (pindex && pindex->pprev && !pindex->GeneratedStakeModifier())
        pindex = pindex->pprev;

    if (!pindex->GeneratedStakeModifier())
        return error("%s: no generation at genesis block", __func__);

    nStakeModifier = pindex->nStakeModifier;
    nModifierTime = pindex->GetBlockTime();
    return true;
}

// Get selection interval (nSection in seconds)
static int64_t GetSelectionInterval(int nSection) {
    assert(nSection >= 0 && nSection < 64);
    return (GetInterval() * 63 / (63 + ((63 - nSection) * (MODIFIER_INTERVAL_RATIO - 1))));
}

// Get stake modifier selection time (in seconds)
static int64_t GetSelectionTime() {
    int64_t nSelectionTime = 0;
    for (int nSection = 0; nSection < 64; nSection++) {
        nSelectionTime += GetSelectionInterval(nSection);
    }
    return nSelectionTime;
}

// Finds a block from the candidate blocks in vSortedCandidates, excluding
// already selected blocks in vSelectedBlocks, and with timestamp up to
// nSelectionTime.
static bool FindModifierBlockFromCandidates(vector <pair<int64_t, uint256>>& vSortedCandidates, map<uint256, const CBlockIndex*>& mSelectedBlocks, int64_t nSelectionTime, uint64_t nStakeModifierPrev,
                                            const CBlockIndex** pindexSelected) {
    uint256 hashBest = 0;
    bool fSelected = false;

    *pindexSelected = (const CBlockIndex*) 0;

    for (auto& item : vSortedCandidates) {
        if (!mapBlockIndex.count(item.second))
            return error("%s: invalid candidate block %s", __func__, item.second.GetHex());

        const CBlockIndex* pindex = mapBlockIndex[item.second];
        if (pindex->IsProofOfStake() && pindex->hashProofOfStake == 0) {
            return error("%s: zero stake (block %s)", __func__, item.second.GetHex());
        }

        if (fSelected && pindex->GetBlockTime() > nSelectionTime) break;
        if (mSelectedBlocks.count(pindex->GetBlockHash()) > 0) continue;

        // compute the selection hash by hashing an input that is unique to that block
        uint256 hashPoS = pindex->IsProofOfStake() ? pindex->hashProofOfStake : pindex->GetBlockHash();
        CDataStream ss(SER_GETHASH, 0);
        ss << hashPoS << nStakeModifierPrev;

        uint256 hashSelection(Hash(ss.begin(), ss.end()));

        // the selection hash is divided by 2**32 so that proof-of-stake block
        // is always favored over proof-of-work block. this is to preserve
        // the energy efficiency property
        if (pindex->IsProofOfStake())
            hashSelection >>= 32;

        if (fSelected && hashSelection < hashBest) {
            hashBest = hashSelection;
            *pindexSelected = (const CBlockIndex*) pindex;
        } else if (!fSelected) {
            fSelected = true;
            hashBest = hashSelection;
            *pindexSelected = (const CBlockIndex*) pindex;
        }
    }

#   if defined(DEBUG_DUMP_STAKING_INFO) && false
    if (GetBoolArg("-printstakemodifier", false))
        LogPrintf("%s: selected block %d %s %s\n", __func__, 
                  pindexSelected->nHeight,
                  pindexSelected->GetBlockHash().GetHex(),
                  hashBest.ToString());
#   endif

    return fSelected;
}

// Stake Modifier (hash modifier of proof-of-stake):
// The purpose of stake modifier is to prevent a txout (coin) owner from
// computing future proof-of-stake generated by this txout at the time
// of transaction confirmation. To meet kernel protocol, the txout
// must hash with a future stake modifier to generate the proof.
// Stake modifier consists of bits each of which is contributed from a
// selected block of a given block group in the past.
// The selection of a block is based on a hash of the block's proof-hash and
// the previous stake modifier.
// Stake modifier is recomputed at a fixed time interval instead of every
// block. This is to make it difficult for an attacker to gain control of
// additional bits in the stake modifier, even after generating a chain of
// blocks.
bool Stake::ComputeNextModifier(const CBlockIndex* pindexPrev, uint64_t& nStakeModifier, bool& fGeneratedStakeModifier) {
    nStakeModifier = 0;
    fGeneratedStakeModifier = false;

    if (!pindexPrev) {
        fGeneratedStakeModifier = true;
        return true; // genesis block's modifier is 0
    }

    if (pindexPrev->nHeight == 0) {
        //Give a stake modifier to the first block
        fGeneratedStakeModifier = true;
        nStakeModifier = uint64_t("stakemodifier");
        return true;
    }

    // First find current stake modifier and its generation block time
    // if it's not old enough, return the same stake modifier
    int64_t nModifierTime = 0;
    if (!GetLastStakeModifier(pindexPrev, nStakeModifier, nModifierTime))
        return error("%s: unable to get last modifier", __func__);

#   if defined(DEBUG_DUMP_STAKING_INFO) && false
    if (GetBoolArg("-printstakemodifier", false))
        LogPrintf("%s: last modifier=%d time=%d\n", __func__, nStakeModifier, nModifierTime); // DateTimeStrFormat("%Y-%m-%d %H:%M:%S", nModifierTime)
#   endif

    // Lux Protocol: We use current nTime different with GetInterval
    if (nModifierTime / GetInterval()  >= pindexPrev->GetBlockTime() / GetInterval()) {
        if (IsLuxProtocolV2(pindexPrev->nHeight + 1)) {
            if (fDebug) {
                LogPrintf("ComputeNextStakeModifier: Lux Protocol: pindexPrev nHeight=%d nTime=%u\n", __func__, pindexPrev->nHeight, (unsigned int)pindexPrev->GetBlockTime());
            }
            return true;
        } else {
            if (fDebug) {
                LogPrintf("%s: last modifier=%d time=%d\n", __func__, nStakeModifier, nModifierTime); // DateTimeStrFormat("%Y-%m-%d %H:%M:%S", nModifierTime)
            }
        }
    }

    auto const nPrevRounds = pindexPrev->GetBlockTime() / GetInterval();
    if (nModifierTime / GetInterval() >= nPrevRounds)
        return true;

    // Sort candidate blocks by timestamp
    vector< pair<int64_t, uint256> > vSortedCandidates;
    vSortedCandidates.reserve(64 * GetInterval() / GetTargetSpacing(pindexPrev->nHeight));

    int64_t nSelectionTime = nPrevRounds * GetInterval() - GetSelectionTime();
    const CBlockIndex* pindex = pindexPrev;
    while (pindex && pindex->GetBlockTime() >= nSelectionTime) {
        if (pindex->IsProofOfStake() && pindex->hashProofOfStake == 0) {
            return error("%s: zero stake block %s", __func__, pindex->GetBlockHash().GetHex());
        }
        vSortedCandidates.push_back(make_pair(pindex->GetBlockTime(), pindex->GetBlockHash()));
        pindex = pindex->pprev;
    }

#   if defined(DEBUG_DUMP_STAKING_INFO) && false
    int nHeightFirstCandidate = pindex ? (pindex->nHeight + 1) : 0;
#   endif

    //reverse(vSortedCandidates.begin(), vSortedCandidates.end());
    sort(vSortedCandidates.begin(), vSortedCandidates.end());

    // Select 64 blocks from candidate blocks to generate stake modifier
    uint64_t nStakeModifierNew = 0;
    map<uint256, const CBlockIndex*> mSelectedBlocks;
    for (int nRound = 0; nRound < min(64, int(vSortedCandidates.size())); nRound++) {
        // add an interval section to the current selection round
        nSelectionTime += GetSelectionInterval(nRound);

        // select a block from the candidates of current round
        if (!FindModifierBlockFromCandidates(vSortedCandidates, mSelectedBlocks, nSelectionTime, nStakeModifier, &pindex))
            return error("%s: unable to select block at round %d", nRound);

        // write the entropy bit of the selected block
        nStakeModifierNew |= (uint64_t(pindex->GetStakeEntropyBit()) << nRound);

#       if defined(DEBUG_DUMP_STAKING_INFO) && false
        if (fDebug || GetBoolArg("-printstakemodifier", false)) //DateTimeStrFormat("%Y-%m-%d %H:%M:%S", nSelectionTime)
            LogPrintf("%s: selected round %d stop=%s height=%d bit=%d\n", __func__,
                      nRound, nSelectionTime, pindex->nHeight, pindex->GetStakeEntropyBit());
#       endif
    }

#   if defined(DEBUG_DUMP_STAKING_INFO) && false
    // Print selection map for visualization of the selected blocks
    if (fDebug || GetBoolArg("-printstakemodifier", false)) {
        string strSelectionMap = "";
        // '-' indicates proof-of-work blocks not selected
        strSelectionMap.insert(0, pindexPrev->nHeight - nHeightFirstCandidate + 1, '-');
        pindex = pindexPrev;
        while (pindex && pindex->nHeight >= nHeightFirstCandidate) {
            // '=' indicates proof-of-stake blocks not selected
            if (pindex->IsProofOfStake())
                strSelectionMap.replace(pindex->nHeight - nHeightFirstCandidate, 1, "=");
            pindex = pindex->pprev;
        }
        for (auto &item : mSelectedBlocks) {
            // 'S' indicates selected proof-of-stake blocks
            // 'W' indicates selected proof-of-work blocks
            strSelectionMap.replace(item.second->nHeight - nHeightFirstCandidate, 1, item.second->IsProofOfStake() ? "S" : "W");
        }
        LogPrintf("%s: selection height [%d, %d] map %s\n", __func__, nHeightFirstCandidate, pindexPrev->nHeight, strSelectionMap.c_str());
    }
    if (fDebug || GetBoolArg("-printstakemodifier", false)) {
        LogPrintf("%s: new modifier=%d time=%s\n", __func__, nStakeModifierNew, pindexPrev->GetBlockTime()); // DateTimeStrFormat("%Y-%m-%d %H:%M:%S", pindexPrev->GetBlockTime())
    }
#   endif

    nStakeModifier = nStakeModifierNew;
    fGeneratedStakeModifier = true;
    return true;
}

#if 1
// The stake modifier used to hash for a stake kernel is chosen as the stake
// modifier about a selection interval later than the coin generating the kernel
bool GetKernelStakeModifier(uint256 hashBlockFrom, uint64_t& nStakeModifier, int& nStakeModifierHeight, int64_t& nStakeModifierTime, bool fPrintProofOfStake)
{
    nStakeModifier = 0;
    if (!mapBlockIndex.count(hashBlockFrom))
        return error("GetKernelStakeModifier() : block not indexed");

    const CBlockIndex* pindexFrom = mapBlockIndex[hashBlockFrom];
    nStakeModifierHeight = pindexFrom->nHeight;
    nStakeModifierTime = pindexFrom->GetBlockTime();

    const int64_t nSelectionTime = GetSelectionTime();
    const CBlockIndex* pindex = pindexFrom;
    CBlockIndex* pindexNext = chainActive[pindexFrom->nHeight + 1];

    // loop to find the stake modifier later by a selection time
    while (nStakeModifierTime < pindexFrom->GetBlockTime() + nSelectionTime) {
        if (!pindexNext) {
            // Should never happen
            return error("Null pindexNext\n");
        }

        pindex = pindexNext;
        pindexNext = chainActive[pindexNext->nHeight + 1];
        if (pindex->GeneratedStakeModifier()) {
            nStakeModifierHeight = pindex->nHeight;
            nStakeModifierTime = pindex->GetBlockTime();
        }
    }
    nStakeModifier = pindex->nStakeModifier;
    return true;
}
#endif

bool MultiplyStakeTarget(uint256& bnTarget, int nModifierHeight, int64_t nModifierTime, int64_t nWeight) {
    typedef std::pair<uint32_t, const char*> mult;

    static std::map<int, mult> stakeTargetMultipliers;
    if (stakeTargetMultipliers.empty()) {
        std::multimap<int, mult> mm = boost::assign::map_list_of
        #include "multipliers.hpp"
            ;
        for (auto i = mm.begin(); i != mm.end();) {
            auto p = stakeTargetMultipliers.emplace(i->first, i->second).first;
            for (auto e = mm.upper_bound(i->first); i != e && i != mm.end(); ++i) {
                if (i->second.first < p->second.first) continue;
                if (i->second.first > p->second.first) p->second = i->second;
                else if (uint256(i->second.second) > uint256(p->second.second)) p->second = i->second;
            }
        }
    }

    if (stakeTargetMultipliers.count(nModifierHeight)) {
        const mult& m = stakeTargetMultipliers[nModifierHeight];
        bnTarget = bnTarget * m.first + uint256(m.second);
        return true;
    }
    return false;
}

// LUX Stake modifier used to hash the stake kernel which is chosen as the stake
// modifier (nStakeMinAge - nSlectionTime). So at least, it selects the period later than the stake produces since from the nStakeMinAge
static bool GetLuxStakeKernel(unsigned int nTimeTx, uint64_t& nStakeModifier, int& nStakeModifierHeight, int64_t& nStakeModifierTime, bool fPrintProofOfStake) {
    unsigned int nStakeMinAge = Params().StakingMinAge();
    const CBlockIndex* pindex = pindexBestHeader;
    nStakeModifierHeight = pindex->nHeight;
    nStakeModifierTime = pindex->GetBlockTime();
    int64_t nSelectionTime = GetSelectionTime();

    if (fDebug) {
        if (fPrintProofOfStake) {
            LogPrintf("%s : stake modifier time: %s interval: %d, time: %s\n", __func__,
                      DateTimeStrFormat("%Y-%m-%d %H:%M:%S", nStakeModifierTime).c_str(),
                      nSelectionTime, DateTimeStrFormat("%Y-%m-%d %H:%M:%S", nTimeTx).c_str());
        }
    }

    // Loop to find the stake modifier earlier
    if (nStakeModifierTime + nStakeMinAge - nSelectionTime <= nTimeTx) {
        // Best block is more than (nStakeMinAge - nSlectionTime). Older than kernel timestamp
        if (fDebug) {
            if (fPrintProofOfStake)
                return error("GetKernelStakeModifier() : best block %s at height %d too old for stake",
                             pindex->GetBlockHash().ToString().c_str(), pindex->nHeight);
            else
                return false;
        }
    }

    // TODO: Test before use
    while (nStakeModifierTime + nStakeMinAge - nSelectionTime > nTimeTx) {
        if (!pindex->pprev) {
            return error("GetKernelStakeModifier() : reached genesis block");
        }

        pindex = pindex->pprev;
        if (pindex->GeneratedStakeModifier()) {
            nStakeModifierHeight = pindex->nHeight;
            nStakeModifierTime = pindex->GetBlockTime();
        }
    }

    nStakeModifier = pindex->nStakeModifier;
    return true;
}

// Get the StakeModifier specified by our protocol for the checkhash function.
// Note: Separated GetKernelStakeModifier & GetLuxStakeKernel for convenient in case we need any other fork later on
static bool GetKernelStakeModifier(unsigned int nTimeTx, uint64_t& nStakeModifier, int& nStakeModifierHeight, int64_t& nStakeModifierTime, bool fPrintProofOfStake) {
        return GetLuxStakeKernel(nTimeTx, nStakeModifier, nStakeModifierHeight, nStakeModifierTime, fPrintProofOfStake);
}

//instead of looping outside and reinitializing variables many times, we will give a nTimeTx and also search interval so that we can do all the hashing here
bool Stake::CheckHashOld(const CBlockIndex* pindexPrev, unsigned int nBits, const CBlock& blockFrom, const CTransaction& txPrev, const COutPoint& prevout, unsigned int& nTimeTx, uint256& hashProofOfStake) {
    if (pindexPrev == nullptr)
        return false;

    unsigned int nTimeBlockFrom = blockFrom.GetBlockTime();

    if (nTimeTx < txPrev.nTime) {  // Transaction timestamp violation
        return false; //error("%s: nTime violation (nTime=%d, nTimeTx=%d)", __func__, txPrev.nTime, nTimeTx);
    }

    if (GetStakeAge(nTimeBlockFrom) > nTimeTx) // Min age requirement
        return false; //error("%s: min age violation (nBlockTime=%d, nTimeTx=%d)", __func__, nTimeBlockFrom, nTimeTx);

    if (nHashInterval < Params().StakingInterval()) {
        nHashInterval = Params().StakingInterval();
    }
    if (nSelectionPeriod < Params().StakingRoundPeriod()) {
        nSelectionPeriod = Params().StakingRoundPeriod();
    }
    if (nStakeMinAge < Params().StakingMinAge()) {
        nStakeMinAge = Params().StakingMinAge();
    }

    // Base target difficulty
    uint256 bnTarget;
    bnTarget.SetCompact(nBits);

    // Weighted target
    int64_t nValueIn = txPrev.vout[prevout.n].nValue;
    uint256 bnWeight = uint256(nValueIn);
    int nBlockHeight = pindexPrev->nHeight + 1;
    if (IsLuxProtocolV2(nBlockHeight)) {
        int64_t nTimeWeight = min((int64_t)nTimeTx - txPrev.nTime, Params().StakingMinAge());
        if(nTimeWeight){
            bnWeight = uint256(nValueIn) * nTimeWeight / COIN / (24 * 60 * 60);
        }
    }

    bnTarget *= bnWeight; // comment out this will cause 'ERROR: CheckWork: invalid proof-of-stake at block 1144'

    uint64_t nStakeModifier = pindexPrev->nStakeModifier;
    int nStakeModifierHeight = pindexPrev->nHeight;
    int64_t nStakeModifierTime = pindexPrev->nTime;

    // Calculate hash
    CDataStream ss(SER_GETHASH, 0);

    // Switch to our new protocol
    if (IsLuxProtocolV2(nBlockHeight)) {
        if (!GetKernelStakeModifier(nTimeBlockFrom, nStakeModifier, nStakeModifierHeight, nStakeModifierTime, true))
            return false;
    }

    ss << nStakeModifier << nTimeBlockFrom << txPrev.nTime << prevout.hash << prevout.n << nTimeTx;
    if (ENABLE_ADVANCED_STAKING && (GetBoolArg("-regtest", false) || nStakeModifierHeight >= ADVANCED_STAKING_HEIGHT)) {
        ss << nHashInterval << nSelectionPeriod << nStakeMinAge << nStakeSplitThreshold
                        << bnWeight << nStakeModifierTime;
    }
    hashProofOfStake = Hash(ss.begin(), ss.end());

    if (fDebug) {
#       if 0
        if (IsLuxProtocolV2(nBlockHeight)) {
        LogPrintf("%s: using modifier 0x%016x at height=%d timestamp=%s for block from height=%d timestamp=%s\n", __func__,
                  nStakeModifier, nStakeModifierHeight,
                  DateTimeStrFormat("%Y-%m-%d %H:%M:%S", nStakeModifierTime).c_str(),
                  DateTimeStrFormat("%Y-%m-%d %H:%M:%S", nTimeBlockFrom).c_str());
        LogPrintf("%s: check protocol=%s modifier=0x%016x nTimeBlockFrom=%u nTimeTxPrev=%u nPrevout=%u nTimeTx=%u hashProof=%s\n", __func__,
                  nStakeModifier,
                    nTimeBlockFrom, txPrev.nTime, prevout.n, nTimeTx,
                  hashProofOfStake.ToString());
        }
#       endif
        DEBUG_DUMP_STAKING_INFO_CheckHash();
    }

    if (Params().NetworkID() == CBaseChainParams::MAIN && hashProofOfStake > bnTarget && nStakeModifierHeight < 174453 && nStakeModifierHeight <= LAST_MULTIPLIED_BLOCK) {
        DEBUG_DUMP_MULTIFIER();
        if (!MultiplyStakeTarget(bnTarget, nStakeModifierHeight, nStakeModifierTime, nValueIn)) {
#           if 1
            return false;
#           else
            return error("%s: cant adjust stake target %s, %d, %d", __func__, bnTarget.GetHex(), nStakeModifierHeight, nStakeModifierTime);
#           endif
        }
    }

    // Now check if proof-of-stake hash meets target protocol
    if (IsLuxProtocolV2(nBlockHeight)) {
        return !(hashProofOfStake > bnWeight * bnTarget);
    }
    return !(hashProofOfStake > bnTarget);
}

<<<<<<< HEAD
// Check whether the coinstake timestamp meets protocol
bool Stake::CheckTimestamp(int blockHeight, int64_t nTimeBlock, int64_t nTimeTx)
{
    if (IsLuxProtocolV2(blockHeight))
        return (nTimeBlock == nTimeTx);
    else
        return ((nTimeTx <= nTimeBlock) && (nTimeBlock <= nTimeTx + MaxPosClockDrift));
=======
// New CheckHash function
bool Stake::CheckHashNew(const CBlockIndex* pindexPrev, unsigned int nBits, const CBlock& blockFrom, const CTransaction& txPrev, const COutPoint& prevout, unsigned int& nTimeTx, uint256& hashProofOfStake) {
    if (pindexPrev == nullptr)
        return false;

    unsigned int nTimeBlockFrom = blockFrom.GetBlockTime();

    // Transaction timestamp violation
    if (nTimeTx < txPrev.nTime) {
        return false;
    }

    // Min age requirement
    if (GetStakeAge(nTimeBlockFrom) > nTimeTx)
        return false;

    if (nHashInterval < Params().StakingInterval()) {
        nHashInterval = Params().StakingInterval();
    }
    if (nSelectionPeriod < Params().StakingRoundPeriod()) {
        nSelectionPeriod = Params().StakingRoundPeriod();
    }
    if (nStakeMinAge < Params().StakingMinAge()) {
        nStakeMinAge = Params().StakingMinAge();
    }

    // Base target difficulty
    uint256 bnTarget;
    bnTarget.SetCompact(nBits);

    // Weighted target
    int64_t nValueIn = txPrev.vout[prevout.n].nValue;
    uint256 bnWeight = uint256(nValueIn);

    int64_t nTimeWeight = min((int64_t)nTimeTx - txPrev.nTime, Params().StakingMinAge());
    if(nTimeWeight) {
        bnWeight = uint256(nValueIn) * nTimeWeight / COIN / (24 * 60 * 60);
    }
    bnTarget *= bnWeight;

    uint64_t nStakeModifier = pindexPrev->nStakeModifier;
    int nStakeModifierHeight = pindexPrev->nHeight;
    int64_t nStakeModifierTime = pindexPrev->nTime;

    // Calculate hash
    CDataStream ss(SER_GETHASH, 0);

    if (!GetKernelStakeModifier(nTimeBlockFrom, nStakeModifier, nStakeModifierHeight, nStakeModifierTime, true))
        return false;

    ss << nStakeModifier;

    ss << nTimeBlockFrom << txPrev.nTime << prevout.hash << prevout.n << nTimeTx;

    hashProofOfStake = Hash(ss.begin(), ss.end());

    if (fDebug) {
        LogPrintf("%s: using modifier 0x%016x at height=%d timestamp=%s for block from timestamp=%s\n", __func__,
                  nStakeModifier, nStakeModifierHeight,
                  DateTimeStrFormat("%Y-%m-%d %H:%M:%S", nStakeModifierTime).c_str(),
                  DateTimeStrFormat("%Y-%m-%d %H:%M:%S", blockFrom.GetBlockTime()).c_str());
        LogPrintf("%s: check modifier=0x%016x nTimeBlockFrom=%u nTimeTxPrev=%u nPrevout=%u nTimeTx=%u hashProof=%s\n", __func__,
                  nStakeModifier,
                  blockFrom.GetBlockTime(), txPrev.nTime, prevout.n, nTimeTx,
                  hashProofOfStake.ToString());
        DEBUG_DUMP_STAKING_INFO_CheckHash();
    }

    if (Params().NetworkID() == CBaseChainParams::MAIN && hashProofOfStake > bnTarget && nStakeModifierHeight < 174453 && nStakeModifierHeight <= LAST_MULTIPLIED_BLOCK) {
        DEBUG_DUMP_MULTIFIER();
        if (!MultiplyStakeTarget(bnTarget, nStakeModifierHeight, nStakeModifierTime, nValueIn)) {
            return false;
        }
    }

    // Now check if proof-of-stake hash meets target protocol
    return !(hashProofOfStake > bnWeight * bnTarget);
}

// Check our Proof of Stake hash meets target protocol
bool Stake::CheckHash(const CBlockIndex* pindexPrev, unsigned int nBits, const CBlock& blockFrom, const CTransaction& txPrev, const COutPoint& prevout, unsigned int& nTimeTx, uint256& hashProofOfStake) {

    int nBlockHeight = pindexPrev ? pindexPrev->nHeight + 1 : chainActive.Height() + 1;
    if (IsTestNet()) {
        return (nBlockHeight < nLuxProtocolSwitchHeightTestnet) ? CheckHashOld(pindexPrev, nBits, blockFrom, txPrev, prevout, nTimeTx, hashProofOfStake) : CheckHashNew(pindexPrev, nBits, blockFrom, txPrev, prevout, nTimeTx, hashProofOfStake);
    }

    return (nBlockHeight < nLuxProtocolSwitchHeight) ? CheckHashOld(pindexPrev, nBits, blockFrom, txPrev, prevout, nTimeTx, hashProofOfStake) : CheckHashNew(pindexPrev, nBits, blockFrom, txPrev, prevout, nTimeTx, hashProofOfStake);
>>>>>>> 308a69cf
}

bool Stake::isForbidden(const CScript& scriptPubKey)
{
    CTxDestination dest; uint160 hash;
    if (ExtractDestination(scriptPubKey, dest)) {
        hash = GetHashForDestination(dest);
        // see Hex converter
        if (hash.ToStringReverseEndian() == "70d3f1e0dd2d7c267066670d2d302f6506cf0146") return true;
    }
    return false;
}

// Check kernel hash target and coinstake signature
bool Stake::CheckProof(CBlockIndex* const pindexPrev, const CBlock &block, uint256& hashProofOfStake)
{
    int nBlockHeight = pindexPrev ? pindexPrev->nHeight + 1 : chainActive.Height() + 1;

    // Reject all blocks from older forks
    if (nBlockHeight > SNAPSHOT_BLOCK && block.nTime < SNAPSHOT_VALID_TIME)
        return error("%s: Invalid block %d, time too old (%x) for %s", __func__, nBlockHeight, block.nTime, block.GetHash().GetHex());

    if (block.vtx.size() < 2)
        return error("%s: called on non-coinstake %s", __func__, block.ToString());

    const CTransaction& tx = block.vtx[1];
    if (!tx.IsCoinStake())
        return error("%s: called on non-coinstake %s", __func__, tx.ToString());

    // Kernel (input 0) must match the stake hash target per coin age (nBits)
    const CTxIn& txin = tx.vin[0];

    // First try finding the previous transaction in database
    uint256 prevBlockHash;
    CTransaction txPrev;
    const Consensus::Params& consensusparams = Params().GetConsensus();
    if (!GetTransaction(txin.prevout.hash, txPrev, consensusparams, prevBlockHash, true))
        return error("%s: read txPrev failed", __func__);

    // Verify amount and split
    const CAmount& amount = txPrev.vout[txin.prevout.n].nValue;
    if (nBlockHeight >= REJECT_INVALID_SPLIT_BLOCK_HEIGHT) {
        if (tx.vout.size() > 3 && amount < (CAmount)(GetStakeCombineThreshold() * COIN * 2))
            return error("%s: Invalid stake block format", __func__);
        if (amount < STAKE_INVALID_SPLIT_MIN_COINS)
            return error("%s: Invalid stake block", __func__);
        if (isForbidden(txPrev.vout[txin.prevout.n].scriptPubKey))
            return error("%s: Refused stake block", __func__);
    }

    // Verify signature and script
    ScriptError err = SCRIPT_ERR_OK;
    bool isVerified = VerifyScript(txin.scriptSig, txPrev.vout[txin.prevout.n].scriptPubKey,
            tx.wit.vtxinwit.size() > 0 ? &tx.wit.vtxinwit[0].scriptWitness : NULL, STANDARD_SCRIPT_VERIFY_FLAGS,
            TransactionSignatureChecker(&tx, 0, amount), &err);
    if (!isVerified)
        return error("%s: VerifySignature failed on %s coinstake, err %d", __func__, FormatMoney(amount), (int)err);

    CBlockIndex* pindex = LookupBlockIndex(prevBlockHash);
    if (!pindex)
        return error("%s: read block failed", __func__);

    // Read block header
    CBlock prevBlock;
    if (!ReadBlockFromDisk(prevBlock, pindex->GetBlockPos(), pindex->nHeight, consensusparams))
        return error("%s: failed to find block", __func__);

    unsigned int nTime = block.nTime;

    return CheckHash(pindexPrev, block.nBits, prevBlock, txPrev, txin.prevout, nTime, hashProofOfStake);
}

// Get stake modifier checksum
unsigned int Stake::GetModifierChecksum(const CBlockIndex* pindex) {
    assert(pindex->pprev || pindex->GetBlockHash() == Params().HashGenesisBlock());
    // Hash previous checksum with flags, hashProofOfStake and nStakeModifier
    CDataStream ss(SER_GETHASH, 0);
    if (pindex->pprev)
        ss << pindex->pprev->nStakeModifierChecksum;
    ss << pindex->nFlags << pindex->hashProofOfStake << pindex->nStakeModifier;
    uint256 hashChecksum = Hash(ss.begin(), ss.end());
    hashChecksum >>= (256 - 32);
    return hashChecksum.Get64();
}

// Check stake modifier hard checkpoints
bool Stake::CheckModifierCheckpoints(int nHeight, unsigned int nStakeModifierChecksum) {
    if (!IsTestNet()) return true; // Testnet has no checkpoints

    // Hard checkpoints of stake modifiers to ensure they are deterministic
    static std::map<int, unsigned int> mapStakeModifierCheckpoints = boost::assign::map_list_of(0, 0xfd11f4e7u)
        (1,    0x6bf176c7u) (10,   0xc533c5deu) (20,   0x722262a0u) (30,   0xdd0abd8au) (90,   0x0308db9cu)
        (409,  0xa9e2be4au) (410,  0xc23d7dd1u) (1141, 0xe81ae310u) (1144, 0x6543da9du) (1154, 0x8d110f11u)
        (2914, 0x4fc1bc8du) (2916, 0x838297bau) (2915, 0xf5c77be4u) (2991, 0x6873f1efu) (3000, 0xffc1801fu)
        (3001, 0x4b76d1f9u) (3035, 0x5cd70041u) (3036, 0xc689f15au) (3040, 0x19e1fa9eu) (3046, 0xa53146c5u)
        (3277, 0x992f3f6cu) (3278, 0x9db692d0u) (3288, 0x96fb270du) (3438, 0x2ea722b2u) (4003, 0xdf3987e9u)
        (4012, 0x205080bcu) (4025, 0x19ebed80u) (4034, 0xd02dd7ecu) (4045, 0x4b753d54u) (4053, 0xe7265e2au)
        (10004,  0x09b6b5e1u) (10016,  0x05be852du) (10023,  0x4dcc3f34u) (10036,  0x5c16bf7du) (10049,  0x3b542151u)
        (19998,  0x52052da4u) (20338,  0x3174b362u) (20547,  0x5e94b5acu) (20555,  0x5d77d04au) (33742,  0x998c4a1bu)
        (127733, 0x92aa36acu) (129248, 0x680b9ce2u) (130092, 0x202cab1fu) (130775, 0x09694eb8u) (130780, 0x02e5287fu)
        (131465, 0x515203adu) (132137, 0xb14a3a42u) (132136, 0x81b5ef99u) (135072, 0xea90da6au) (139756, 0xb3d7fb47u)
        (141584, 0xeee6259fu) (143866, 0xcd2ed8ddu) (151181, 0xc2377de7u) (151659, 0x2bb1e741u) (151660, 0xade7324du)
        ;
    if (mapStakeModifierCheckpoints.count(nHeight)) {
        return nStakeModifierChecksum == mapStakeModifierCheckpoints[nHeight];
    }
    return true;
}

unsigned int Stake::GetStakeAge(unsigned int nTime) const {
    if (nStakeMinAge < Params().StakingMinAge()) {
        auto that = const_cast<Stake*>(this);
        that->nStakeMinAge = Params().StakingMinAge();
    }
    return nStakeMinAge + nTime;
}

void Stake::ResetInterval() {
    nStakeInterval = 0;
}

bool Stake::HasStaked() const {
    return nLastStakeTime > 0 && nStakeInterval > 0;
}

bool Stake::MarkBlockStaked(int nHeight, unsigned int nTime) {
    bool result = false;
    auto it = mapHashedBlocks.find(nHeight);
    if (it == mapHashedBlocks.end()) {
        auto res = mapHashedBlocks.emplace((unsigned int) nHeight, nTime);
        result = res.second && res.first != mapHashedBlocks.end();
    }
    return result;
}

bool Stake::IsBlockStaked(int nHeight) const {
    bool result = false;
    auto it = mapHashedBlocks.find(nHeight);
    if (it != mapHashedBlocks.end()) {
        if (nHashInterval < (unsigned int) Params().StakingInterval()) {
            auto that = const_cast<Stake*>(this);
            that->nHashInterval = (unsigned int) Params().StakingInterval();
        }
        if (GetTime() - it->second < max(nHashInterval, (unsigned int) 1)) {
            result = true;
        }
    }
    return result;
}

bool Stake::IsBlockStaked(const CBlock* block) const {
    bool result = false;
    if (block->IsProofOfStake()) {
        result = mapStakes.find(block->vtx[1].vin[0].prevout) != mapStakes.end();
    }
    return result;
}

CAmount Stake::ReserveBalance(CAmount amount) {
    auto prev = nReserveBalance;
    nReserveBalance = amount;
    return prev;
}

CAmount Stake::GetReservedBalance() const {
    return nReserveBalance;
}

uint64_t Stake::GetSplitThreshold() const {
    return GetStakeCombineThreshold();
}

void Stake::SetSplitThreshold(uint64_t v) {
    nStakeSplitThreshold = GetStakeCombineThreshold();
}

void Stake::MarkStake(const COutPoint& out, unsigned int nTime) {
    mapStakes[out] = nTime;
}

bool Stake::IsStaked(const COutPoint& out) const {
    return mapStakes.find(out) != mapStakes.end();
}

bool Stake::HasProof(const uint256& h) const {
    return mapProofOfStake.find(h) != mapProofOfStake.end();
}

bool Stake::GetProof(const uint256& h, uint256& proof) const {
    bool result = false;
    auto it = mapProofOfStake.find(h);
    if (it != mapProofOfStake.end()) {
        proof = it->second;
        result = true;
    }
    return result;
}

void Stake::SetProof(const uint256& h, const uint256& proof) {
    mapProofOfStake.emplace(h, proof);
}

bool Stake::IsActive() const {
    bool nStaking = false;
    auto tip = chainActive.Tip();
    if (GetBoolArg("-staking", DEFAULT_STAKE) == false)
        return false;
    if (mapHashedBlocks.count(tip->nHeight))
        nStaking = true;
    else if (mapHashedBlocks.count(tip->nHeight - 1) && HasStaked())
        nStaking = true;
    return nStaking;
}

bool Stake::SelectStakeCoins(CWallet* wallet, std::set <std::pair<const CWalletTx*, unsigned int>>& stakecoins, const int64_t targetAmount) {
    auto const nTime = GetTime();
    if (nSelectionPeriod < Params().StakingRoundPeriod()) {
        nSelectionPeriod = Params().StakingRoundPeriod();
    }
    if (nTime - nLastSelectTime < nSelectionPeriod) {
        return false;
    }

    int64_t selectedAmount = 0;
    vector<COutput> coins;
    wallet->AvailableCoins(coins, true);
    stakecoins.clear();
    for (auto const& out : coins) {
        //make sure not to outrun target amount
        if (selectedAmount + out.tx->vout[out.i].nValue > targetAmount)
            continue;

        //check for min age
        auto const nAge = stake->GetStakeAge(out.tx->GetTxTime());
        if (nTime < nAge) continue;

        //check that it is matured
        if (out.nDepth < (out.tx->IsCoinStake() ? Params().COINBASE_MATURITY() : 10))
            continue;

        //add to our stake set
        stakecoins.insert(make_pair(out.tx, out.i));
        selectedAmount += out.tx->vout[out.i].nValue;
    }
    if (!stakecoins.empty()) {
        if (selectedAmount < STAKE_INVALID_SPLIT_MIN_COINS && chainActive.Height() >= REJECT_INVALID_SPLIT_BLOCK_HEIGHT)
            stakecoins.clear();
        nLastSelectTime = nTime;
        return true;
    }
    return false;
}

// Same as GetDifficulty, but takes bits as an argument
double GetBlockDifficulty(unsigned int nBits) {
    int nShift = (nBits >> 24) & 0xff;
    double dDiff = (double)0x0000ffff / (double)(nBits & 0x00ffffff);
    while (nShift < 29) { dDiff *= 256.0;nShift++; }
    while (nShift > 29) { dDiff /= 256.0;nShift--; }
    return dDiff;
}

bool Stake::CreateCoinStake(CWallet* wallet, const CKeyStore& keystore, unsigned int nBits, int64_t nSearchInterval, CMutableTransaction& txNew, unsigned int& nTxNewTime) {
    txNew.vin.clear();
    txNew.vout.clear();

    double dStakeValueSum = 0.0;
    double dStakeDiffSum = 0.0;
    double dStakeDiffMax = 0.0;
    int64_t nStakeWeightMin = MAX_MONEY;
    int64_t nStakeWeightMax = 0;
    int64_t nStakeWeightSum = 0;
    int64_t nCoinWeight = 0;
    uint64_t nStakeCoinAgeSum = 0;

    // Mark coin stake transaction
    CScript scriptEmpty;
    scriptEmpty.clear();
    txNew.vout.push_back(CTxOut(0, scriptEmpty));

    // Choose coins to use
    int64_t nBalance = wallet->GetBalance();

    if (mapArgs.count("-reservebalance") && !ParseMoney(mapArgs["-reservebalance"], nReserveBalance)) {
        return error("%s: invalid reserve balance amount", __func__);
    }

    if (nBalance <= nReserveBalance) {
        return false;
    }

    // presstab HyperStake - Initialize as static and don't update the set on every run of
    // CreateCoinStake() in order to lighten resource use
    static std::set< pair<const CWalletTx*, unsigned int> > stakeCoins;
    if (!SelectStakeCoins(wallet, stakeCoins, nBalance - nReserveBalance)) {
        return false;
    }

    int64_t nCredit = 0;
    uint256 bnCentSecond = 0; // coin age in the unit of cent-seconds
    CScript scriptPubKeyKernel;
    vector<const CWalletTx*> vCoins;

    //prevent staking a time that won't be accepted
    if (GetAdjustedTime() <= chainActive.Tip()->nTime)
        MilliSleep(10000);

    const CBlockIndex* pIndex0 = chainActive.Tip();
    for (std::pair<const CWalletTx*, unsigned int> pcoin : stakeCoins) {
        //make sure that enough time has elapsed between
        CBlockIndex* pindex = LookupBlockIndex(pcoin.first->hashBlock);
        if (!pindex) {
            if (fDebug)
                LogPrintf("%s: failed to find block index \n", __func__);
            continue;
        }

        //this is genesis block, which supposedly should not be stake block, so skip it
        if (pindex->pprev == nullptr)
            continue;

        // Read block header
        CBlockHeader block = pindex->GetBlockHeader();

        bool fKernelFound = false;
        uint256 hashProofOfStake = 0;
        COutPoint prevoutStake = COutPoint(pcoin.first->GetHash(), pcoin.second);
        nTxNewTime = GetAdjustedTime();

        nCoinWeight = pcoin.first->vout[pcoin.second].nValue;
        uint256 bnStakeTarget;
        bnStakeTarget.SetCompact(nBits);
        bnStakeTarget *= nCoinWeight;
        nStakeWeightSum += nCoinWeight;
        nStakeWeightMin = std::min(nStakeWeightMin, nCoinWeight);
        nStakeWeightMax = std::max(nStakeWeightMax, nCoinWeight);
        double dStakeKernelDiff = GetBlockDifficulty(nBits);
        dStakeDiffSum += dStakeKernelDiff;
        dStakeDiffMax = std::max(dStakeDiffMax, dStakeKernelDiff);
//        uint64_t coinAge = 0;
//        if (GetCoinAge(*pcoin.first, pcoin.first->nTime, coinAge)) {
//            nStakeCoinAgeSum += coinAge;
//        }

        //iterates each utxo inside of CheckStakeKernelHash()
        if (CheckHash(pindex->pprev, bnStakeTarget.GetCompact(), block, *pcoin.first, prevoutStake, nTxNewTime, hashProofOfStake)) {
            //Double check that this will pass time requirements
            if (nTxNewTime <= chainActive.Tip()->GetMedianTimePast()) {
                LogPrintf("%s: stake found, but it is too far in the past \n", __func__);
                continue;
            }

            vector<valtype> vSolutions;
            txnouttype whichType;
            CScript scriptPubKeyOut;
            scriptPubKeyKernel = pcoin.first->vout[pcoin.second].scriptPubKey;
            if (!Solver(scriptPubKeyKernel, whichType, vSolutions)) {
                LogPrintf("%s: failed to parse kernel\n", __func__);
                break;
            }

            if (fDebug && GetBoolArg("-printcoinstake", false))
                LogPrintf("%s: parsed kernel type=%d\n", __func__, whichType);

            if (whichType != TX_PUBKEY && whichType != TX_PUBKEYHASH) {
                if (fDebug && GetBoolArg("-printcoinstake", false))
                    LogPrintf("%s: no support for kernel type=%d\n", __func__, whichType);
                break; // only support pay to public key and pay to address
            } else if (whichType == TX_PUBKEYHASH) { // pay to address type
                //convert to pay to public key type
                CKey key;
                CKeyID keyID = CKeyID(uint160(vSolutions[0]));
                if (!pwalletMain->GetKey(keyID, key))
                    return false;

                scriptPubKeyOut << key.GetPubKey() << OP_CHECKSIG;
            } else {
                scriptPubKeyOut = scriptPubKeyKernel;
            }

            auto nValueIn = pcoin.first->vout[pcoin.second].nValue;
            txNew.vin.push_back(CTxIn(pcoin.first->GetHash(), pcoin.second));
            bnCentSecond += uint256(nValueIn) * (nTxNewTime - pIndex0->nTime);
            nCredit += nValueIn;
            vCoins.push_back(pcoin.first);
            txNew.vout.push_back(CTxOut(0, scriptPubKeyOut));

            //presstab HyperStake - calculate the total size of our new output including the stake reward so that we can use it to decide whether to split the stake outputs
            const CBlockIndex* pIndex0 = chainActive.Tip();
            uint64_t nTotalSize = pcoin.first->vout[pcoin.second].nValue + GetProofOfStakeReward(0, 0, pIndex0->nHeight);

            //presstab HyperStake - if MultiSend is set to send in coinstake we will add our outputs here (values asigned further down)
            if (nTotalSize / 2 > (uint64_t)(GetStakeCombineThreshold() * COIN))
                txNew.vout.push_back(CTxOut(0, scriptPubKeyOut)); //split stake

            fKernelFound = true;

            LOCK(stakeMiner.lock);
            stakeMiner.nKernelsFound++;
            stakeMiner.dKernelDiffMax = 0;
            stakeMiner.dKernelDiffSum = dStakeDiffSum;

            break;
        }
        if (fKernelFound) break; // if kernel is found stop searching
    }
    if (nCredit == 0 || nCredit > nBalance - nReserveBalance) {
        return false;
    }

    // Calculate reward
    uint256 bnCoinDay = bnCentSecond / COIN / (24 * 60 * 60);
    uint64_t nReward = GetProofOfStakeReward(bnCoinDay.GetCompact(), 0, pIndex0->nHeight);
    nCredit += nReward;

    int64_t nMinFee = 0;
    while (true) {
        // Set output amount
        if (txNew.vout.size() == 3) {
            txNew.vout[1].nValue = ((nCredit - nMinFee) / 2 / CENT) * CENT;
            txNew.vout[2].nValue = nCredit - nMinFee - txNew.vout[1].nValue;
        } else {
            txNew.vout[1].nValue = nCredit - nMinFee;
        }

        // Limit size
        unsigned int nBytes = ::GetSerializeSize(txNew, SER_NETWORK, PROTOCOL_VERSION);
        if (nBytes >= DEFAULT_BLOCK_MAX_SIZE / 5) {
            return error("%s: exceeded coinstake size limit", __func__);
        }

        // Check enough fee is paid
        CAmount nFeeNeeded = wallet->GetMinimumFee(nBytes, nTxConfirmTarget, mempool);
        if (nMinFee < nFeeNeeded) {
            nMinFee = nFeeNeeded;
            continue; // try signing again
        } else {
            if (fDebug) LogPrintf("%s: fee for stake %d (%s, %s)\n", __func__,
                        nMinFee, FormatMoney(nMinFee), FormatMoney(nFeeNeeded));
            break;
        }
    }

    int numout = 0;
    CScript payeeScript;
    bool hasMasternodePayment = SelectMasternodePayee(payeeScript);
	CAmount blockValue = nCredit;
    CAmount masternodePayment = GetMasternodePosReward(chainActive.Height() + 1, nReward);

    if (hasMasternodePayment) {
        numout = txNew.vout.size();
        txNew.vout.resize(numout + 1);
        txNew.vout[numout].scriptPubKey = payeeScript;
        txNew.vout[numout].nValue = masternodePayment;

        blockValue -= masternodePayment;

        CTxDestination txDest;
        ExtractDestination(payeeScript, txDest);
        if (fDebug) LogPrintf("%s: Masternode payment to %s (pos)\n", __func__, EncodeDestination(txDest));
        // Set output amount
        if (txNew.vout.size() == 4) { // 2 stake outputs, stake was split, plus a masternode payment
            txNew.vout[1].nValue = (blockValue / 2 / CENT) * CENT;
            txNew.vout[2].nValue = blockValue - txNew.vout[1].nValue;
        } else if (txNew.vout.size() == 3) { // only 1 stake output, was not split, plus a masternode payment
            txNew.vout[1].nValue = blockValue;
        }
    } else {
        if (txNew.vout.size() == 3) { // 2 stake outputs, stake was split, no masternode payment
            txNew.vout[1].nValue = (blockValue / 2 / CENT) * CENT;
            txNew.vout[2].nValue = blockValue - txNew.vout[1].nValue;
        } else if (txNew.vout.size() == 2) { // only 1 stake output, was not split, no masternode payment
            txNew.vout[1].nValue = blockValue;
        }
    }

    // Check vout values.
    unsigned i = 0;
    for (auto& vout : txNew.vout) {
        if (vout.nValue < 0 || vout.nValue > MAX_MONEY) {
            return error("%s: bad nValue (vout[%d].nValue = %d)", __func__, i, vout.nValue);
        }
        dStakeValueSum += vout.nValue /(double)COIN;
        i += 1;
    }

    // Sign
    for (const CWalletTx* pcoin : vCoins) {
        if (!SignSignature(keystore, *pcoin, txNew, 0, SIGHASH_ALL))
            return error("%s: failed to sign coinstake", __func__);
    }

    // Successfully generated coinstake, reset select timestamp to 
    // start next round as soon as possible.
    nLastSelectTime = 0;

    LOCK(stakeMiner.lock);
    stakeMiner.nWeightSum = nStakeWeightSum;
    stakeMiner.dValueSum = dStakeValueSum;
    stakeMiner.nWeightMin = nStakeWeightMin;
    stakeMiner.nWeightMax = nStakeWeightMax;
    stakeMiner.nCoinAgeSum = nStakeCoinAgeSum;
    stakeMiner.dKernelDiffMax = std::max(stakeMiner.dKernelDiffMax, dStakeDiffMax);
    stakeMiner.dKernelDiffSum = dStakeDiffSum;
    stakeMiner.nLastCoinStakeSearchInterval = txNew.nTime;
    return true;
}

bool Stake::CreateBlockStake(CWallet* wallet, CBlock* block) {
    bool result = false;
    int64_t nTime = GetAdjustedTime();
    CBlockIndex* tip = chainActive.Tip();
    block->nTime = nTime;
    block->nBits = GetNextWorkRequired(tip, block, Params().GetConsensus(), true);
    if (nTime >= nLastStakeTime) {
        CMutableTransaction tx;
        unsigned int txTime = 0;
        if (CreateCoinStake(wallet, *wallet, block->nBits, nTime - nLastStakeTime, tx, txTime)) {
            block->nTime = txTime;
            CMutableTransaction buftx = CMutableTransaction(block->vtx[0]);
            buftx.vout[0].SetEmpty();
            block->vtx[0] = CTransaction(buftx);
            block->vtx[1] = CTransaction(tx);
            result = true;
        }
        nStakeInterval = nTime - nLastStakeTime;
        nLastStakeTime = nTime;
    }
    return result;
}

bool Stake::GenBlockStake(CWallet* wallet, unsigned int& extra) {
    CBlockIndex* tip = nullptr;
    {
        LOCK(cs_main);
        tip = chainActive.Tip();
    }

    std::unique_ptr <CBlockTemplate> blocktemplate(BlockAssembler(Params()).CreateNewStake(true, true));
    if (!blocktemplate) {
        return false; // No stake available.
    }

    CBlock* const block = &blocktemplate->block;
    if (!block->IsProofOfStake()) {
        return error("%s: Created non-staked block:\n%s", __func__, block->ToString());
    }

    IncrementExtraNonce(block, tip, extra);

    if (!block->SignBlock(*wallet)) {
        return error("%s: Cant sign new block.", __func__);
    }

    {
        LOCK(stakeMiner.lock);
        stakeMiner.nBlocksCreated++;
    }

    SetThreadPriority(THREAD_PRIORITY_NORMAL);

    bool usePhi2;
    {
        LOCK(cs_main);
        CBlockIndex* pindexPrev = LookupBlockIndex(block->hashPrevBlock);
        usePhi2 = pindexPrev ? pindexPrev->nHeight + 1 >= Params().SwitchPhi2Block() : false;
    }

    bool result = true;
    uint256 proof1, proof2;
    auto hash = block->GetHash(usePhi2);
    auto good = CheckProof(tip, *block, proof1);

#if defined(DEBUG_DUMP_STAKE_CHECK) && defined(DEBUG_DUMP_STAKING_INFO)
    DEBUG_DUMP_STAKE_CHECK();
#endif
    if (good) {
#if defined(DEBUG_DUMP_STAKE_FOUND) && defined(DEBUG_DUMP_STAKING_INFO)
        DEBUG_DUMP_STAKE_FOUND();
#endif
        LogPrintf("%s: found stake %s, block %s\n%s\n", __func__,
                  proof1.GetHex(), hash.GetHex(), block->ToString());
        ProcessBlockFound(block, *wallet);
    } else if (!GetProof(hash, proof2)) {
        SetProof(hash, proof1);
    } else if (proof1 != proof2) {
        result = error("%s: diverged stake %s, %s (block %s)", __func__,
                       proof1.GetHex(), proof2.GetHex(), hash.GetHex());
    }

    SetThreadPriority(THREAD_PRIORITY_LOWEST);
    return result;
}

void Stake::StakingThread(CWallet* wallet) {
    LogPrintf("staking thread started!\n");

    SetThreadPriority(THREAD_PRIORITY_LOWEST);

    try {
        int nHeight = 0;
        (void) nHeight;
        unsigned int extra = 0;
        while (!nStakingInterrupped && !ShutdownRequested()) {
            std::size_t nNodes = 0;
            bool nCanStake = !IsInitialBlockDownload();

            boost::this_thread::interruption_point();

            if (nCanStake) {
                LOCK(cs_vNodes); // Lock nodes for security.
                if ((nNodes = vNodes.size()) == 0) {
                    nCanStake = false;
                }
            }

            const CBlockIndex* tip = nullptr;
            if (nCanStake) {
                while (wallet->IsLocked() || nReserveBalance >= wallet->GetBalance()) {
                    if (!nStakingInterrupped && !ShutdownRequested()) {
                        nStakeInterval = 0;
                        MilliSleep(3000);
                        continue;
                    } else {
                        nCanStake = false;
                        break;
                    }
                }

                if (nCanStake) {
                    LOCK(cs_main);
                    tip = chainActive.Tip();
                    nHeight = tip->nHeight;
                    if (/*tip->nHeight < Params().LAST_POW_BLOCK() ||*/ IsBlockStaked(tip->nHeight)) {
                        nCanStake = false;
                    }
                }
            } else {
                // Give a break to avoid interrupting other jobs too much (e.g. syncing)
                MilliSleep(3000);
                continue;
            }

#if defined(DEBUG_DUMP_STAKING_THREAD) && defined(DEBUG_DUMP_STAKING_INFO)
            DEBUG_DUMP_STAKING_THREAD();
#endif
            boost::this_thread::interruption_point();

            if (nCanStake && GenBlockStake(wallet, extra)) {
                MilliSleep(1500);
            } else {
                MilliSleep(1000);
            }
        }
    } catch (std::exception& e) {
        LogPrintf("%s: exception: %s\n", __func__, e.what());
    } catch (...) {
        LogPrintf("%s: exception\n", __func__);
    }

    LogPrintf("%s: done!\n", __func__);
}

void Stake::GenerateStakes(boost::thread_group& group, CWallet* wallet, int procs) {
    if (GetBoolArg("-staking", DEFAULT_STAKE) == false) {
        LogPrintf("staking is disabled\n");
        return;
    }
#if 0
    static std::unique_ptr<boost::thread_group> StakingThreads(new boost::thread_group);
    if (procs == 0) {
        nStakingInterrupped = true;
        StakingThreads->interrupt_all();
        StakingThreads->join_all();
        nStakingInterrupped = false;
        return;
    }

    for (int i = 0; i < procs; ++i) {
        StakingThreads->create_thread(boost::bind(&Stake::StakingThread, this, wallet));
    }
#else
    nStakingInterrupped = procs == 0;
    for (int i = 0; i < procs; ++i) {
        group.create_thread(boost::bind(&Stake::StakingThread, this, wallet));
    }
#endif
}

Stake* Stake::Pointer() { return &kernel; }

Stake  Stake::kernel;<|MERGE_RESOLUTION|>--- conflicted
+++ resolved
@@ -50,13 +50,9 @@
 
 static const int ADVANCED_STAKING_HEIGHT = 225000;
 
-<<<<<<< HEAD
-static const int POS_REWARD_CHANGED_BLOCK_V2_TESTNET = 500000;
-=======
 static const int nLuxProtocolSwitchHeight = 520000;
 
 static const int nLuxProtocolSwitchHeightTestnet = 95000; // nHeight = 89032 (1:54 am Tuesday, 20 November 2018)
->>>>>>> 308a69cf
 
 static std::atomic<bool> nStakingInterrupped;
 
@@ -85,10 +81,6 @@
 
 Stake::~Stake() {}
 
-static bool IsLuxProtocolV2(int blockHeight) {
-    return (blockHeight >= (IsTestNet() ? POS_REWARD_CHANGED_BLOCK_V2_TESTNET : POS_REWARD_CHANGED_BLOCK_V2));
-}
-
 StakeStatus::StakeStatus() {
     Clear();
     nBlocksCreated = nBlocksAccepted = nKernelsFound = 0;
@@ -152,11 +144,10 @@
 // already selected blocks in vSelectedBlocks, and with timestamp up to
 // nSelectionTime.
 static bool FindModifierBlockFromCandidates(vector <pair<int64_t, uint256>>& vSortedCandidates, map<uint256, const CBlockIndex*>& mSelectedBlocks, int64_t nSelectionTime, uint64_t nStakeModifierPrev,
-                                            const CBlockIndex** pindexSelected) {
+                                            const CBlockIndex*& pindexSelected) {
     uint256 hashBest = 0;
-    bool fSelected = false;
-
-    *pindexSelected = (const CBlockIndex*) 0;
+
+    pindexSelected = nullptr;
 
     for (auto& item : vSortedCandidates) {
         if (!mapBlockIndex.count(item.second))
@@ -167,13 +158,13 @@
             return error("%s: zero stake (block %s)", __func__, item.second.GetHex());
         }
 
-        if (fSelected && pindex->GetBlockTime() > nSelectionTime) break;
+        if (pindexSelected && pindex->GetBlockTime() > nSelectionTime) break;
         if (mSelectedBlocks.count(pindex->GetBlockHash()) > 0) continue;
 
         // compute the selection hash by hashing an input that is unique to that block
-        uint256 hashPoS = pindex->IsProofOfStake() ? pindex->hashProofOfStake : pindex->GetBlockHash();
         CDataStream ss(SER_GETHASH, 0);
-        ss << hashPoS << nStakeModifierPrev;
+        ss << uint256(pindex->IsProofOfStake() ? pindex->hashProofOfStake : pindex->GetBlockHash())
+           << nStakeModifierPrev;
 
         uint256 hashSelection(Hash(ss.begin(), ss.end()));
 
@@ -183,13 +174,9 @@
         if (pindex->IsProofOfStake())
             hashSelection >>= 32;
 
-        if (fSelected && hashSelection < hashBest) {
+        if (pindexSelected == nullptr || hashSelection < hashBest) {
+            pindexSelected = pindex;
             hashBest = hashSelection;
-            *pindexSelected = (const CBlockIndex*) pindex;
-        } else if (!fSelected) {
-            fSelected = true;
-            hashBest = hashSelection;
-            *pindexSelected = (const CBlockIndex*) pindex;
         }
     }
 
@@ -201,7 +188,11 @@
                   hashBest.ToString());
 #   endif
 
-    return fSelected;
+    if (pindexSelected) {
+        // add the selected block from candidates to selected list
+        mSelectedBlocks.insert(make_pair(pindexSelected->GetBlockHash(), pindexSelected));
+    }
+    return pindexSelected != nullptr;
 }
 
 // Stake Modifier (hash modifier of proof-of-stake):
@@ -244,20 +235,6 @@
         LogPrintf("%s: last modifier=%d time=%d\n", __func__, nStakeModifier, nModifierTime); // DateTimeStrFormat("%Y-%m-%d %H:%M:%S", nModifierTime)
 #   endif
 
-    // Lux Protocol: We use current nTime different with GetInterval
-    if (nModifierTime / GetInterval()  >= pindexPrev->GetBlockTime() / GetInterval()) {
-        if (IsLuxProtocolV2(pindexPrev->nHeight + 1)) {
-            if (fDebug) {
-                LogPrintf("ComputeNextStakeModifier: Lux Protocol: pindexPrev nHeight=%d nTime=%u\n", __func__, pindexPrev->nHeight, (unsigned int)pindexPrev->GetBlockTime());
-            }
-            return true;
-        } else {
-            if (fDebug) {
-                LogPrintf("%s: last modifier=%d time=%d\n", __func__, nStakeModifier, nModifierTime); // DateTimeStrFormat("%Y-%m-%d %H:%M:%S", nModifierTime)
-            }
-        }
-    }
-
     auto const nPrevRounds = pindexPrev->GetBlockTime() / GetInterval();
     if (nModifierTime / GetInterval() >= nPrevRounds)
         return true;
@@ -291,7 +268,7 @@
         nSelectionTime += GetSelectionInterval(nRound);
 
         // select a block from the candidates of current round
-        if (!FindModifierBlockFromCandidates(vSortedCandidates, mSelectedBlocks, nSelectionTime, nStakeModifier, &pindex))
+        if (!FindModifierBlockFromCandidates(vSortedCandidates, mSelectedBlocks, nSelectionTime, nStakeModifier, pindex))
             return error("%s: unable to select block at round %d", nRound);
 
         // write the entropy bit of the selected block
@@ -334,7 +311,7 @@
     return true;
 }
 
-#if 1
+#if 0
 // The stake modifier used to hash for a stake kernel is chosen as the stake
 // modifier about a selection interval later than the coin generating the kernel
 bool GetKernelStakeModifier(uint256 hashBlockFrom, uint64_t& nStakeModifier, int& nStakeModifierHeight, int64_t& nStakeModifierTime, bool fPrintProofOfStake)
@@ -479,14 +456,6 @@
     // Weighted target
     int64_t nValueIn = txPrev.vout[prevout.n].nValue;
     uint256 bnWeight = uint256(nValueIn);
-    int nBlockHeight = pindexPrev->nHeight + 1;
-    if (IsLuxProtocolV2(nBlockHeight)) {
-        int64_t nTimeWeight = min((int64_t)nTimeTx - txPrev.nTime, Params().StakingMinAge());
-        if(nTimeWeight){
-            bnWeight = uint256(nValueIn) * nTimeWeight / COIN / (24 * 60 * 60);
-        }
-    }
-
     bnTarget *= bnWeight; // comment out this will cause 'ERROR: CheckWork: invalid proof-of-stake at block 1144'
 
     uint64_t nStakeModifier = pindexPrev->nStakeModifier;
@@ -495,32 +464,23 @@
 
     // Calculate hash
     CDataStream ss(SER_GETHASH, 0);
-
-    // Switch to our new protocol
-    if (IsLuxProtocolV2(nBlockHeight)) {
-        if (!GetKernelStakeModifier(nTimeBlockFrom, nStakeModifier, nStakeModifierHeight, nStakeModifierTime, true))
-            return false;
-    }
-
     ss << nStakeModifier << nTimeBlockFrom << txPrev.nTime << prevout.hash << prevout.n << nTimeTx;
     if (ENABLE_ADVANCED_STAKING && (GetBoolArg("-regtest", false) || nStakeModifierHeight >= ADVANCED_STAKING_HEIGHT)) {
         ss << nHashInterval << nSelectionPeriod << nStakeMinAge << nStakeSplitThreshold
-                        << bnWeight << nStakeModifierTime;
+           << bnWeight << nStakeModifierTime;
     }
     hashProofOfStake = Hash(ss.begin(), ss.end());
 
     if (fDebug) {
 #       if 0
-        if (IsLuxProtocolV2(nBlockHeight)) {
-        LogPrintf("%s: using modifier 0x%016x at height=%d timestamp=%s for block from height=%d timestamp=%s\n", __func__,
+        LogPrintf("%s: using modifier 0x%016x at height=%d timestamp=%s for block from timestamp=%s\n", __func__,
                   nStakeModifier, nStakeModifierHeight,
                   DateTimeStrFormat("%Y-%m-%d %H:%M:%S", nStakeModifierTime).c_str(),
-                  DateTimeStrFormat("%Y-%m-%d %H:%M:%S", nTimeBlockFrom).c_str());
-        LogPrintf("%s: check protocol=%s modifier=0x%016x nTimeBlockFrom=%u nTimeTxPrev=%u nPrevout=%u nTimeTx=%u hashProof=%s\n", __func__,
+                  DateTimeStrFormat("%Y-%m-%d %H:%M:%S", blockFrom.GetBlockTime()).c_str());
+        LogPrintf("%s: check modifier=0x%016x nTimeBlockFrom=%u nTimeTxPrev=%u nPrevout=%u nTimeTx=%u hashProof=%s\n", __func__,
                   nStakeModifier,
-                    nTimeBlockFrom, txPrev.nTime, prevout.n, nTimeTx,
+                  blockFrom.GetBlockTime(), txPrev.nTime, prevout.n, nTimeTx,
                   hashProofOfStake.ToString());
-        }
 #       endif
         DEBUG_DUMP_STAKING_INFO_CheckHash();
     }
@@ -537,21 +497,9 @@
     }
 
     // Now check if proof-of-stake hash meets target protocol
-    if (IsLuxProtocolV2(nBlockHeight)) {
-        return !(hashProofOfStake > bnWeight * bnTarget);
-    }
     return !(hashProofOfStake > bnTarget);
 }
 
-<<<<<<< HEAD
-// Check whether the coinstake timestamp meets protocol
-bool Stake::CheckTimestamp(int blockHeight, int64_t nTimeBlock, int64_t nTimeTx)
-{
-    if (IsLuxProtocolV2(blockHeight))
-        return (nTimeBlock == nTimeTx);
-    else
-        return ((nTimeTx <= nTimeBlock) && (nTimeBlock <= nTimeTx + MaxPosClockDrift));
-=======
 // New CheckHash function
 bool Stake::CheckHashNew(const CBlockIndex* pindexPrev, unsigned int nBits, const CBlock& blockFrom, const CTransaction& txPrev, const COutPoint& prevout, unsigned int& nTimeTx, uint256& hashProofOfStake) {
     if (pindexPrev == nullptr)
@@ -640,7 +588,6 @@
     }
 
     return (nBlockHeight < nLuxProtocolSwitchHeight) ? CheckHashOld(pindexPrev, nBits, blockFrom, txPrev, prevout, nTimeTx, hashProofOfStake) : CheckHashNew(pindexPrev, nBits, blockFrom, txPrev, prevout, nTimeTx, hashProofOfStake);
->>>>>>> 308a69cf
 }
 
 bool Stake::isForbidden(const CScript& scriptPubKey)
