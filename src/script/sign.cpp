--- conflicted
+++ resolved
@@ -140,7 +140,7 @@
     return result;
 }
 
-bool ProduceSignature(const BaseSignatureCreator& creator, const CScript& fromPubKey, SignatureData& sigdata, bool fTest)
+bool ProduceSignature(const BaseSignatureCreator& creator, const CScript& fromPubKey, SignatureData& sigdata)
 {
     if (sigdata.complete) return true;
 
@@ -186,14 +186,9 @@
     }
     sigdata.scriptSig = PushAll(result);
 
-<<<<<<< HEAD
-    // Test solution
-    return fTest ? solved && VerifyScript(sigdata.scriptSig, fromPubKey, &sigdata.scriptWitness, STANDARD_SCRIPT_VERIFY_FLAGS, creator.Checker()) : true;
-=======
     //return solved && VerifyScript(sigdata.scriptSig, fromPubKey, &sigdata.scriptWitness, STANDARD_SCRIPT_VERIFY_FLAGS, creator.Checker());
     sigdata.complete = solved && VerifyScript(sigdata.scriptSig, fromPubKey, &sigdata.scriptWitness, STANDARD_SCRIPT_VERIFY_FLAGS, creator.Checker());
     return sigdata.complete;
->>>>>>> 74cc8c5a
 }
 
 SignatureData DataFromTransaction(const CMutableTransaction& tx, unsigned int nIn)
