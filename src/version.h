// Copyright (c) 2012-2014 The Bitcoin developers       -*- c++ -*-
// Copyright (c) 2014-2015 The Dash developers
// Copyright (c) 2015-2017 The LUX developers
// Distributed under the MIT software license, see the accompanying
// file COPYING or http://www.opensource.org/licenses/mit-license.php.

#ifndef BITCOIN_VERSION_H
#define BITCOIN_VERSION_H

/**
 * network protocol versioning
 */

<<<<<<< HEAD
static const int PROTOCOL_VERSION = 70000;
=======
static const int PROTOCOL_VERSION = 69800;
>>>>>>> 74cc8c5a

//! initial proto version, to be increased after version/verack negotiation
static const int INIT_PROTO_VERSION = 209;

//! In this version, 'getheaders' was introduced.
static const int GETHEADERS_VERSION = 70077;

//! disconnect from peers older than this proto version
static const int MIN_PEER_PROTO_VERSION_BEFORE_ENFORCEMENT = 69500;
static const int MIN_PEER_PROTO_VERSION_AFTER_ENFORCEMENT = 69500;

static const int MIN_INSTANTX_PROTO_VERSION = 69600;
static const int MIN_MN_PROTO_VERSION = 69600;

//! nTime field added to CAddress, starting with this version;
//! if possible, avoid requesting addresses nodes older than this
static const int CADDR_TIME_VERSION = 31402;

//! only request blocks from nodes outside this range of versions
static const int NOBLKS_VERSION_START = 32000;
static const int NOBLKS_VERSION_END = 32400;

//! BIP 0031, pong message, is enabled for all versions AFTER this one
static const int BIP0031_VERSION = 60000;

//! "mempool" command, enhanced "getdata" behavior starts with this version
static const int MEMPOOL_GD_VERSION = 60005;

//! "filter*" commands are disabled without NODE_BLOOM after and including this version
static const int NO_BLOOM_VERSION = 70005;


#endif // BITCOIN_VERSION_H<|MERGE_RESOLUTION|>--- conflicted
+++ resolved
@@ -11,11 +11,7 @@
  * network protocol versioning
  */
 
-<<<<<<< HEAD
-static const int PROTOCOL_VERSION = 70000;
-=======
 static const int PROTOCOL_VERSION = 69800;
->>>>>>> 74cc8c5a
 
 //! initial proto version, to be increased after version/verack negotiation
 static const int INIT_PROTO_VERSION = 209;
