--- conflicted
+++ resolved
@@ -578,12 +578,8 @@
     // Create and send the transaction
     CReserveKey reservekey(pwalletMain);
     CAmount nFeeRequired;
-<<<<<<< HEAD
-    if (!pwalletMain->CreateTransaction(scriptPubKey, nValue, wtxNew, reservekey, nFeeRequired, strError, NULL, fUseDS ? ONLY_DENOMINATED : ALL_COINS, fUseIX, (CAmount)0)) {
-=======
     int nChangePos;
     if (!pwalletMain->CreateTransaction(scriptPubKey, nValue, wtxNew, reservekey, nFeeRequired, nChangePos, strError, NULL, ALL_COINS, fUseIX, (CAmount)0)) {
->>>>>>> 16f40da9
         if (nValue + nFeeRequired > pwalletMain->GetBalance())
             strError = strprintf("Error: This transaction requires a transaction fee of at least %s because of its amount, complexity, or use of recently received funds!", FormatMoney(nFeeRequired));
         LogPrintf("SendMoney() : %s\n", strError);
@@ -1188,7 +1184,8 @@
     CReserveKey keyChange(pwalletMain);
     CAmount nFeeRequired = 0;
     string strFailReason;
-<<<<<<< HEAD
+    int nChangePos;
+   // bool fCreated = pwalletMain->CreateTransaction(vecSend, wtx, keyChange, nFeeRequired, nChangePos, strFailReason);
     bool fUseIX = false;
     bool fUseDS = false;
     if (params.size() > 4)
@@ -1196,13 +1193,8 @@
     if (params.size() > 5)
         fUseDS = params[5].get_bool();
 
-    bool fCreated = pwalletMain->CreateTransaction(vecSend, wtx, keyChange, nFeeRequired, strFailReason,
-                                                   NULL, fUseDS ? ONLY_DENOMINATED : ALL_COINS, fUseIX);
+   bool fCreated = pwalletMain->CreateTransaction(vecSend, wtx, keyChange, nFeeRequired, nChangePos, strFailReason, NULL, fUseDS ? ONLY_DENOMINATED : ALL_COINS, fUseIX);
    // bool fCreated = pwalletMain->CreateTransaction(vecSend, wtx, keyChange, nFeeRequired, strFailReason);
-=======
-    int nChangePos;
-    bool fCreated = pwalletMain->CreateTransaction(vecSend, wtx, keyChange, nFeeRequired, nChangePos, strFailReason);
->>>>>>> 16f40da9
     if (!fCreated)
         throw JSONRPCError(RPC_WALLET_INSUFFICIENT_FUNDS, strFailReason);
     if (!pwalletMain->CommitTransaction(wtx, keyChange)) {
