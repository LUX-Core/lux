--- conflicted
+++ resolved
@@ -6,7 +6,6 @@
 #include "main.h"
 #include "primitives/transaction.h"
 #include "db.h"
-#include "darksend.h"
 #include "init.h"
 #include "masternode.h"
 #include "activemasternode.h"
@@ -44,13 +43,8 @@
     // Create and send the transaction
     CReserveKey reservekey(pwalletMain);
     CAmount nFeeRequired;
-<<<<<<< HEAD
-    int nChangeBlock;
-    if (!pwalletMain->CreateTransaction(scriptPubKey, nValue, wtxNew, reservekey, nFeeRequired, nChangeBlock, strError, NULL, coin_type)) {
-=======
     int nChangePos;
     if (!pwalletMain->CreateTransaction(scriptPubKey, nValue, wtxNew, reservekey, nFeeRequired, nChangePos, strError, NULL, coin_type)) {
->>>>>>> 74cc8c5a
         if (nValue + nFeeRequired > pwalletMain->GetBalance())
             strError = strprintf("Error: This transaction requires a transaction fee of at least %s because of its amount, complexity, or use of recently received funds!", FormatMoney(nFeeRequired));
         LogPrintf("SendMoney() : %s\n", strError);
@@ -62,47 +56,49 @@
 }
 
 UniValue darksend(const UniValue& params, bool fHelp) {
-    if (fHelp || params.size() != 1)
+    if (fHelp || params.size() == 0)
         throw runtime_error(
-                "darksend \"command\"\n"
-                "\nArguments:\n"
-                "1. \"command\"        (string or set of strings, required) The command to execute\n"
-                "\nAvailable commands:\n"
-                "  start       - Start mixing\n"
-                "  stop        - Stop mixing\n"
-                "  reset       - Reset mixing\n"
-                "  status      - Print mixing status\n"
+            "darksend <Luxaddress> <amount>\n"
+            "Luxaddress, reset, or auto (AutoDenominate)"
+            "<amount> is a real and is rounded to the nearest 0.00000001"
             + HelpRequiringPassphrase());
 
-    if(params[0].get_str() == "start"){
-        if (pwalletMain->IsLocked())
-            throw JSONRPCError(RPC_WALLET_UNLOCK_NEEDED, "Error: Please enter the wallet passphrase with walletpassphrase first.");
-
-        if(fMasterNode)
-            return "Mixing is not supported from masternodes";
+    if (pwalletMain->IsLocked())
+        throw JSONRPCError(RPC_WALLET_UNLOCK_NEEDED, "Error: Please enter the wallet passphrase with walletpassphrase first.");
+
+    if (params[0].get_str() == "auto") {
+        if (fMasterNode)
+            return "DarkSend is not supported from masternodes";
 
         darkSendPool.DoAutomaticDenominating();
         return "DoAutomaticDenominating";
     }
 
-    if(params[0].get_str() == "stop"){
-        fEnableDarksend = false;
-        return "Mixing was stopped";
-    }
-
-    if(params[0].get_str() == "reset"){
-        darkSendPool.Reset();
-        return "Mixing was reset";
-    }
-
-    if(params[0].get_str() == "status"){
-        UniValue obj(UniValue::VOBJ);
-        obj.push_back(Pair("keys_left", pwalletMain->nKeysLeftSinceAutoBackup));
-        obj.push_back(Pair("warnings", (pwalletMain->nKeysLeftSinceAutoBackup < KEYS_THRESHOLD_WARNING ? "WARNING: keypool is almost depleted!" : "")));
-        return obj;
-    }
-
-    return "Unknown command, please see \"help darksend\"";
+    if (params[0].get_str() == "reset") {
+        darkSendPool.SetNull(true);
+        darkSendPool.UnlockCoins();
+        return "successfully reset darksend";
+    }
+
+    if (params.size() != 2)
+        throw runtime_error(
+            "darksend <Luxaddress> <amount>\n"
+            "Luxaddress, denominate, or auto (AutoDenominate)"
+            "<amount> is a real and is rounded to the nearest 0.00000001"
+            + HelpRequiringPassphrase());
+
+    CTxDestination dest = DecodeDestination(params[0].get_str());
+    if (!IsValidDestination(dest))
+        throw JSONRPCError(RPC_INVALID_ADDRESS_OR_KEY, "Invalid Lux address");
+
+    // Amount
+    int64_t nAmount = AmountFromValue(params[1]);
+
+    // Wallet comments
+    CWalletTx wtx;
+    SendMoney(dest, nAmount, wtx, ONLY_DENOMINATED);
+
+    return wtx.GetHash().GetHex();
 }
 
 
