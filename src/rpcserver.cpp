--- conflicted
+++ resolved
@@ -330,11 +330,7 @@
         {"generating", "setgenerate", &setgenerate, true, true, false},
 #endif
         {"generating", "getstakingstatus", &getstakingstatus, false, false, true},
-<<<<<<< HEAD
-        { "generating","generate", &generate, false, false, true },
-=======
         {"generating","generate", &generate, false, false, true },
->>>>>>> 74cc8c5a
 #endif
         /* Raw transactions */
         {"rawtransactions", "createrawtransaction", &createrawtransaction, true, false, false},
@@ -387,7 +383,6 @@
         {"wallet", "addmultisigaddress", &addmultisigaddress, true, false, true},
         {"wallet", "autocombinerewards", &autocombinerewards, false, false, true},
         {"wallet", "backupwallet", &backupwallet, true, false, true},
-        {"wallet", "createsignaturewithwallet", &createsignaturewithwallet, true, false, true},
         {"wallet", "dumpprivkey", &dumpprivkey, true, false, true},
         {"wallet", "dumphdinfo", &dumphdinfo, true, false, true},
         {"wallet", "dumpwallet", &dumpwallet, true, false, true},
