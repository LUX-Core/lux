--- conflicted
+++ resolved
@@ -327,12 +327,10 @@
         {"luxgate", "getactivecoins", &getactivecoins, true, true, false},
         {"luxgate", "listorderbook", &listorderbook, true, true, false},
         {"luxgate", "getlocalorder", &getlocalorder, true, true, false},
-<<<<<<< HEAD
         {"luxgate", "addmarket", &addmarket, true, true, false},
         {"luxgate", "getmarket", &getmarket, true, true, false},
         {"luxgate", "placeordertomarket", &placeordertomarket, true, true, false},
-
-=======
+        {"luxgate", "takeorderfrommarket", &takeorderfrommarket, true, true, false},
         {"luxgate", "getdepositaddresses", &getdepositaddresses, true, true, false},
         {"luxgate", "cancel", &cancel, true, true, false},
         {"luxgate", "getordershistory", &getordershistory, true, true, false},
@@ -340,7 +338,6 @@
         {"luxgate", "debugrelay", &debugrelay, true, true, false},
 #endif // DEBUG
  
->>>>>>> 34c6c130
 #endif // ENABLE_LUXGATE
 
 #ifdef ENABLE_WALLET
