--- conflicted
+++ resolved
@@ -394,21 +394,6 @@
  */
 dev::h256 getGlobalStateRoot(CBlockIndex* pIndex){
     dev::h256 root;
-<<<<<<< HEAD
-    bool isset = false;
-    try {
-        if (globalState != nullptr) {
-            root = dev::h256(globalState->rootHash());
-            isset = true;
-        }
-    } catch (std::exception& e) {
-        // When root node is empty, it will throw exception. We must re-initialize value
-    }
-    if (!isset) {
-        root = dev::sha3(dev::rlp(""));
-        if (pIndex && pIndex->pprev->hashStateRoot != uint256()) {
-            root = uintToh256(pIndex->pprev->hashStateRoot);
-=======
     try {
         if (globalState != nullptr) {
             root = dev::h256(globalState->rootHash());
@@ -422,7 +407,6 @@
             root = uintToh256(pIndex->pprev->hashStateRoot);
         } else {
             root = dev::sha3(dev::rlp(""));
->>>>>>> 74cc8c5a
         }
     }
     return root;
@@ -430,21 +414,6 @@
 
 dev::h256 getGlobalStateUTXO(CBlockIndex* pIndex){
     dev::h256 root;
-<<<<<<< HEAD
-    bool isset = false;
-    try {
-        if (globalState != nullptr) {
-            root = dev::h256(globalState->rootHashUTXO());
-            isset = true;
-        }
-    } catch (std::exception& e) {
-        // When root node is empty, it will throw exception. We must re-initialize value
-    }
-    if (!isset) {
-        root = dev::sha3(dev::rlp(""));
-        if (pIndex && pIndex->pprev->hashUTXORoot != uint256()) {
-            root = uintToh256(pIndex->pprev->hashUTXORoot);
-=======
     try {
         if (globalState != nullptr) {
             root = dev::h256(globalState->rootHashUTXO());
@@ -457,7 +426,6 @@
             root = uintToh256(pIndex->pprev->hashUTXORoot);
         } else {
             root = dev::sha3(dev::rlp(""));
->>>>>>> 74cc8c5a
         }
     }
     return root;
