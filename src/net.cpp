// Copyright (c) 2009-2010 Satoshi Nakamoto
// Copyright (c) 2009-2014 The Bitcoin developers
// Copyright (c) 2014-2015 The Dash developers
// Copyright (c) 2015-2017 The LUX developers
// Distributed under the MIT/X11 software license, see the accompanying
// file COPYING or http://www.opensource.org/licenses/mit-license.php.

#if defined(HAVE_CONFIG_H)
#include "config/lux-config.h"
#endif

#include "net.h"

#include "addrman.h"
#include "core_io.h"
#include "chainparams.h"
#include "clientversion.h"
#include "miner.h"
#include "darksend.h"
#include "primitives/transaction.h"
#include "scheduler.h"
#include "ui_interface.h"
#include "wallet.h"
#include "miner.h"
#include "stake.h"

#ifdef ENABLE_LUXGATE
#include "luxgate/luxgate.h"
#endif

#ifdef WIN32
#include <string.h>
#else
#include <fcntl.h>
#endif

#ifdef USE_UPNP
#include <miniupnpc/miniupnpc.h>
#include <miniupnpc/miniwget.h>
#include <miniupnpc/upnpcommands.h>
#include <miniupnpc/upnperrors.h>
#endif

#include <boost/filesystem.hpp>
#include <boost/thread.hpp>
#include <math.h>

// Dump addresses to peers.dat every 15 minutes (900s)
#define DUMP_ADDRESSES_INTERVAL 900

#if !defined(HAVE_MSG_NOSIGNAL) && !defined(MSG_NOSIGNAL)
#define MSG_NOSIGNAL 0
#endif

// Fix for ancient MinGW versions, that don't have defined these in ws2tcpip.h.
// Todo: Can be removed when our pull-tester is upgraded to a modern MinGW version.
#ifdef WIN32
#ifndef PROTECTION_LEVEL_UNRESTRICTED
#define PROTECTION_LEVEL_UNRESTRICTED 10
#endif
#ifndef IPV6_PROTECTION_LEVEL
#define IPV6_PROTECTION_LEVEL 23
#endif
#endif

using namespace boost;
using namespace std;

namespace
{
const int MAX_OUTBOUND_CONNECTIONS = 16;

struct ListenSocket {
    SOCKET socket;
    bool whitelisted;

    ListenSocket(SOCKET socket, bool whitelisted) : socket(socket), whitelisted(whitelisted) {}
};
}

//////////////////////////////////////////////////////////////////////////////////////////////////////////////// Luxgate
/** Services this node implementation cares about */
ServiceFlags nRelevantServices = ServiceFlags(NODE_NETWORK | NODE_LUXGATE);
//////////////////////////////////////////////////////////////////////////////////////////////////////////////// Luxgate

//
// Global state variables
//
bool fDiscover = true;
bool fListen = true;
bool fNetworkActive = true;
//////////////////////////////////////////////////////////////////////////////////////////////////////////////// Luxgate
ServiceFlags nLocalServices = ServiceFlags(NODE_NETWORK);
//////////////////////////////////////////////////////////////////////////////////////////////////////////////// Luxgate
CCriticalSection cs_mapLocalHost;
map<CNetAddr, LocalServiceInfo> mapLocalHost;
static bool vfReachable[NET_MAX] = {};
static bool vfLimited[NET_MAX] = {};
static CNode* pnodeLocalHost = NULL;
uint64_t nLocalHostNonce = 0;
static std::vector<ListenSocket> vhListenSocket;
CAddrMan addrman;
int nMaxConnections = 125;
bool fAddressesInitialized = false;

vector<CNode*> vNodes;
CCriticalSection cs_vNodes;
map<CInv, CDataStream> mapRelay;
deque<pair<int64_t, CInv> > vRelayExpiration;
CCriticalSection cs_mapRelay;
limitedmap<CInv, int64_t> mapAlreadyAskedFor(MAX_INV_SZ);

static deque<string> vOneShots;
CCriticalSection cs_vOneShots;

set<CNetAddr> setservAddNodeAddresses;
CCriticalSection cs_setservAddNodeAddresses;

vector<std::string> vAddedNodes;
CCriticalSection cs_vAddedNodes;

NodeId nLastNodeId = 0;
CCriticalSection cs_nLastNodeId;

static CSemaphore* semOutbound = NULL;
boost::condition_variable messageHandlerCondition;

// Signals for message handling
static CNodeSignals g_signals;
CNodeSignals& GetNodeSignals() { return g_signals; }

void AddOneShot(string strDest)
{
    LOCK(cs_vOneShots);
    vOneShots.push_back(strDest);
}

unsigned short GetListenPort()
{
    return (unsigned short)(GetArg("-port", Params().GetDefaultPort()));
}

// find 'best' local address for a particular peer
bool GetLocal(CService& addr, const CNetAddr* paddrPeer)
{
    if (!fListen)
        return false;

    int nBestScore = -1;
    int nBestReachability = -1;
    {
        LOCK(cs_mapLocalHost);
        for (map<CNetAddr, LocalServiceInfo>::iterator it = mapLocalHost.begin(); it != mapLocalHost.end(); it++) {
            int nScore = (*it).second.nScore;
            int nReachability = (*it).first.GetReachabilityFrom(paddrPeer);
            if (nReachability > nBestReachability || (nReachability == nBestReachability && nScore > nBestScore)) {
                addr = CService((*it).first, (*it).second.nPort);
                nBestReachability = nReachability;
                nBestScore = nScore;
            }
        }
    }
    return nBestScore >= 0;
}

// get best local address for a particular peer as a CAddress
// Otherwise, return the unroutable 0.0.0.0 but filled in with
// the normal parameters, since the IP may be changed to a useful
// one by discovery.
CAddress GetLocalAddress(const CNetAddr* paddrPeer)
{
    CAddress ret(CService("0.0.0.0", GetListenPort()), NODE_NONE);
    CService addr;
    if (GetLocal(addr, paddrPeer)) {
        ret = CAddress(addr, NODE_NONE);
    }
    ret.nServices = nLocalServices;
    ret.nTime = GetAdjustedTime();
    return ret;
}

bool RecvLine(SOCKET hSocket, string& strLine)
{
    strLine = "";
    while (true) {
        char c;
        int nBytes = recv(hSocket, &c, 1, 0);
        if (nBytes > 0) {
            if (c == '\n')
                continue;
            if (c == '\r')
                return true;
            strLine += c;
            if (strLine.size() >= 9000)
                return true;
        } else if (nBytes <= 0) {
            boost::this_thread::interruption_point();
            if (nBytes < 0) {
                int nErr = WSAGetLastError();
                if (nErr == WSAEMSGSIZE)
                    continue;
                if (nErr == WSAEWOULDBLOCK || nErr == WSAEINTR || nErr == WSAEINPROGRESS) {
                    MilliSleep(10);
                    continue;
                }
            }
            if (!strLine.empty())
                return true;
            if (nBytes == 0) {
                // socket closed
                LogPrint("net", "socket closed\n");
                return false;
            } else {
                // socket error
                int nErr = WSAGetLastError();
                LogPrint("net", "recv failed: %s\n", NetworkErrorString(nErr));
                return false;
            }
        }
    }
}

int GetnScore(const CService& addr)
{
    LOCK(cs_mapLocalHost);
    if (mapLocalHost.count(addr) == LOCAL_NONE)
        return 0;
    return mapLocalHost[addr].nScore;
}

// Is our peer's addrLocal potentially useful as an external IP source?
bool IsPeerAddrLocalGood(CNode* pnode)
{
    return fDiscover && pnode->addr.IsRoutable() && pnode->addrLocal.IsRoutable() &&
           !IsLimited(pnode->addrLocal.GetNetwork());
}

// pushes our own address to a peer
void AdvertizeLocal(CNode* pnode)
{
    if (fListen && pnode->fSuccessfullyConnected) {
        CAddress addrLocal = GetLocalAddress(&pnode->addr);
        // If discovery is enabled, sometimes give our peer the address it
        // tells us that it sees us as in case it has a better idea of our
        // address than we do.
        if (IsPeerAddrLocalGood(pnode) && (!addrLocal.IsRoutable() ||
                                              GetRand((GetnScore(addrLocal) > LOCAL_MANUAL) ? 8 : 2) == 0)) {
            addrLocal.SetIP(pnode->addrLocal);
        }
        if (addrLocal.IsRoutable()) {
            pnode->PushAddress(addrLocal);
        }
    }
}

void SetReachable(enum Network net, bool fFlag)
{
    LOCK(cs_mapLocalHost);
    vfReachable[net] = fFlag;
    if (net == NET_IPV6 && fFlag)
        vfReachable[NET_IPV4] = true;
}

// learn a new local address
bool AddLocal(const CService& addr, int nScore)
{
    if (!addr.IsRoutable())
        return false;

    if (!fDiscover && nScore < LOCAL_MANUAL)
        return false;

    if (IsLimited(addr))
        return false;

    LogPrintf("AddLocal(%s,%i)\n", addr.ToString(), nScore);

    {
        LOCK(cs_mapLocalHost);
        bool fAlready = mapLocalHost.count(addr) > 0;
        LocalServiceInfo& info = mapLocalHost[addr];
        if (!fAlready || nScore >= info.nScore) {
            info.nScore = nScore + (fAlready ? 1 : 0);
            info.nPort = addr.GetPort();
        }
        SetReachable(addr.GetNetwork());
    }

    return true;
}

bool AddLocal(const CNetAddr& addr, int nScore)
{
    return AddLocal(CService(addr, GetListenPort()), nScore);
}

bool RemoveLocal(const CService& addr)
{
    LOCK(cs_mapLocalHost);
    LogPrintf("RemoveLocal(%s)\n", addr.ToString());
    mapLocalHost.erase(addr);
    return true;
}

/** Make a particular network entirely off-limits (no automatic connects to it) */
void SetLimited(enum Network net, bool fLimited)
{
    if (net == NET_UNROUTABLE)
        return;
    LOCK(cs_mapLocalHost);
    vfLimited[net] = fLimited;
}

bool IsLimited(enum Network net)
{
    LOCK(cs_mapLocalHost);
    return vfLimited[net];
}

bool IsLimited(const CNetAddr& addr)
{
    return IsLimited(addr.GetNetwork());
}

/** vote for a local address */
bool SeenLocal(const CService& addr)
{
    {
        LOCK(cs_mapLocalHost);
        if (mapLocalHost.count(addr) == 0)
            return false;
        mapLocalHost[addr].nScore++;
    }
    return true;
}


/** check whether a given address is potentially local */
bool IsLocal(const CService& addr)
{
    LOCK(cs_mapLocalHost);
    return mapLocalHost.count(addr) > 0;
}

/** check whether a given network is one we can probably connect to */
bool IsReachable(enum Network net)
{
    LOCK(cs_mapLocalHost);
    return vfReachable[net] && !vfLimited[net];
}

/** check whether a given address is in a network we can probably connect to */
bool IsReachable(const CNetAddr& addr)
{
    enum Network net = addr.GetNetwork();
    return IsReachable(net);
}

void AddressCurrentlyConnected(const CService& addr)
{
    addrman.Connected(addr);
}


uint64_t CNode::nTotalBytesRecv = 0;
uint64_t CNode::nTotalBytesSent = 0;
CCriticalSection CNode::cs_totalBytesRecv;
CCriticalSection CNode::cs_totalBytesSent;

CNode* FindNode(const CNetAddr& ip)
{
    vector<CNode*> vNodesCopy;
    {
        LOCK(cs_vNodes);
        vNodesCopy = vNodes;
    }

    for (CNode* pnode : vNodesCopy)
        if (pnode && (CNetAddr)pnode->addr == ip)
            return (pnode);
    return NULL;
}

CNode* FindNode(const CSubNet& subNet)
{
    vector<CNode*> vNodesCopy;
    {
        LOCK(cs_vNodes);
        vNodesCopy = vNodes;
    }

    for (CNode* pnode : vNodesCopy)
        if (pnode && subNet.Match((CNetAddr)pnode->addr))
            return (pnode);
    return NULL;
}

CNode* FindNode(const std::string& addrName)
{
    vector<CNode*> vNodesCopy;
    {
        LOCK(cs_vNodes);
        vNodesCopy = vNodes;
    }

    for (CNode* pnode : vNodesCopy)
        if (pnode && pnode->addrName == addrName)
            return (pnode);
    return NULL;
}

CNode* FindNode(const CService& addr)
{
    vector<CNode*> vNodesCopy;
    {
        LOCK(cs_vNodes);
        vNodesCopy = vNodes;
    }

    for (CNode* pnode : vNodesCopy ) {
        if (Params().NetworkID() == CBaseChainParams::REGTEST) {
            //if using regtest, just check the IP
            if (pnode && (CNetAddr)pnode->addr == (CNetAddr)addr)
                return (pnode);
        } else {
            if (pnode && pnode->addr == addr)
                return (pnode);
        }
    }
    return NULL;
}

CNode* ConnectNode(CAddress addrConnect, const char* pszDest, bool darkSendMaster)
{
    if (pszDest == NULL) {
        // we clean masternode connections in CMasternodeMan::ProcessMasternodeConnections()
        // so should be safe to skip this and connect to local Hot MN on CActiveMasternode::ManageStatus()
        if (IsLocal(addrConnect) && !darkSendMaster)
            return NULL;

        // Look for an existing connection
        CNode* pnode = FindNode((CService)addrConnect);
        if (pnode) {
            pnode->fDarkSendMaster = darkSendMaster;

            pnode->AddRef();
            return pnode;
        }
    }

    /// debug print
    LogPrint("net", "trying connection %s lastseen=%.1fhrs\n",
        pszDest ? pszDest : addrConnect.ToString(),
        pszDest ? 0.0 : (double)(GetAdjustedTime() - addrConnect.nTime) / 3600.0);

    // Connect
    SOCKET hSocket;
    bool proxyConnectionFailed = false;
    if (pszDest ? ConnectSocketByName(addrConnect, hSocket, pszDest, Params().GetDefaultPort(), nConnectTimeout, &proxyConnectionFailed) :
                  ConnectSocket(addrConnect, hSocket, nConnectTimeout, &proxyConnectionFailed)) {
        if (!IsSelectableSocket(hSocket)) {
            LogPrintf("Cannot create connection: non-selectable socket created (fd >= FD_SETSIZE ?)\n");
            CloseSocket(hSocket);
            return NULL;
        }

        addrman.Attempt(addrConnect);

        // Add node
        CNode* pnode = new CNode(hSocket, addrConnect, pszDest ? pszDest : "", false);
        if (!pnode) return NULL;

        pnode->AddRef();

        {
            LOCK(cs_vNodes);
            vNodes.push_back(pnode);
        }

        pnode->nServicesExpected = ServiceFlags(addrConnect.nServices & nRelevantServices);
        pnode->nTimeConnected = GetTime();
        if (darkSendMaster) pnode->fDarkSendMaster = true;

        return pnode;
    } else if (!proxyConnectionFailed) {
        // If connecting to the node failed, and failure is not caused by a problem connecting to
        // the proxy, mark this as an attempt.
        addrman.Attempt(addrConnect);
    }

    return NULL;
}

void CNode::CloseSocketDisconnect()
{
    fDisconnect = true;
    if (hSocket != INVALID_SOCKET) {
        LogPrint("net", "disconnecting peer=%d\n", id);
        CloseSocket(hSocket);
    }

    // in case this fails, we'll empty the recv buffer when the CNode is deleted
    TRY_LOCK(cs_vRecvMsg, lockRecv);
    if (lockRecv)
        vRecvMsg.clear();
}

void CNode::PushVersion()
{
    int nBestHeight = g_signals.GetHeight().get_value_or(0);

    /// when NTP implemented, change to just nTime = GetAdjustedTime()
    int64_t nTime = (fInbound ? GetAdjustedTime() : GetTime());
    CAddress addrYou = (addr.IsRoutable() && !IsProxy(addr) ? addr : CAddress(CService("0.0.0.0"), NODE_NONE));
    CAddress addrMe = GetLocalAddress(&addr);
    GetRandBytes((unsigned char*)&nLocalHostNonce, sizeof(nLocalHostNonce));
    if (fLogIPs)
        LogPrint("net", "send version message: version %d, blocks=%d, us=%s, them=%s, peer=%d\n", PROTOCOL_VERSION, nBestHeight, addrMe.ToString(), addrYou.ToString(), id);
    else
        LogPrint("net", "send version message: version %d, blocks=%d, us=%s, peer=%d\n", PROTOCOL_VERSION, nBestHeight, addrMe.ToString(), id);
    PushMessage("version", PROTOCOL_VERSION, (uint64_t) nLocalServices, nTime, addrYou, addrMe,
        nLocalHostNonce, FormatSubVersion(CLIENT_NAME, CLIENT_VERSION, std::vector<string>()), nBestHeight, true);
#ifdef ENABLE_LUXGATE
    PushMessage("lgversion", LUXGATE_PROTOCOL_VERSION);
#endif
}


banmap_t CNode::setBanned;
CCriticalSection CNode::cs_setBanned;
bool CNode::setBannedIsDirty;

void CNode::ClearBanned()
{
    LOCK(cs_setBanned);
    setBanned.clear();
    setBannedIsDirty = true;
}

bool CNode::IsBanned(CNetAddr ip)
{
    bool fResult = false;
    {
        LOCK(cs_setBanned);
        for (banmap_t::iterator it = setBanned.begin(); it != setBanned.end(); it++)
        {
            CSubNet subNet = (*it).first;
            CBanEntry banEntry = (*it).second;

            if(subNet.Match(ip) && GetTime() < banEntry.nBanUntil)
                fResult = true;
        }
    }
    return fResult;
}

bool CNode::IsBanned(CSubNet subnet)
{
    bool fResult = false;
    {
        LOCK(cs_setBanned);
        banmap_t::iterator i = setBanned.find(subnet);
        if (i != setBanned.end()) {
            CBanEntry banEntry = (*i).second;
            if (GetTime() < banEntry.nBanUntil)
                fResult = true;
        }
    }
    return fResult;
}

void CNode::Ban(const CNetAddr& addr, const BanReason &banReason, int64_t bantimeoffset, bool sinceUnixEpoch)
{
    CSubNet subNet(addr);
    Ban(subNet, banReason, bantimeoffset, sinceUnixEpoch);
}

void CNode::Ban(const CSubNet& subNet, const BanReason &banReason, int64_t bantimeoffset, bool sinceUnixEpoch)
{
    CBanEntry banEntry(GetTime());
    banEntry.banReason = banReason;
    if (bantimeoffset <= 0)
    {
        bantimeoffset = GetArg("-bantime", 60*60*24); // Default 24-hour ban
        sinceUnixEpoch = false;
    }
    banEntry.nBanUntil = (sinceUnixEpoch ? 0 : GetTime() )+bantimeoffset;

    LOCK(cs_setBanned);
    if (setBanned[subNet].nBanUntil < banEntry.nBanUntil)
        setBanned[subNet] = banEntry;

    setBannedIsDirty = true;
}

bool CNode::Unban(const CNetAddr &addr)
{
    CSubNet subNet(addr);
    return Unban(subNet);
}

bool CNode::Unban(const CSubNet &subNet)
{
    LOCK(cs_setBanned);
    if (setBanned.erase(subNet))
    {
        setBannedIsDirty = true;
        return true;
    }
    return false;
}

void CNode::GetBanned(banmap_t &banMap)
{
    LOCK(cs_setBanned);
    banMap = setBanned; //create a thread safe copy
}

void CNode::SetBanned(const banmap_t &banMap)
{
    LOCK(cs_setBanned);
    setBanned = banMap;
    setBannedIsDirty = true;
}

void CNode::SweepBanned()
{
    int64_t now = GetTime();

    LOCK(cs_setBanned);
    banmap_t::iterator it = setBanned.begin();
    while(it != setBanned.end())
    {
        CBanEntry banEntry = (*it).second;
        if(now > banEntry.nBanUntil)
        {
            setBanned.erase(it++);
            setBannedIsDirty = true;
        }
        else
            ++it;
    }
}

bool CNode::BannedSetIsDirty()
{
    LOCK(cs_setBanned);
    return setBannedIsDirty;
}

void CNode::SetBannedSetDirty(bool dirty)
{
    LOCK(cs_setBanned); //reuse setBanned lock for the isDirty flag
    setBannedIsDirty = dirty;
}


std::vector<CSubNet> CNode::vWhitelistedRange;
CCriticalSection CNode::cs_vWhitelistedRange;

bool CNode::IsWhitelistedRange(const CNetAddr& addr)
{
    LOCK(cs_vWhitelistedRange);
    for (const CSubNet& subnet : vWhitelistedRange) {
        if (subnet.Match(addr))
            return true;
    }
    return false;
}

void CNode::AddWhitelistedRange(const CSubNet& subnet)
{
    LOCK(cs_vWhitelistedRange);
    vWhitelistedRange.push_back(subnet);
}

#undef X
#define X(name) stats.name = name
void CNode::copyStats(CNodeStats& stats)
{
    stats.nodeid = this->GetId();
    X(nServices);
    X(nLastSend);
    X(nLastRecv);
    X(nTimeConnected);
    X(addrName);
    X(nVersion);
    X(cleanSubVer);
#ifdef ENABLE_LUXGATE
    X(nLuxGateVersion);
#endif
    X(fInbound);
    X(nStartingHeight);
    {
        LOCK(cs_vSend);
        X(nSendBytes);
    }
    {
        LOCK(cs_vRecv);
        X(nRecvBytes);
    }
    X(fWhitelisted);

    // It is common for nodes with good ping times to suddenly become lagged,
    // due to a new block arriving or other large transfer.
    // Merely reporting pingtime might fool the caller into thinking the node was still responsive,
    // since pingtime does not update until the ping is complete, which might take a while.
    // So, if a ping is taking an unusually long time in flight,
    // the caller can immediately detect that this is happening.
    int64_t nPingUsecWait = 0;
    if ((0 != nPingNonceSent) && (0 != nPingUsecStart)) {
        nPingUsecWait = GetTimeMicros() - nPingUsecStart;
    }

    // Raw ping time is in microseconds, but show it to user as whole seconds (LUX users should be well used to small numbers with many decimal places by now :)
    stats.dPingTime = (((double)nPingUsecTime) / 1e6);
    stats.dPingWait = (((double)nPingUsecWait) / 1e6);

    // Leave string empty if addrLocal invalid (not filled in yet)
    stats.addrLocal = addrLocal.IsValid() ? addrLocal.ToString() : "";
}
#undef X

// requires LOCK(cs_vRecvMsg)
bool CNode::ReceiveMsgBytes(const char* pch, unsigned int nBytes)
{
    while (nBytes > 0) {
        // get current incomplete message, or create a new one
        if (vRecvMsg.empty() ||
            vRecvMsg.back().complete())
            vRecvMsg.push_back(CNetMessage(SER_NETWORK, nRecvVersion));

        CNetMessage& msg = vRecvMsg.back();

        // absorb network data
        int handled;
        if (!msg.in_data)
            handled = msg.readHeader(pch, nBytes);
        else
            handled = msg.readData(pch, nBytes);

        if (handled < 0)
            return false;

        if (msg.in_data && msg.hdr.nMessageSize > MAX_PROTOCOL_MESSAGE_LENGTH) {
            LogPrint("net", "Oversized message from peer=%i, disconnecting", GetId());
            return false;
        }

        pch += handled;
        nBytes -= handled;

        if (msg.complete()) {
            msg.nTime = GetTimeMicros();
            messageHandlerCondition.notify_one();
        }
    }

    return true;
}

int CNetMessage::readHeader(const char* pch, unsigned int nBytes)
{
    // copy data to temporary parsing buffer
    unsigned int nRemaining = 24 - nHdrPos;
    unsigned int nCopy = std::min(nRemaining, nBytes);

    memcpy(&hdrbuf[nHdrPos], pch, nCopy);
    nHdrPos += nCopy;

    // if header incomplete, exit
    if (nHdrPos < 24)
        return nCopy;

    // deserialize to CMessageHeader
    try {
        hdrbuf >> hdr;
    } catch (const std::exception&) {
        return -1;
    }

    // reject messages larger than MAX_SIZE
    if (hdr.nMessageSize > MAX_SIZE)
        return -1;

    // switch state to reading message data
    in_data = true;

    return nCopy;
}

int CNetMessage::readData(const char* pch, unsigned int nBytes)
{
    unsigned int nRemaining = hdr.nMessageSize - nDataPos;
    unsigned int nCopy = std::min(nRemaining, nBytes);

    if (vRecv.size() < nDataPos + nCopy) {
        // Allocate up to 256 KiB ahead, but never more than the total message size.
        vRecv.resize(std::min(hdr.nMessageSize, nDataPos + nCopy + 256 * 1024));
    }

    memcpy(&vRecv[nDataPos], pch, nCopy);
    nDataPos += nCopy;

    return nCopy;
}


// requires LOCK(cs_vSend)
void SocketSendData(CNode* pnode)
{
    std::deque<CSerializeData>::iterator it = pnode->vSendMsg.begin();

    while (it != pnode->vSendMsg.end()) {
        const CSerializeData& data = *it;
        assert(data.size() > pnode->nSendOffset);
        int nBytes = send(pnode->hSocket, &data[pnode->nSendOffset], data.size() - pnode->nSendOffset, MSG_NOSIGNAL | MSG_DONTWAIT);
        if (nBytes > 0) {
            pnode->nLastSend = GetTime();
            pnode->nSendBytes += nBytes;
            pnode->nSendOffset += nBytes;
            pnode->RecordBytesSent(nBytes);
            if (pnode->nSendOffset == data.size()) {
                pnode->nSendOffset = 0;
                pnode->nSendSize -= data.size();
                it++;
            } else {
                // could not send full message; stop sending more
                break;
            }
        } else {
            if (nBytes < 0) {
                // error
                int nErr = WSAGetLastError();
                if (nErr != WSAEWOULDBLOCK && nErr != WSAEMSGSIZE && nErr != WSAEINTR && nErr != WSAEINPROGRESS) {
                    LogPrintf("socket send error %s\n", NetworkErrorString(nErr));
                    pnode->CloseSocketDisconnect();
                }
            }
            // couldn't send anything at all
            break;
        }
    }

    if (it == pnode->vSendMsg.end()) {
        assert(pnode->nSendOffset == 0);
        assert(pnode->nSendSize == 0);
    }
    pnode->vSendMsg.erase(pnode->vSendMsg.begin(), it);
}

static list<CNode*> vNodesDisconnected;

static void AcceptConnection(const ListenSocket& hListenSocket) {

    struct sockaddr_storage sockaddr;
    socklen_t len = sizeof(sockaddr);
    SOCKET hSocket = accept(hListenSocket.socket, (struct sockaddr *) &sockaddr, &len);
    CAddress addr;
    int nInbound = 0;
    int nMaxOutbound = 0;
    int nMaxInbound = nMaxConnections - (nMaxOutbound);

    if (hSocket != INVALID_SOCKET)
        if (!addr.SetSockAddr((const struct sockaddr *) &sockaddr))
            LogPrintf("Warning: Unknown socket family\n");

    bool whitelisted = hListenSocket.whitelisted || CNode::IsWhitelistedRange(addr);

    vector<CNode*> vNodesCopy;
    {
        LOCK(cs_vNodes);
        vNodesCopy = vNodes;
    }

    for (CNode *pnode : vNodesCopy)
        if (pnode && pnode->fInbound)
            nInbound++;

    if (hSocket == INVALID_SOCKET) {
        int nErr = WSAGetLastError();
        if (nErr != WSAEWOULDBLOCK)
            LogPrintf("socket error accept failed: %s\n", NetworkErrorString(nErr));
        return;
    }

    if (!IsSelectableSocket(hSocket)) {
        LogPrintf("connection from %s dropped: non-selectable socket\n", addr.ToString());
        CloseSocket(hSocket);
        return;
    }

    if (CNode::IsBanned(addr) && !whitelisted) {
        LogPrintf("connection from %s dropped (banned)\n", addr.ToString());
        CloseSocket(hSocket);
        return;
    }

    if (nInbound >= nMaxInbound) {
        LogPrint("net", "connection from %s dropped (full)\n", addr.ToString());
        CloseSocket(hSocket);
        return;
    }

    if (nInbound >= nMaxConnections - MAX_OUTBOUND_CONNECTIONS) {
        LogPrint("net", "connection from %s dropped (full)\n", addr.ToString());
        CloseSocket(hSocket);
        return;
    }

    if (!fNetworkActive) {
        printf("connection from %s dropped (not accepting new connections)\n", addr.ToString().c_str());
        //closesocket(hSocket);
        return;
    }

        CNode *pnode = new CNode(hSocket, addr, "", true);
        if(!pnode) return;

        pnode->AddRef();
        pnode->fWhitelisted = whitelisted;
        {
            LOCK(cs_vNodes);
            vNodes.push_back(pnode);
        }
    }

void ThreadSocketHandler()
{
    unsigned int nPrevNodeCount = 0;
    while (true) {
        //
        // Disconnect nodes
        //
        {
            vector<CNode*> vNodesCopy;
            {
                LOCK(cs_vNodes);
                vNodesCopy = vNodes;
            }

            // Disconnect unused nodes
            for (CNode* pnode : vNodesCopy) {
                if (pnode && (pnode->fDisconnect ||
                    (pnode->GetRefCount() <= 0 && pnode->vRecvMsg.empty() && pnode->nSendSize == 0 && pnode->ssSend.empty()))) {

                    // Lock the node to avoid race
                    LOCK(cs_vNodes);

                    // remove from vNodes
                    vNodes.erase(remove(vNodes.begin(), vNodes.end(), pnode), vNodes.end());

                    // release outbound grant (if any)
                    pnode->grantOutbound.Release();

                    // close socket and cleanup
                    pnode->CloseSocketDisconnect();

                    // hold in disconnected pool until all refs are released
                    if (pnode->fNetworkNode || pnode->fInbound)
                        pnode->Release();
                    vNodesDisconnected.push_back(pnode);
                }
            }
        }
        {
            // Delete disconnected nodes
            list<CNode*> vNodesDisconnectedCopy = vNodesDisconnected;
            for (CNode* pnode : vNodesDisconnectedCopy) {
                // wait until threads are done using it
                if (pnode && pnode->GetRefCount() <= 0) {
                    bool fDelete = false;
                    {
                        TRY_LOCK(pnode->cs_vSend, lockSend);
                        if (lockSend) {
                            TRY_LOCK(pnode->cs_vRecvMsg, lockRecv);
                            if (lockRecv) {
                                TRY_LOCK(pnode->cs_inventory, lockInv);
                                if (lockInv)
                                    fDelete = true;
                            }
                        }
                    }
                    if (fDelete) {
                        vNodesDisconnected.remove(pnode);
                        delete pnode;
                    }
                }
            }
        }
        size_t vNodesSize;
        {
            LOCK(cs_vNodes);
            vNodesSize = vNodes.size();
        }
        if(vNodesSize != nPrevNodeCount) {
            nPrevNodeCount = vNodesSize;
            uiInterface.NotifyNumConnectionsChanged(nPrevNodeCount);
        }

        //
        // Find which sockets have data to receive
        //
        struct timeval timeout;
        timeout.tv_sec = 0;
        timeout.tv_usec = 50000; // frequency to poll pnode->vSend

        fd_set fdsetRecv;
        fd_set fdsetSend;
        fd_set fdsetError;
        FD_ZERO(&fdsetRecv);
        FD_ZERO(&fdsetSend);
        FD_ZERO(&fdsetError);
        SOCKET hSocketMax = 0;
        bool have_fds = false;

        for (const ListenSocket& hListenSocket : vhListenSocket) {
            FD_SET(hListenSocket.socket, &fdsetRecv);
            hSocketMax = max(hSocketMax, hListenSocket.socket);
            have_fds = true;
        }

        {
            // Use local variable to avoid the lock the whole processing here.
            // This will save unneccessary time for other threads to wait for the lock
            vector<CNode*> vNodesCopy;
            {
                 LOCK(cs_vNodes);
                vNodesCopy = vNodes;
            }
            for (CNode* pnode : vNodesCopy) {
                if (!pnode || pnode->hSocket == INVALID_SOCKET)
                    continue;
                FD_SET(pnode->hSocket, &fdsetError);
                hSocketMax = max(hSocketMax, pnode->hSocket);
                have_fds = true;

                // Implement the following logic:
                // * If there is data to send, select() for sending data. As this only
                //   happens when optimistic write failed, we choose to first drain the
                //   write buffer in this case before receiving more. This avoids
                //   needlessly queueing received data, if the remote peer is not themselves
                //   receiving data. This means properly utilizing TCP flow control signalling.
                // * Otherwise, if there is no (complete) message in the receive buffer,
                //   or there is space left in the buffer, select() for receiving data.
                // * (if neither of the above applies, there is certainly one message
                //   in the receiver buffer ready to be processed).
                // Together, that means that at least one of the following is always possible,
                // so we don't deadlock:
                // * We send some data.
                // * We wait for data to be received (and disconnect after timeout).
                // * We process a message in the buffer (message handler thread).
                {
                    TRY_LOCK(pnode->cs_vSend, lockSend);
                    if (lockSend && !pnode->vSendMsg.empty()) {
                        FD_SET(pnode->hSocket, &fdsetSend);
                        continue;
                    }
                }
                {
                    TRY_LOCK(pnode->cs_vRecvMsg, lockRecv);
                    if (lockRecv && (pnode->vRecvMsg.empty() || !pnode->vRecvMsg.front().complete() ||
                                        pnode->GetTotalRecvSize() <= ReceiveFloodSize()))
                        FD_SET(pnode->hSocket, &fdsetRecv);
                }
            }
        }

        int nSelect = select(have_fds ? hSocketMax + 1 : 0,
            &fdsetRecv, &fdsetSend, &fdsetError, &timeout);
        boost::this_thread::interruption_point();

        if (nSelect == SOCKET_ERROR) {
            if (have_fds) {
                int nErr = WSAGetLastError();
                LogPrintf("socket select error %s\n", NetworkErrorString(nErr));
                for (unsigned int i = 0; i <= hSocketMax; i++)
                    FD_SET(i, &fdsetRecv);
            }
            FD_ZERO(&fdsetSend);
            FD_ZERO(&fdsetError);
            MilliSleep(timeout.tv_usec / 1000);
        }

        //
        // Accept new connections
        //
        for (const ListenSocket& hListenSocket : vhListenSocket) {
            if (hListenSocket.socket != INVALID_SOCKET && FD_ISSET(hListenSocket.socket, &fdsetRecv)) {
                AcceptConnection(hListenSocket);
            }
        }

        //
        // Service each socket
        //
        vector<CNode*> vNodesCopy;
        {
            LOCK(cs_vNodes);
            vNodesCopy = vNodes;
        }

        for (CNode* pnode : vNodesCopy) {
           if (pnode)
                pnode->AddRef();
        }

        for (CNode* pnode : vNodesCopy) {
            boost::this_thread::interruption_point();

            //
            // Receive
            //
            if (!pnode || pnode->hSocket == INVALID_SOCKET)
                continue;
            if (FD_ISSET(pnode->hSocket, &fdsetRecv) || FD_ISSET(pnode->hSocket, &fdsetError)) {
                TRY_LOCK(pnode->cs_vRecvMsg, lockRecv);
                if (lockRecv) {
                    {
                        // typical socket buffer is 8K-64K
                        char pchBuf[0x10000];
                        int nBytes = recv(pnode->hSocket, pchBuf, sizeof(pchBuf), MSG_DONTWAIT);
                        if (nBytes > 0) {
                            if (!pnode->ReceiveMsgBytes(pchBuf, nBytes))
                                pnode->CloseSocketDisconnect();
                            pnode->nLastRecv = GetTime();
                            pnode->nRecvBytes += nBytes;
                            pnode->RecordBytesRecv(nBytes);
                        } else if (nBytes == 0) {
                            // socket closed gracefully
                            if (!pnode->fDisconnect)
                                LogPrint("net", "socket closed\n");
                            pnode->CloseSocketDisconnect();
                        } else if (nBytes < 0) {
                            // error
                            int nErr = WSAGetLastError();
                            if (nErr != WSAEWOULDBLOCK && nErr != WSAEMSGSIZE && nErr != WSAEINTR && nErr != WSAEINPROGRESS) {
                                //if (!pnode->fDisconnect)
                                  //  LogPrintf("socket recv error %s\n", NetworkErrorString(nErr));
                                pnode->CloseSocketDisconnect();
                            }
                        }
                    }
                }
            }

            //
            // Send
            //
            if (pnode->hSocket == INVALID_SOCKET)
                continue;
            if (FD_ISSET(pnode->hSocket, &fdsetSend)) {
                TRY_LOCK(pnode->cs_vSend, lockSend);
                if (lockSend)
                    SocketSendData(pnode);
            }

            //
            // Inactivity checking
            //
            int64_t nTime = GetTime();
            if (nTime - pnode->nTimeConnected > 60) {
                if (pnode->nLastRecv == 0 || pnode->nLastSend == 0) {
                    LogPrint("net", "socket no message in first 60 seconds, %d %d from %d\n", pnode->nLastRecv != 0, pnode->nLastSend != 0, pnode->id);
                    pnode->fDisconnect = true;
                } else if (nTime - pnode->nLastSend > TIMEOUT_INTERVAL) {
                    LogPrintf("socket sending timeout: %is\n", nTime - pnode->nLastSend);
                    pnode->fDisconnect = true;
                } else if (nTime - pnode->nLastRecv > (pnode->nVersion > BIP0031_VERSION ? TIMEOUT_INTERVAL : 90 * 60)) {
                    LogPrintf("socket receive timeout: %is\n", nTime - pnode->nLastRecv);
                    pnode->fDisconnect = true;
                } else if (pnode->nPingNonceSent && pnode->nPingUsecStart + TIMEOUT_INTERVAL * 1000000 < GetTimeMicros()) {
                    LogPrintf("ping timeout: %fs\n", 0.000001 * (GetTimeMicros() - pnode->nPingUsecStart));
                    pnode->fDisconnect = true;
                }
            }
        }
        {
            //LOCK(cs_vNodes);
            for (CNode* pnode : vNodesCopy)
                if (pnode)
                   pnode->Release();
        }
    }
}


#ifdef USE_UPNP
void ThreadMapPort()
{
    std::string port = strprintf("%u", GetListenPort());
    const char* multicastif = 0;
    const char* minissdpdpath = 0;
    struct UPNPDev* devlist = 0;
    char lanaddr[64];

#ifndef UPNPDISCOVER_SUCCESS
    /* miniupnpc 1.5 */
    devlist = upnpDiscover(2000, multicastif, minissdpdpath, 0);
#elif MINIUPNPC_API_VERSION < 14
    /* miniupnpc 1.6 */
    int error = 0;
    devlist = upnpDiscover(2000, multicastif, minissdpdpath, 0, 0, &error);
#else
    /* miniupnpc 1.9.20150730 */
    int error = 0;
    devlist = upnpDiscover(2000, multicastif, minissdpdpath, 0, 0, 2, &error);
#endif

    struct UPNPUrls urls;
    struct IGDdatas data;
    int r;

    r = UPNP_GetValidIGD(devlist, &urls, &data, lanaddr, sizeof(lanaddr));
    if (r == 1) {
        if (fDiscover) {
            char externalIPAddress[40];
            r = UPNP_GetExternalIPAddress(urls.controlURL, data.first.servicetype, externalIPAddress);
            if (r != UPNPCOMMAND_SUCCESS)
                LogPrintf("UPnP: GetExternalIPAddress() returned %d\n", r);
            else {
                if (externalIPAddress[0]) {
                    LogPrintf("UPnP: ExternalIPAddress = %s\n", externalIPAddress);
                    AddLocal(CNetAddr(externalIPAddress), LOCAL_UPNP);
                } else
                    LogPrintf("UPnP: GetExternalIPAddress failed.\n");
            }
        }

        string strDesc = "LUX " + FormatFullVersion();

        try {
            while (true) {
#ifndef UPNPDISCOVER_SUCCESS
                /* miniupnpc 1.5 */
                r = UPNP_AddPortMapping(urls.controlURL, data.first.servicetype,
                    port.c_str(), port.c_str(), lanaddr, strDesc.c_str(), "TCP", 0);
#else
                /* miniupnpc 1.6 */
                r = UPNP_AddPortMapping(urls.controlURL, data.first.servicetype,
                    port.c_str(), port.c_str(), lanaddr, strDesc.c_str(), "TCP", 0, "0");
#endif

                if (r != UPNPCOMMAND_SUCCESS)
                    LogPrintf("AddPortMapping(%s, %s, %s) failed with code %d (%s)\n",
                        port, port, lanaddr, r, strupnperror(r));
                else
                    LogPrintf("UPnP Port Mapping successful.\n");
                ;

                MilliSleep(20 * 60 * 1000); // Refresh every 20 minutes
            }
        } catch (boost::thread_interrupted) {
            r = UPNP_DeletePortMapping(urls.controlURL, data.first.servicetype, port.c_str(), "TCP", 0);
            LogPrintf("UPNP_DeletePortMapping() returned : %d\n", r);
            freeUPNPDevlist(devlist);
            devlist = 0;
            FreeUPNPUrls(&urls);
            throw;
        }
    } else {
        LogPrintf("No valid UPnP IGDs found\n");
        freeUPNPDevlist(devlist);
        devlist = 0;
        if (r != 0)
            FreeUPNPUrls(&urls);
    }
}

void MapPort(bool fUseUPnP)
{
    static boost::thread* upnp_thread = NULL;

    if (fUseUPnP) {
        if (upnp_thread) {
            upnp_thread->interrupt();
            upnp_thread->join();
            delete upnp_thread;
        }
        upnp_thread = new boost::thread(boost::bind(&TraceThread<void (*)()>, "upnp", &ThreadMapPort));
    } else if (upnp_thread) {
        upnp_thread->interrupt();
        upnp_thread->join();
        delete upnp_thread;
        upnp_thread = NULL;
    }
}

#else
void MapPort(bool)
{
    // Intentionally left blank.
}
#endif

static std::string GetDNSHost(const CDNSSeedData& data, ServiceFlags* requiredServiceBits)
{
    //use default host for non-filter-capable seeds or if we use the default service bits (NODE_NETWORK)
    if (!data.supportsServiceBitsFiltering || *requiredServiceBits == NODE_NETWORK) {
        *requiredServiceBits = NODE_NETWORK;
        return data.host;
    }

    return strprintf("x%x.%s", *requiredServiceBits, data.host);
}

void ThreadDNSAddressSeed()
{
    // goal: only query DNS seeds if address need is acute
    if ((addrman.size() > 0) &&
        (!GetBoolArg("-forcednsseed", false))) {
        MilliSleep(11 * 1000);

        // LOCK(cs_vNodes);
        // Avoid using DNS seeds if unnecessary to improve user privacy & reducing traffic to seed.
        int nRelevant = 0;
        for (auto pnode : vNodes) { nRelevant += pnode->fSuccessfullyConnected && ((pnode->nServices & nRelevantServices) == nRelevantServices); }
        if (nRelevant >= 2) {
            LogPrintf("P2P peers available. Skipped DNS seeding.\n");
            return;
        }
    }

    const vector<CDNSSeedData>& vSeeds = Params().DNSSeeds();
    int found = 0;

    LogPrintf("Loading addresses from DNS seeds (could take a while)\n");

    for (const CDNSSeedData& seed : vSeeds) {
        if (HaveNameProxy()) {
            AddOneShot(seed.host);
        } else {
            vector<CNetAddr> vIPs;
            vector<CAddress> vAdd;
            ServiceFlags requiredServiceBits = nRelevantServices;
            if (LookupHost(GetDNSHost(seed, &requiredServiceBits).c_str(), vIPs, 0, true)) {
                for (CNetAddr& ip : vIPs) {
                    int nOneDay = 24 * 3600;
                    CAddress addr = CAddress(CService(ip, Params().GetDefaultPort()), requiredServiceBits);
                    addr.nTime = GetTime() - 3 * nOneDay - GetRand(4 * nOneDay); // use a random age between 3 and 7 days old
                    vAdd.push_back(addr);
                    found++;
                }
            }
            addrman.Add(vAdd, CNetAddr(seed.name, true));
        }
    }

    LogPrintf("%d addresses found from DNS seeds\n", found);
}


void DumpAddresses()
{
    int64_t nStart = GetTimeMillis();

    CAddrDB adb;
    adb.Write(addrman);

    LogPrint("net", "Flushed %d addresses to peers.dat  %dms\n",
        addrman.size(), GetTimeMillis() - nStart);
}

void DumpData()
{
    DumpAddresses();

    if (CNode::BannedSetIsDirty())
//   {
        DumpBanlist();
//        CNode::SetBannedSetDirty(false);
//    }
}

void static ProcessOneShot()
{
    string strDest;
    {
        LOCK(cs_vOneShots);
        if (vOneShots.empty())
            return;
        strDest = vOneShots.front();
        vOneShots.pop_front();
    }
    CAddress addr;
    CSemaphoreGrant grant(*semOutbound, true);
    if (grant) {
        if (!OpenNetworkConnection(addr, false, &grant, strDest.c_str(), true))
            AddOneShot(strDest);
    }
}

void ThreadOpenConnections() {
    // Connect to specific addresses
    if (mapArgs.count("-connect") && mapMultiArgs["-connect"].size() > 0) {
        for (int64_t nLoop = 0;; nLoop++) {
            ProcessOneShot();
            for (string strAddr : mapMultiArgs["-connect"]) {
                CAddress addr;
                OpenNetworkConnection(addr, false, NULL, strAddr.c_str());
                for (int i = 0; i < 10 && i < nLoop; i++) {
                    MilliSleep(500);
                }
            }
            MilliSleep(500);
        }
    }

    // Initiate network connections
    int64_t nStart = GetTime();
    while (true) {
        ProcessOneShot();

        MilliSleep(500);

        CSemaphoreGrant grant(*semOutbound);
        boost::this_thread::interruption_point();

        // Add seed nodes if DNS seeds are all down (an infrastructure attack?).
        if (addrman.size() == 0 && (GetTime() - nStart > 60)) {
            static bool done = false;
            if (!done) {
                LogPrintf("Adding fixed seed nodes as DNS doesn't seem to be available.\n");
                addrman.Add(Params().FixedSeeds(), CNetAddr("127.0.0.1"));
                done = true;
            }
        }

        //
        // Choose an address to connect to based on most recently seen
        //
        CAddress addrConnect;

        // Only connect out to one peer per network group (/16 for IPv4).
        // Do this here so we don't have to critsect vNodes inside mapAddresses critsect.
        int nOutbound = 0;
        set<vector<unsigned char> > setConnected;
        vector<CNode*> vNodesCopy;
        {
            LOCK(cs_vNodes);
            vNodesCopy = vNodes;
        }

        for (CNode* pnode : vNodesCopy) {
            if (pnode && !pnode->fInbound) {
                setConnected.insert(pnode->addr.GetGroup());
                nOutbound++;
            }
        }

        int64_t nANow = GetAdjustedTime();

        int nTries = 0;
        while (true) {
            CAddress addr = addrman.Select();

            // if we selected an invalid address, restart
            if (!addr.IsValid() || setConnected.count(addr.GetGroup()) || IsLocal(addr))
                break;

            // If we didn't find an appropriate destination after trying 100 addresses fetched from addrman,
            // stop this loop, and let the outer loop run again (which sleeps, adds seed nodes, recalculates
            // already-connected network ranges, ...) before trying new addrman addresses.
            nTries++;
            if (nTries > 100)
                break;

            if (IsLimited(addr))
                continue;

            // only connect to full nodes
            if ((addr.nServices & REQUIRED_SERVICES) != REQUIRED_SERVICES)
                continue;

            // only consider very recently tried nodes after 30 failed attempts
            if (nANow - addr.nLastTry < 600 && nTries < 30)
                continue;

            // only consider nodes missing relevant services after 40 failed attemps
            if ((addr.nServices & nRelevantServices) != nRelevantServices && (nTries < 40))
                continue;

            // do not allow non-default ports, unless after 50 invalid addresses selected already
            if (addr.GetPort() != Params().GetDefaultPort() && nTries < 50)
                continue;

            addrConnect = addr;
            break;
        }

        if (addrConnect.IsValid())
            OpenNetworkConnection(addrConnect, (int)setConnected.size() >= std::min(nMaxConnections - 1, 2), &grant, NULL, false);
    }
}

std::vector<AddedNodeInfo> GetAddedNodeInfo()
{
    std::vector<AddedNodeInfo> ret;

    std::list<std::string> lAddresses(0);
    {
        LOCK(cs_vAddedNodes);
        ret.reserve(vAddedNodes.size());
        for (const std::string& strAddNode : vAddedNodes)
                        lAddresses.push_back(strAddNode);
    }


    // Build a map of all already connected addresses (by IP:port and by name) to inbound/outbound and resolved CService
    std::map<CService, bool> mapConnected;
    std::map<std::string, std::pair<bool, CService>> mapConnectedByName;
    vector<CNode*> vNodesCopy;
    {
        LOCK(cs_vNodes);
        vNodesCopy = vNodes;
    }

    for (const CNode* pnode : vNodesCopy) {
        if (!pnode) continue;
        if (pnode->addr.IsValid()) {
            mapConnected[pnode->addr] = pnode->fInbound;
        }

        if (!pnode->addrName.empty()) {
            mapConnectedByName[pnode->addrName] = std::make_pair(pnode->fInbound, static_cast<const CService&>(pnode->addr));
        }
    }

    for (const std::string& strAddNode : lAddresses) {
                    CService service(strAddNode, Params().GetDefaultPort());
                    if (service.IsValid()) {
                        // strAddNode is an IP:port
                        auto it = mapConnected.find(service);
                        if (it != mapConnected.end()) {
                            ret.push_back(AddedNodeInfo{strAddNode, service, true, it->second});
                        } else {
                            ret.push_back(AddedNodeInfo{strAddNode, CService(), false, false});
                        }
                    } else {
                        // strAddNode is a name
                        auto it = mapConnectedByName.find(strAddNode);
                        if (it != mapConnectedByName.end()) {
                            ret.push_back(AddedNodeInfo{strAddNode, it->second.second, true, it->second.first});
                        } else {
                            ret.push_back(AddedNodeInfo{strAddNode, CService(), false, false});
                        }
                    }
                }

    return ret;
}

void ThreadOpenAddedConnections()
{
    {
        LOCK(cs_vAddedNodes);
        vAddedNodes = mapMultiArgs["-addnode"];
    }

    for (unsigned int i = 0; true; i++)
    {
        std::vector<AddedNodeInfo> vInfo = GetAddedNodeInfo();
        for (const AddedNodeInfo& info : vInfo) {
            if (!info.fConnected) {
                CSemaphoreGrant grant(*semOutbound);
                // If strAddedNode is an IP/port, decode it immediately, so
                // OpenNetworkConnection can detect existing connections to that IP/port.
                CService service(info.strAddedNode, Params().GetDefaultPort());
                OpenNetworkConnection(CAddress(service, NODE_NONE), false, &grant, info.strAddedNode.c_str(), false);
                MilliSleep(500);
            }
        }
        MilliSleep(120000); // Retry every 2 minutes
    }
}

// if successful, this moves the passed grant to the constructed node
bool OpenNetworkConnection(const CAddress& addrConnect, bool fCountFailure, CSemaphoreGrant *grantOutbound, const char *pszDest, bool fOneShot, bool fAddnode)
{
    //
    // Initiate outbound network connection
    //
    boost::this_thread::interruption_point();
    if (!fNetworkActive)
        return false;
    if (!pszDest) {
        if (IsLocal(addrConnect) ||
            FindNode((CNetAddr)addrConnect) || CNode::IsBanned(addrConnect) ||
            FindNode(addrConnect.ToStringIPPort()))
            return false;
    } else if (FindNode(pszDest))
        return false;

    CNode* pnode = ConnectNode(addrConnect, pszDest);
    boost::this_thread::interruption_point();

    if (!pnode)
        return false;
    if (grantOutbound)
        grantOutbound->MoveTo(pnode->grantOutbound);
    pnode->fNetworkNode = true;
    if (fOneShot)
        pnode->fOneShot = true;

    return true;
}


void ThreadMessageHandler() {
    boost::mutex condition_mutex;
    boost::unique_lock<boost::mutex> lock(condition_mutex);

    SetThreadPriority(THREAD_PRIORITY_BELOW_NORMAL);
    while (true) {
        vector<CNode*> vNodesCopy;
        {
            LOCK(cs_vNodes);
            vNodesCopy = vNodes;
        }

        for (CNode* pnode : vNodesCopy) {
            if (pnode)
                pnode->AddRef();
        }
#if 0
        // Poll the connected nodes for messages
        CNode* pnodeTrickle = NULL;
        if (!vNodesCopy.empty())
            pnodeTrickle = vNodesCopy[GetRand(vNodesCopy.size())];
#endif
        bool fSleep = true;

        for (CNode* pnode : vNodesCopy) {
            if (!pnode || pnode->fDisconnect)
                continue;

            // Receive messages
            {
                TRY_LOCK(pnode->cs_vRecvMsg, lockRecv);
                if (lockRecv) {
                    if (!g_signals.ProcessMessages(pnode))
                        pnode->CloseSocketDisconnect();

                    if (pnode->nSendSize < SendBufferSize()) {
                        if (!pnode->vRecvGetData.empty() || (!pnode->vRecvMsg.empty() && pnode->vRecvMsg[0].complete())) {
                            fSleep = false;
                        }
                    }
                }
            }
            boost::this_thread::interruption_point();

            // Send messages
            {
                //TRY_LOCK(pnode->cs_vSend, lockSend);
                //if (lockSend)
                // we do no need to lock here as the lock processing is implemented on
                // subfunction of SendMessages
                g_signals.SendMessages(pnode);
            }
            boost::this_thread::interruption_point();
        }
        {
            //LOCK(cs_vNodes);
            for (CNode* pnode : vNodesCopy)
                if (pnode)
                    pnode->Release();
        }

        if (fSleep)
            messageHandlerCondition.timed_wait(lock, boost::posix_time::microsec_clock::universal_time() + boost::posix_time::milliseconds(100));
    }
}

//// ppcoin: stake minter thread
//void static ThreadStakeMinter()
//{
//    boost::this_thread::interruption_point();
//    LogPrintf("ThreadStakeMinter started\n");
//    CWallet* pwallet = pwalletMain;
//    try {
//        BitcoinMiner(pwallet, true);
//        boost::this_thread::interruption_point();
//    } catch (std::exception& e) {
//        LogPrintf("ThreadStakeMinter() exception \n");
//    } catch (...) {
//        LogPrintf("ThreadStakeMinter() error \n");
//    }
//    LogPrintf("ThreadStakeMinter exiting,\n");
//}

bool BindListenPort(const CService& addrBind, string& strError, bool fWhitelisted) {
    strError = "";
    int nOne = 1;

    // Create socket for listening for incoming connections
    struct sockaddr_storage sockaddr;
    socklen_t len = sizeof(sockaddr);
    if (!addrBind.GetSockAddr((struct sockaddr*)&sockaddr, &len)) {
        strError = strprintf("Error: Bind address family for %s not supported", addrBind.ToString());
        LogPrintf("%s\n", strError);
        return false;
    }

    SOCKET hListenSocket = socket(((struct sockaddr*)&sockaddr)->sa_family, SOCK_STREAM, IPPROTO_TCP);
    if (hListenSocket == INVALID_SOCKET) {
        strError = strprintf("Error: Couldn't open socket for incoming connections (socket returned error %s)", NetworkErrorString(WSAGetLastError()));
        LogPrintf("%s\n", strError);
        return false;
    }
    if (!IsSelectableSocket(hListenSocket)) {
        strError = "Error: Couldn't create a listenable socket for incoming connections";
        LogPrintf("%s\n", strError);
        return false;
    }


#ifndef WIN32
#ifdef SO_NOSIGPIPE
    // Different way of disabling SIGPIPE on BSD
    setsockopt(hListenSocket, SOL_SOCKET, SO_NOSIGPIPE, (void*)&nOne, sizeof(int));
#endif
    // Allow binding if the port is still in TIME_WAIT state after
    // the program was closed and restarted. Not an issue on windows!
    setsockopt(hListenSocket, SOL_SOCKET, SO_REUSEADDR, (void*)&nOne, sizeof(int));
#endif

    // Set to non-blocking, incoming connections will also inherit this
    if (!SetSocketNonBlocking(hListenSocket, true)) {
        strError = strprintf("BindListenPort: Setting listening socket to non-blocking failed, error %s\n", NetworkErrorString(WSAGetLastError()));
        LogPrintf("%s\n", strError);
        return false;
    }

    // some systems don't have IPV6_V6ONLY but are always v6only; others do have the option
    // and enable it by default or not. Try to enable it, if possible.
    if (addrBind.IsIPv6()) {
#ifdef IPV6_V6ONLY
#ifdef WIN32
        setsockopt(hListenSocket, IPPROTO_IPV6, IPV6_V6ONLY, (const char*)&nOne, sizeof(int));
#else
        setsockopt(hListenSocket, IPPROTO_IPV6, IPV6_V6ONLY, (void*)&nOne, sizeof(int));
#endif
#endif
#ifdef WIN32
        int nProtLevel = PROTECTION_LEVEL_UNRESTRICTED;
        setsockopt(hListenSocket, IPPROTO_IPV6, IPV6_PROTECTION_LEVEL, (const char*)&nProtLevel, sizeof(int));
#endif
    }

    if (::bind(hListenSocket, (struct sockaddr*)&sockaddr, len) == SOCKET_ERROR) {
        int nErr = WSAGetLastError();
        if (nErr == WSAEADDRINUSE)
            strError = strprintf(_("Unable to bind to %s on this computer. Luxcore is probably already running."), addrBind.ToString());
        else
            strError = strprintf(_("Unable to bind to %s on this computer (bind returned error %s)"), addrBind.ToString(), NetworkErrorString(nErr));
        LogPrintf("%s\n", strError);
        CloseSocket(hListenSocket);
        return false;
    }
    LogPrintf("Bound to %s\n", addrBind.ToString());

    // Listen for incoming connections
    if (listen(hListenSocket, SOMAXCONN) == SOCKET_ERROR) {
        strError = strprintf(_("Error: Listening for incoming connections failed (listen returned error %s)"), NetworkErrorString(WSAGetLastError()));
        LogPrintf("%s\n", strError);
        CloseSocket(hListenSocket);
        return false;
    }

    vhListenSocket.push_back(ListenSocket(hListenSocket, fWhitelisted));

    if (addrBind.IsRoutable() && fDiscover && !fWhitelisted)
        AddLocal(addrBind, LOCAL_BIND);

    return true;
}

void static Discover(boost::thread_group& threadGroup) {
    if (!fDiscover)
        return;

#ifdef WIN32
    // Get local host IP
    char pszHostName[256] = "";
    if (gethostname(pszHostName, sizeof(pszHostName)) != SOCKET_ERROR) {
        vector<CNetAddr> vaddr;
        if (LookupHost(pszHostName, vaddr, 0, true)) {
            for (const CNetAddr& addr : vaddr) {
                if (AddLocal(addr, LOCAL_IF))
                    LogPrintf("%s: %s - %s\n", __func__, pszHostName, addr.ToString());
            }
        }
    }
#else
    // Get local host ip
    struct ifaddrs* myaddrs;
    if (getifaddrs(&myaddrs) == 0) {
        for (struct ifaddrs* ifa = myaddrs; ifa != NULL; ifa = ifa->ifa_next) {
            if (ifa->ifa_addr == NULL) continue;
            if ((ifa->ifa_flags & IFF_UP) == 0) continue;
            if (strcmp(ifa->ifa_name, "lo") == 0) continue;
            if (strcmp(ifa->ifa_name, "lo0") == 0) continue;
            if (ifa->ifa_addr->sa_family == AF_INET) {
                struct sockaddr_in* s4 = (struct sockaddr_in*)(ifa->ifa_addr);
                CNetAddr addr(s4->sin_addr);
                if (AddLocal(addr, LOCAL_IF))
                    LogPrintf("%s: IPv4 %s: %s\n", __func__, ifa->ifa_name, addr.ToString());
            } else if (ifa->ifa_addr->sa_family == AF_INET6) {
                struct sockaddr_in6* s6 = (struct sockaddr_in6*)(ifa->ifa_addr);
                CNetAddr addr(s6->sin6_addr);
                if (AddLocal(addr, LOCAL_IF))
                    LogPrintf("%s: IPv6 %s: %s\n", __func__, ifa->ifa_name, addr.ToString());
            }
        }
        freeifaddrs(myaddrs);
    }
#endif
}

void StartNode(boost::thread_group& threadGroup, CScheduler& scheduler) {
    uiInterface.InitMessage(_("Loading addresses..."));
    // Load addresses for peers.dat
    int64_t nStart = GetTimeMillis();{
        CAddrDB adb;
        if (adb.Read(addrman))
            LogPrintf("Loaded %i addresses from peers.dat  %dms\n", addrman.size(), GetTimeMillis() - nStart);
        else {
            LogPrintf("Invalid or missing peers.dat; recreating\n");
            DumpAddresses();
        }
    }

    //try to read stored banlist
    CBanListDB bandb;
    banmap_t banmap;
<<<<<<< HEAD
    if (!bandb.Read(banmap))
=======
    if (bandb.Read(banmap)) {
        CNode::SetBanned(banmap); // thread save setter
        CNode::SetBannedSetDirty(false); // no need to write down, just read data
        CNode::SweepBanned(); // sweep out unused entries

        LogPrint("net", "Loaded %d banned node ips/subnets from banlist.dat  %dms\n",
                 banmap.size(), GetTimeMillis() - nStart);
    } else {
>>>>>>> 74cc8c5a
        LogPrintf("Invalid or missing banlist.dat; recreating\n");
        CNode::SetBannedSetDirty(true);
        DumpBanlist();
    }

    CNode::SetBanned(banmap); //thread save setter
    CNode::SetBannedSetDirty(false); //no need to write down just read or nonexistent data
    CNode::SweepBanned(); //sweap out unused entries

    LogPrintf("Loaded %i addresses from peers.dat  %dms\n",
        addrman.size(), GetTimeMillis() - nStart);
    fAddressesInitialized = true;

    if (semOutbound == NULL) {
        // initialize semaphore
        int nMaxOutbound = min(MAX_OUTBOUND_CONNECTIONS, nMaxConnections);
        semOutbound = new CSemaphore(nMaxOutbound);
    }

    if (pnodeLocalHost == NULL)
        pnodeLocalHost = new CNode(INVALID_SOCKET, CAddress(CService("127.0.0.1", 0), nLocalServices));

    Discover(threadGroup);

    //
    // Start threads
    //

    if (!GetBoolArg("-dnsseed", true))
        LogPrintf("DNS seeding disabled\n");
    else
        threadGroup.create_thread(boost::bind(&TraceThread<void (*)()>, "dnsseed", &ThreadDNSAddressSeed));

    // Map ports with UPnP
    MapPort(GetBoolArg("-upnp", DEFAULT_UPNP));

    // Send and receive from sockets, accept connections
    threadGroup.create_thread(boost::bind(&TraceThread<void (*)()>, "net", &ThreadSocketHandler));

    // Initiate outbound connections from -addnode
    threadGroup.create_thread(boost::bind(&TraceThread<void (*)()>, "addcon", &ThreadOpenAddedConnections));

    // Initiate outbound connections
    threadGroup.create_thread(boost::bind(&TraceThread<void (*)()>, "opencon", &ThreadOpenConnections));

    // Process messages
    threadGroup.create_thread(boost::bind(&TraceThread<void (*)()>, "msghand", &ThreadMessageHandler));

    // Dump network addresses every 900 secs
    // The second input is milliseconds. So, we must re-calculate the input time interval
    scheduler.scheduleEvery(&DumpData, DUMP_ADDRESSES_INTERVAL * 1000);

    if (GetBoolArg("-staking", DEFAULT_STAKE) && pwalletMain) {
#if 1
        stake->GenerateStakes(threadGroup, pwalletMain, 1);
#else
//        threadGroup.create_thread(boost::bind(&ThreadStakeMiner, pwalletMain));
#endif
    } else {
        LogPrintf("Staking disabled\n");
    }
}

bool StopNode() {
    LogPrintf("StopNode()\n");
    MapPort(false);
    if (semOutbound) {
        for (int i = 0; i < MAX_OUTBOUND_CONNECTIONS; i++) {
            semOutbound->post();
        }
    }

    if (fAddressesInitialized) {
        DumpData();
        fAddressesInitialized = false;
    }

    return true;
}

void SetNetworkActive(bool active) {
    if (fDebug)
        printf("SetNetworkActive: %s\n", active ? "true" : "false");

    if (!active) {
        fNetworkActive = false;

        LOCK(cs_vNodes);
        // Close sockets to all nodes
        for (CNode* pnode : vNodes) {
            pnode->CloseSocketDisconnect();
        }
    } else {
        fNetworkActive = true;
    }

    uiInterface.NotifyNetworkActiveChanged(fNetworkActive);
}

class CNetCleanup {
public:
    CNetCleanup() {}

    ~CNetCleanup()
    {
        // Close sockets
        for (CNode* pnode : vNodes)
            if (pnode->hSocket != INVALID_SOCKET)
                CloseSocket(pnode->hSocket);
        for (ListenSocket& hListenSocket : vhListenSocket)
            if (hListenSocket.socket != INVALID_SOCKET)
                if (!CloseSocket(hListenSocket.socket))
                    LogPrintf("CloseSocket(hListenSocket) failed with error %s\n", NetworkErrorString(WSAGetLastError()));

        // clean up some globals (to help leak detection)
        for (CNode* pnode : vNodes)
            delete pnode;
        for (CNode* pnode : vNodesDisconnected)
            delete pnode;
        vNodes.clear();
        vNodesDisconnected.clear();
        vhListenSocket.clear();
        delete semOutbound;
        semOutbound = NULL;
        delete pnodeLocalHost;
        pnodeLocalHost = NULL;

#ifdef WIN32
        // Shutdown Windows Sockets
        WSACleanup();
#endif
    }
} instance_of_cnetcleanup;

void CExplicitNetCleanup::callCleanup() {
    // Explicit call to destructor of CNetCleanup because it's not implicitly called
    // when the wallet is restarted from within the wallet itself.
    CNetCleanup* tmp = new CNetCleanup();
    delete tmp; // Stroustrup's gonna kill me for that
}

void RelayTransaction(const CTransaction& tx) {
    CDataStream ss(SER_NETWORK, PROTOCOL_VERSION);
    ss.reserve(10000);
    ss << tx;
    RelayTransaction(tx, ss);
}

void RelayTransaction(const CTransaction& tx, const CDataStream& ss)
{
    CInv inv(MSG_TX, tx.GetHash());
    {
        LOCK(cs_mapRelay);
        // Expire old relay messages
        while (!vRelayExpiration.empty() && vRelayExpiration.front().first < GetTime()) {
            mapRelay.erase(vRelayExpiration.front().second);
            vRelayExpiration.pop_front();
        }

        // Save original serialized message so newer versions are preserved
        mapRelay.insert(std::make_pair(inv, ss));
        vRelayExpiration.push_back(std::make_pair(GetTime() + 15 * 60, inv));
    }

    vector<CNode*> vNodesCopy;
    {
        LOCK(cs_vNodes);
        vNodesCopy = vNodes;
    }
    unsigned nRelayed = 0;
    for (CNode* pnode : vNodesCopy) {
        if (!pnode || !pnode->fRelayTxes)
            continue;
        if (pnode->nVersion >= ActiveProtocol()) {
            LOCK(pnode->cs_filter);
            if (pnode->pfilter==nullptr || pnode->pfilter->IsRelevantAndUpdate(tx)) {
                pnode->PushInventory(inv);
                ++nRelayed;
            }
        }
    }
    if (nRelayed == 0) {
        LogPrintf("%s: tx %s not relayed\n", __func__, tx.GetHash().GetHex());
    }
}

void RelayTransactionLockReq(const CTransaction& tx, bool relayToAll)
{
    CInv inv(MSG_TXLOCK_REQUEST, tx.GetHash());

    //broadcast the new node 
    vector<CNode*> vNodesCopy;
    {
        LOCK(cs_vNodes);
        vNodesCopy = vNodes;
    }

    for (CNode* pnode : vNodesCopy) {
        if (!pnode || (!relayToAll && !pnode->fRelayTxes))
            continue;

        pnode->PushMessage("ix", tx);
    }
}

void RelayInv(CInv& inv)
{
    vector<CNode*> vNodesCopy;
    {
        LOCK(cs_vNodes);
        vNodesCopy = vNodes;
    }

    for (CNode* pnode : vNodesCopy) {
        if (pnode && pnode->nVersion >= ActiveProtocol())
            pnode->PushInventory(inv);
    }
}

void RelayDarkSendFinalTransaction(const int sessionID, const CTransaction& txNew)
{
    vector<CNode*> vNodesCopy;
    {
        LOCK(cs_vNodes);
        vNodesCopy = vNodes;
    }

    for (CNode* pnode : vNodesCopy) {
        if (pnode)
            pnode->PushMessage("dsf", sessionID, txNew);
    }
}

void RelayDarkSendIn(const std::vector<CTxIn>& in, const int64_t& nAmount, const CTransaction& txCollateral, const std::vector<CTxOut>& out)
{
    vector<CNode*> vNodesCopy;
    {
        LOCK(cs_vNodes);
        vNodesCopy = vNodes;
    }

    for (CNode* pnode : vNodesCopy) {
        if(!pnode || (CNetAddr)darkSendPool.submittedToMasternode != (CNetAddr)pnode->addr) continue;
        LogPrintf("RelayDarkSendIn - found master, relaying message - %s \n", pnode->addr.ToString().c_str());
        pnode->PushMessage("dsi", in, nAmount, txCollateral, out);
    }
}

void RelayDarkSendStatus(const int sessionID, const int newState, const int newEntriesCount, const int newAccepted, const std::string error)
{
    vector<CNode*> vNodesCopy;
    {
        LOCK(cs_vNodes);
        vNodesCopy = vNodes;
    }

    for (CNode* pnode : vNodesCopy) {
        if (pnode)
            pnode->PushMessage("dssu", sessionID, newState, newEntriesCount, newAccepted, error);
    }
}

void RelayDarkSendElectionEntry(const CTxIn &vin, const CService addr, const std::vector<unsigned char> vchSig, const int64_t nNow, const CPubKey pubkey, const CPubKey pubkey2, const int count, const int current, const int64_t lastUpdated, const int protocolVersion)
{
    vector<CNode*> vNodesCopy;
    {
        LOCK(cs_vNodes);
        vNodesCopy = vNodes;
    }

    for (CNode* pnode : vNodesCopy) {
        if(!pnode || !pnode->fRelayTxes) continue;
        pnode->PushMessage("dsee", vin, addr, vchSig, nNow, pubkey, pubkey2, count, current, lastUpdated, protocolVersion);
    }
}

void SendDarkSendElectionEntry(const CTxIn &vin, const CService addr, const std::vector<unsigned char> vchSig, const int64_t nNow, const CPubKey pubkey, const CPubKey pubkey2, const int count, const int current, const int64_t lastUpdated, const int protocolVersion)
{
    vector<CNode*> vNodesCopy;
    {
        LOCK(cs_vNodes);
        vNodesCopy = vNodes;
    }

    for (CNode* pnode : vNodesCopy) {
        if (pnode)
            pnode->PushMessage("dsee", vin, addr, vchSig, nNow, pubkey, pubkey2, count, current, lastUpdated, protocolVersion);
    }
}

void RelayDarkSendElectionEntryPing(const CTxIn &vin, const std::vector<unsigned char> vchSig, const int64_t nNow, const bool stop)
{
    vector<CNode*> vNodesCopy;
    {
        LOCK(cs_vNodes);
        vNodesCopy = vNodes;
    }

    for (CNode* pnode : vNodesCopy) {
        if(!pnode || !pnode->fRelayTxes) continue;
        pnode->PushMessage("dseep", vin, vchSig, nNow, stop);
    }
}

void SendDarkSendElectionEntryPing(const CTxIn &vin, const std::vector<unsigned char> vchSig, const int64_t nNow, const bool stop)
{
    vector<CNode*> vNodesCopy;
    {
        LOCK(cs_vNodes);
        vNodesCopy = vNodes;
    }

    for (CNode* pnode : vNodesCopy) {
        if (pnode)
            pnode->PushMessage("dseep", vin, vchSig, nNow, stop);
    }
}

void RelayDarkSendCompletedTransaction(const int sessionID, const bool error, const std::string errorMessage)
{
    vector<CNode*> vNodesCopy;
    {
        LOCK(cs_vNodes);
        vNodesCopy = vNodes;
    }

    for (CNode* pnode : vNodesCopy) {
        if (pnode)
            pnode->PushMessage("dsc", sessionID, error, errorMessage);
    }
}

void CNode::RecordBytesRecv(uint64_t bytes)
{
    LOCK(cs_totalBytesRecv);
    nTotalBytesRecv += bytes;
}

void CNode::RecordBytesSent(uint64_t bytes)
{
    LOCK(cs_totalBytesSent);
    nTotalBytesSent += bytes;
}

uint64_t CNode::GetTotalBytesRecv()
{
    LOCK(cs_totalBytesRecv);
    return nTotalBytesRecv;
}

uint64_t CNode::GetTotalBytesSent()
{
    LOCK(cs_totalBytesSent);
    return nTotalBytesSent;
}

void CNode::Fuzz(int nChance)
{
    if (!fSuccessfullyConnected) return; // Don't fuzz initial handshake
    if (GetRand(nChance) != 0) return;   // Fuzz 1 of every nChance messages

    switch (GetRand(3)) {
    case 0:
        // xor a random byte with a random value:
        if (!ssSend.empty()) {
            CDataStream::size_type pos = GetRand(ssSend.size());
            ssSend[pos] ^= (unsigned char)(GetRand(256));
        }
        break;
    case 1:
        // delete a random byte:
        if (!ssSend.empty()) {
            CDataStream::size_type pos = GetRand(ssSend.size());
            ssSend.erase(ssSend.begin() + pos);
        }
        break;
    case 2:
        // insert a random byte at a random position
        {
            CDataStream::size_type pos = GetRand(ssSend.size());
            char ch = (char)GetRand(256);
            ssSend.insert(ssSend.begin() + pos, ch);
        }
        break;
    }
    // Chance of more than one change half the time:
    // (more changes exponentially less likely):
    Fuzz(2);
}

//
// CAddrDB
//

CAddrDB::CAddrDB()
{
    pathAddr = GetDataDir() / "peers.dat";
}

bool CAddrDB::Write(const CAddrMan& addr)
{
    // Generate random temporary filename
    unsigned short randv = 0;
    GetRandBytes((unsigned char*)&randv, sizeof(randv));
    std::string tmpfn = strprintf("peers.dat.%04x", randv);

    // serialize addresses, checksum data up to that point, then append csum
    CDataStream ssPeers(SER_DISK, CLIENT_VERSION);
    ssPeers << FLATDATA(Params().MessageStart());
    ssPeers << addr;
    uint256 hash = Hash(ssPeers.begin(), ssPeers.end());
    ssPeers << hash;

    // open output file, and associate with CAutoFile
    boost::filesystem::path pathAddr = GetDataDir() / "peers.dat";
    FILE* file = fopen(pathAddr.string().c_str(), "wb");
    CAutoFile fileout(file, SER_DISK, CLIENT_VERSION);
    if (fileout.IsNull())
        return error("%s : Failed to open file %s", __func__, pathAddr.string());

    // Write and commit header, data
    try {
        fileout << ssPeers;
    } catch (std::exception& e) {
        return error("%s : Serialize or I/O error - %s", __func__, e.what());
    }
    FileCommit(fileout.Get());
    fileout.fclose();

    return true;
}

bool CAddrDB::Read(CAddrMan& addr)
{
    // open input file, and associate with CAutoFile
    FILE* file = fopen(pathAddr.string().c_str(), "rb");
    CAutoFile filein(file, SER_DISK, CLIENT_VERSION);
    if (filein.IsNull())
        return error("%s : Failed to open file %s", __func__, pathAddr.string());

    // use file size to size memory buffer
    uint64_t fileSize = boost::filesystem::file_size(pathAddr);
    uint64_t dataSize = fileSize - sizeof(uint256);
    // Don't try to resize to a negative number if file is small
    if (fileSize >= sizeof(uint256))
        dataSize = fileSize - sizeof(uint256);
    vector<unsigned char> vchData;
    vchData.resize(dataSize);
    uint256 hashIn;

    // read data and checksum from file
    try {
        filein.read((char*)&vchData[0], dataSize);
        filein >> hashIn;
    } catch (std::exception& e) {
        return error("%s : Deserialize or I/O error - %s", __func__, e.what());
    }
    filein.fclose();

    CDataStream ssPeers(vchData, SER_DISK, CLIENT_VERSION);

    // verify stored checksum matches input data
    uint256 hashTmp = Hash(ssPeers.begin(), ssPeers.end());
    if (hashIn != hashTmp)
        return error("%s : Checksum mismatch, data corrupted", __func__);

    unsigned char pchMsgTmp[4];
    try {
        // de-serialize file header (network specific magic number) and ..
        ssPeers >> FLATDATA(pchMsgTmp);

        // ... verify the network matches ours
        if (memcmp(pchMsgTmp, Params().MessageStart(), sizeof(pchMsgTmp)))
            return error("%s : Invalid network magic number", __func__);

        // de-serialize address data into one CAddrMan object
        ssPeers >> addr;
    } catch (std::exception& e) {
        return error("%s : Deserialize or I/O error - %s", __func__, e.what());
    }

    return true;
}

unsigned int ReceiveFloodSize() { return 1000 * GetArg("-maxreceivebuffer", 5 * 1000); }
unsigned int SendBufferSize() { return 1000 * GetArg("-maxsendbuffer", 1 * 1000); }

CNode::CNode(SOCKET hSocketIn, CAddress addrIn, std::string addrNameIn, bool fInboundIn) : ssSend(SER_NETWORK, INIT_PROTO_VERSION), setAddrKnown(5000)
{
    nServices = NODE_NONE;
    nServicesExpected = NODE_NONE;
    hSocket = hSocketIn;
    nRecvVersion = INIT_PROTO_VERSION;
    nLastSend = 0;
    nLastRecv = 0;
    nSendBytes = 0;
    nRecvBytes = 0;
    nTimeConnected = GetTime();
    addr = addrIn;
    addrName = addrNameIn == "" ? addr.ToStringIPPort() : addrNameIn;
    nVersion = 0;
    strSubVer = "";
    fWhitelisted = false;
    fOneShot = false;
    fClient = false; // set by version message
    fInbound = fInboundIn;
    fNetworkNode = false;
    fSuccessfullyConnected = false;
    fDisconnect = false;
    nRefCount = 0;
    nSendSize = 0;
    nSendOffset = 0;
    hashContinue = 0;
    nStartingHeight = -1;
    fGetAddr = false;
    fRelayTxes = false;
    nNextLocalAddrSend = 0;
    nNextAddrSend = 0;
    nNextInvSend = 0;
    setInventoryKnown.max_size(SendBufferSize() / 1000);
    pfilter = new CBloomFilter();
    nPingNonceSent = 0;
    nPingUsecStart = 0;
    nPingUsecTime = 0;
    fPingQueued = false;
    fDarkSendMaster = false;

    {
        LOCK(cs_nLastNodeId);
        id = nLastNodeId++;
    }

    if (fLogIPs)
        LogPrint("net", "Added connection to %s peer=%d\n", addrName, id);
    else
        LogPrint("net", "Added connection peer=%d\n", id);

    // Be shy and don't send version until we hear
    if (hSocket != INVALID_SOCKET && !fInbound)
        PushVersion();

    GetNodeSignals().InitializeNode(GetId(), this);
}

CNode::~CNode()
{
    CloseSocket(hSocket);

    if (pfilter)
        delete pfilter;

    GetNodeSignals().FinalizeNode(GetId());
}

void CNode::AskFor(const CInv& inv)
{
    if (mapAskFor.size() > MAPASKFOR_MAX_SZ)
        return;
    // We're using mapAskFor as a priority queue,
    // the key is the earliest time the request can be sent
    int64_t nRequestTime;
    limitedmap<CInv, int64_t>::const_iterator it = mapAlreadyAskedFor.find(inv);
    if (it != mapAlreadyAskedFor.end())
        nRequestTime = it->second;
    else
        nRequestTime = 0;
    LogPrint("net", "askfor %s  %d (%s) peer=%d\n", inv.ToString(), nRequestTime, DateTimeStrFormat("%H:%M:%S", nRequestTime / 1000000), id);

    // Make sure not to reuse time indexes to keep things in the same order
    int64_t nNow = GetTimeMicros() - 1000000;
    static int64_t nLastTime;
    ++nLastTime;
    nNow = std::max(nNow, nLastTime);
    nLastTime = nNow;

    // Each retry is 2 minutes after the last
    nRequestTime = std::max(nRequestTime + 2 * 60 * 1000000, nNow);
    if (it != mapAlreadyAskedFor.end())
        mapAlreadyAskedFor.update(it, nRequestTime);
    else
        mapAlreadyAskedFor.insert(std::make_pair(inv, nRequestTime));
    mapAskFor.insert(std::make_pair(nRequestTime, inv));
}

void CNode::BeginMessage(const char* pszCommand) EXCLUSIVE_LOCK_FUNCTION(cs_vSend)
{
    ENTER_CRITICAL_SECTION(cs_vSend);
    assert(ssSend.size() == 0);
    ssSend << CMessageHeader(pszCommand, 0);
    LogPrint("net", "sending: %s ", SanitizeString(pszCommand));
}

void CNode::AbortMessage() UNLOCK_FUNCTION(cs_vSend)
{
    ssSend.clear();

    LEAVE_CRITICAL_SECTION(cs_vSend);

    LogPrint("net", "(aborted)\n");
}

void CNode::EndMessage() UNLOCK_FUNCTION(cs_vSend)
{
    // The -*messagestest options are intentionally not documented in the help message,
    // since they are only used during development to debug the networking code and are
    // not intended for end-users.
    if (mapArgs.count("-dropmessagestest") && GetRand(GetArg("-dropmessagestest", 2)) == 0) {
        LogPrint("net", "dropmessages DROPPING SEND MESSAGE\n");
        AbortMessage();
        return;
    }
    if (mapArgs.count("-fuzzmessagestest"))
        Fuzz(GetArg("-fuzzmessagestest", 10));

    if (ssSend.size() == 0)
        return;

    // Set the size
    unsigned int nSize = ssSend.size() - CMessageHeader::HEADER_SIZE;
    memcpy((char*)&ssSend[CMessageHeader::MESSAGE_SIZE_OFFSET], &nSize, sizeof(nSize));

    // Set the checksum
    uint256 hash = Hash(ssSend.begin() + CMessageHeader::HEADER_SIZE, ssSend.end());
    unsigned int nChecksum = 0;
    memcpy(&nChecksum, &hash, sizeof(nChecksum));
    assert(ssSend.size() >= CMessageHeader::CHECKSUM_OFFSET + sizeof(nChecksum));
    memcpy((char*)&ssSend[CMessageHeader::CHECKSUM_OFFSET], &nChecksum, sizeof(nChecksum));

    LogPrint("net", "(%d bytes) peer=%d\n", nSize, id);

    std::deque<CSerializeData>::iterator it = vSendMsg.insert(vSendMsg.end(), CSerializeData());
    ssSend.GetAndClear(*it);
    nSendSize += (*it).size();

    // If write queue empty, attempt "optimistic write"
    if (it == vSendMsg.begin())
        SocketSendData(this);

    LEAVE_CRITICAL_SECTION(cs_vSend);
}

//
// CBanListDB
//

CBanListDB::CBanListDB()
{
    pathBanlist = GetDataDir() / "banlist.dat";
}

bool CBanListDB::Write(const banmap_t& banSet)
{
    // Generate random temporary filename
    unsigned short randv = 0;
    GetRandBytes((unsigned char*)&randv, sizeof(randv));
    std::string tmpfn = strprintf("banlist.dat.%04x", randv);

    // serialize banlist, checksum data up to that point, then append csum
    CDataStream ssBanlist(SER_DISK, CLIENT_VERSION);
    ssBanlist << FLATDATA(Params().MessageStart());
    ssBanlist << banSet;
    uint256 hash = Hash(ssBanlist.begin(), ssBanlist.end());
    ssBanlist << hash;

    // open temp output file, and associate with CAutoFile
    boost::filesystem::path pathTmp = GetDataDir() / tmpfn;
    FILE *file = fopen(pathTmp.string().c_str(), "wb");
    CAutoFile fileout(file, SER_DISK, CLIENT_VERSION);
    if (fileout.IsNull())
        return error("%s: Failed to open file %s", __func__, pathTmp.string());

    // Write and commit header, data
    try {
        fileout << ssBanlist;
    }
    catch (const std::exception& e) {
        return error("%s: Serialize or I/O error - %s", __func__, e.what());
    }
    FileCommit(fileout.Get());
    fileout.fclose();

    // replace existing banlist.dat, if any, with new banlist.dat.XXXX
    if (!RenameOver(pathTmp, pathBanlist))
        return error("%s: Rename-into-place failed", __func__);

    return true;
}

bool CBanListDB::Read(banmap_t& banSet)
{
    // open input file, and associate with CAutoFile
    FILE *file = fopen(pathBanlist.string().c_str(), "rb");
    CAutoFile filein(file, SER_DISK, CLIENT_VERSION);
    if (filein.IsNull())
        return error("%s: Failed to open file %s", __func__, pathBanlist.string());

    // use file size to size memory buffer
    uint64_t fileSize = boost::filesystem::file_size(pathBanlist);
    uint64_t dataSize = 0;
    // Don't try to resize to a negative number if file is small
    if (fileSize >= sizeof(uint256))
        dataSize = fileSize - sizeof(uint256);
    vector<unsigned char> vchData;
    vchData.resize(dataSize);
    uint256 hashIn;

    // read data and checksum from file
    try {
        filein.read((char *)&vchData[0], dataSize);
        filein >> hashIn;
    }
    catch (const std::exception& e) {
        return error("%s: Deserialize or I/O error - %s", __func__, e.what());
    }
    filein.fclose();

    CDataStream ssBanlist(vchData, SER_DISK, CLIENT_VERSION);

    // verify stored checksum matches input data
    uint256 hashTmp = Hash(ssBanlist.begin(), ssBanlist.end());
    if (hashIn != hashTmp)
        return error("%s: Checksum mismatch, data corrupted", __func__);

    unsigned char pchMsgTmp[4];
    try {
        // de-serialize file header (network specific magic number) and ..
        ssBanlist >> FLATDATA(pchMsgTmp);

        // ... verify the network matches ours
        if (memcmp(pchMsgTmp, Params().MessageStart(), sizeof(pchMsgTmp)))
            return error("%s: Invalid network magic number", __func__);

        // de-serialize address data into one CAddrMan object
        ssBanlist >> banSet;
    }
    catch (const std::exception& e) {
        return error("%s: Deserialize or I/O error - %s", __func__, e.what());
    }

    return true;
}

void DumpBanlist()
{
    int64_t nStart = GetTimeMillis();

    CNode::SweepBanned(); //clean unused entires (if bantime has expired)

    CBanListDB bandb;
    banmap_t banmap;
    CNode::SetBannedSetDirty(false);
    CNode::GetBanned(banmap);
    if (bandb.Write(banmap))
        CNode::SetBannedSetDirty(true);

    LogPrint("net", "Flushed %d banned node ips/subnets to banlist.dat  %dms\n",
             banmap.size(), GetTimeMillis() - nStart);
}

int64_t nNextSend(int64_t nNow, int average_interval_seconds) {
    return nNow + (int64_t)(log1p(GetRand(1ULL << 48)
    * -0.0000000000000035527136788) * average_interval_seconds
    * -1000000.0 + 0.5);
}<|MERGE_RESOLUTION|>--- conflicted
+++ resolved
@@ -575,8 +575,7 @@
     Ban(subNet, banReason, bantimeoffset, sinceUnixEpoch);
 }
 
-void CNode::Ban(const CSubNet& subNet, const BanReason &banReason, int64_t bantimeoffset, bool sinceUnixEpoch)
-{
+void CNode::Ban(const CSubNet& subNet, const BanReason &banReason, int64_t bantimeoffset, bool sinceUnixEpoch) {
     CBanEntry banEntry(GetTime());
     banEntry.banReason = banReason;
     if (bantimeoffset <= 0)
@@ -1832,11 +1831,8 @@
     }
 
     //try to read stored banlist
-    CBanListDB bandb;
+    CBanDB bandb;
     banmap_t banmap;
-<<<<<<< HEAD
-    if (!bandb.Read(banmap))
-=======
     if (bandb.Read(banmap)) {
         CNode::SetBanned(banmap); // thread save setter
         CNode::SetBannedSetDirty(false); // no need to write down, just read data
@@ -1845,18 +1841,11 @@
         LogPrint("net", "Loaded %d banned node ips/subnets from banlist.dat  %dms\n",
                  banmap.size(), GetTimeMillis() - nStart);
     } else {
->>>>>>> 74cc8c5a
         LogPrintf("Invalid or missing banlist.dat; recreating\n");
         CNode::SetBannedSetDirty(true);
         DumpBanlist();
     }
 
-    CNode::SetBanned(banmap); //thread save setter
-    CNode::SetBannedSetDirty(false); //no need to write down just read or nonexistent data
-    CNode::SweepBanned(); //sweap out unused entries
-
-    LogPrintf("Loaded %i addresses from peers.dat  %dms\n",
-        addrman.size(), GetTimeMillis() - nStart);
     fAddressesInitialized = true;
 
     if (semOutbound == NULL) {
@@ -2491,12 +2480,12 @@
 // CBanListDB
 //
 
-CBanListDB::CBanListDB()
+CBanDB::CBanDB()
 {
     pathBanlist = GetDataDir() / "banlist.dat";
 }
 
-bool CBanListDB::Write(const banmap_t& banSet)
+bool CBanDB::Write(const banmap_t& banSet)
 {
     // Generate random temporary filename
     unsigned short randv = 0;
@@ -2534,7 +2523,7 @@
     return true;
 }
 
-bool CBanListDB::Read(banmap_t& banSet)
+bool CBanDB::Read(banmap_t& banSet)
 {
     // open input file, and associate with CAutoFile
     FILE *file = fopen(pathBanlist.string().c_str(), "rb");
@@ -2590,16 +2579,18 @@
 
 void DumpBanlist()
 {
+    CNode::SweepBanned(); // clean unused entries (if bantime has expired)
+
+    if (!CNode::BannedSetIsDirty())
+        return;
+
     int64_t nStart = GetTimeMillis();
 
-    CNode::SweepBanned(); //clean unused entires (if bantime has expired)
-
-    CBanListDB bandb;
+    CBanDB bandb;
     banmap_t banmap;
-    CNode::SetBannedSetDirty(false);
     CNode::GetBanned(banmap);
     if (bandb.Write(banmap))
-        CNode::SetBannedSetDirty(true);
+        CNode::SetBannedSetDirty(false);
 
     LogPrint("net", "Flushed %d banned node ips/subnets to banlist.dat  %dms\n",
              banmap.size(), GetTimeMillis() - nStart);
