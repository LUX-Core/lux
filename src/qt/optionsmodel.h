--- conflicted
+++ resolved
@@ -44,37 +44,23 @@
         Theme,                   // QString
         Language,                // QString
         CoinControlFeatures,     // bool
-<<<<<<< HEAD
         ShowMasternodesTab,      // bool
         ParallelMasternodes,     // bool
-=======
-        showMasternodesTab,      // bool
-        parallelMasterNode,      // bool
->>>>>>> 37c374d3
         ThreadsScriptVerif,      // int
         DatabaseCache,           // int
         LogFileCount,            // int
         LogEvents,               // bool
         ZeroBalanceAddressToken, // bool
         SpendZeroConfChange,     // bool
-<<<<<<< HEAD
         ShowAdvancedUI,          // bool
         DarkSendRounds,          // int
         AnonymizeLuxAmount,      // int
-=======
-        ShowAdvancedUI,          //bool
-        DarkSendRounds,          // int
-        AnonymizeLuxAmount,      //int
-        ShowMasternodesTab,      // bool
->>>>>>> 37c374d3
         NotUseChangeAddress,     // bool
         WalletBackups,           // int
         Listen,                  // bool
         CheckUpdates,            // bool
         TxIndex,                 // bool
         AddressIndex,            // bool
-<<<<<<< HEAD
-=======
         DecimalsPrice,   // int
         DecimalsBase,    // int
         DecimalsQuote,   // int
@@ -85,7 +71,6 @@
         TradesHistoryShowWidget, // bool
         BuyShowWidget, // bool
         SellShowWidget, // bool
->>>>>>> 37c374d3
         OptionIDRowCount,
     };
 
@@ -107,13 +92,8 @@
     bool getProxySettings(QNetworkProxy& proxy) const;
     bool getCoinControlFeatures() { return fCoinControlFeatures; }
     bool getShowAdvancedUI() { return fShowAdvancedUI; }
-<<<<<<< HEAD
     bool getShowMasternodesTab() { return fShowMasternodesTab; }
     bool getParallelMasternodes() { return fParallelMasternodes; }
-=======
-    bool getshowMasternodesTab() { return fshowMasternodesTab; }
-    bool getparallelMasterNode() { return fparallelMasterNode; } 
->>>>>>> 37c374d3
     const QString& getOverriddenByCommandLine() { return strOverriddenByCommandLine; }
     Luxgate::Decimals getLuxgateDecimals();
     bool getHideConfigWidget();
@@ -139,13 +119,8 @@
     QString strThirdPartyTxUrls;
     bool fCoinControlFeatures;
     bool fShowAdvancedUI;
-<<<<<<< HEAD
     bool fShowMasternodesTab;
     bool fParallelMasternodes;
-=======
-    bool fshowMasternodesTab;
-    bool fparallelMasterNode;
->>>>>>> 37c374d3
     /* settings that were overriden by command-line */
     QString strOverriddenByCommandLine;
 
@@ -164,8 +139,6 @@
     void zeroBalanceAddressTokenChanged(bool);
     void walletBackupsChanged(int);
     void hideTrayIconChanged(bool);
-<<<<<<< HEAD
-=======
     void luxgateDecimalsChanged(Luxgate::Decimals);
     void hideOrderBookWidget(bool bHide);
     void hideConfigWidget(bool bHide);
@@ -174,7 +147,6 @@
     void hideTradesHistoryWidget(bool bHide);
     void hideBuyWidget(bool bHide);
     void hideSellWidget(bool bHide);
->>>>>>> 37c374d3
 };
 
 #endif // BITCOIN_QT_OPTIONSMODEL_H