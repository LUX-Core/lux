// Copyright (c) 2011-2014 The Bitcoin developers
// Copyright (c) 2014-2015 The Dash developers
// Copyright (c) 2015-2017 The LUX developers
// Distributed under the MIT/X11 software license, see the accompanying
// file COPYING or http://www.opensource.org/licenses/mit-license.php.

#include "walletmodel.h"

#include "addresstablemodel.h"
#include "guiconstants.h"
#include "guiutil.h"
#include "paymentserver.h"
#include "recentrequeststablemodel.h"
#include "transactiontablemodel.h"
#include "contracttablemodel.h"
#include "tokenitemmodel.h"
#include "tokentransactiontablemodel.h"

#include "base58.h"
#include "db.h"
#include "keystore.h"
#include "main.h"
#include "spork.h"
#include "sync.h"
#include "ui_interface.h"
#include "wallet.h"
#include "walletdb.h" // for BackupWallet
#include <stdint.h>
#include "timedata.h"
#include "util.h"

#include <stdint.h>

#include <QDebug>
#include <QSet>
#include <QTimer>
#include <QFile>

#include <boost/filesystem.hpp>

WalletModel::WalletModel(const PlatformStyle *platformStyle, CWallet* wallet, OptionsModel* optionsModel, QObject* parent) : QObject(parent), wallet(wallet), optionsModel(optionsModel), addressTableModel(0),
                                                                                         contractTableModel(0),
                                                                                         transactionTableModel(0),
                                                                                         recentRequestsTableModel(0),
                                                                                         cachedBalance(0),
                                                                                         cachedUnconfirmedBalance(0),
                                                                                         cachedImmatureBalance(0),
                                                                                         cachedEncryptionStatus(Unencrypted),
                                                                                         cachedNumBlocks(0)
{
    fHaveWatchOnly = wallet->HaveWatchOnly();
    fForceCheckBalanceChanged = false;
    addressTableModel = new AddressTableModel(wallet, this);
    contractTableModel = new ContractTableModel(wallet, this);
    transactionTableModel = new TransactionTableModel(platformStyle, wallet, this);
    recentRequestsTableModel = new RecentRequestsTableModel(wallet, this);
    tokenItemModel = new TokenItemModel(wallet, this);
    tokenTransactionTableModel = new TokenTransactionTableModel(platformStyle, wallet, this);

    // This timer will be fired repeatedly to update the balance
    pollTimer = new QTimer(this);
    connect(pollTimer, SIGNAL(timeout()), this, SLOT(pollBalanceChanged()));
    pollTimer->start(MODEL_UPDATE_DELAY);

    subscribeToCoreSignals();
}

WalletModel::~WalletModel()
{
    unsubscribeFromCoreSignals();
}

CAmount WalletModel::getBalance(const CCoinControl* coinControl) const
{
    if (coinControl) {
        CAmount nBalance = 0;
        std::vector<COutput> vCoins;
        wallet->AvailableCoins(vCoins, true, coinControl);
        for (const COutput& out : vCoins)
            if (out.fSpendable)
                nBalance += out.tx->vout[out.i].nValue;

        return nBalance;
    }

    return wallet->GetBalance();
}


CAmount WalletModel::getAnonymizedBalance() const
{
    return wallet->GetAnonymizedBalance();
}

CAmount WalletModel::getUnconfirmedBalance() const
{
    return wallet->GetUnconfirmedBalance();
}

CAmount WalletModel::getImmatureBalance() const
{
    return wallet->GetImmatureBalance();
}

bool WalletModel::haveWatchOnly() const
{
    return fHaveWatchOnly;
}

CAmount WalletModel::getWatchBalance() const
{
    return wallet->GetWatchOnlyBalance();
}

CAmount WalletModel::getWatchUnconfirmedBalance() const
{
    return wallet->GetUnconfirmedWatchOnlyBalance();
}

CAmount WalletModel::getWatchImmatureBalance() const
{
    return wallet->GetImmatureWatchOnlyBalance();
}

void WalletModel::updateStatus()
{
    EncryptionStatus newEncryptionStatus = getEncryptionStatus();

    if (cachedEncryptionStatus != newEncryptionStatus)
        Q_EMIT encryptionStatusChanged(newEncryptionStatus);
}

void WalletModel::pollBalanceChanged()
{
    // Get required locks upfront. This avoids the GUI from getting stuck on
    // periodical polls if the core is holding the locks for a longer time -
    // for example, during a wallet rescan.
    TRY_LOCK(cs_main, lockMain);
    if (!lockMain)
        return;
    TRY_LOCK(wallet->cs_wallet, lockWallet);
    if (!lockWallet)
        return;
    bool cachedNumBlocksChanged = chainActive.Height() != cachedNumBlocks;
    if (fForceCheckBalanceChanged || chainActive.Height() != cachedNumBlocks || nDarksendRounds != cachedDarksendRounds || cachedTxLocks != nCompleteTXLocks) {
        fForceCheckBalanceChanged = false;

        // Balance and number of transactions might have changed
        cachedNumBlocks = chainActive.Height();
        cachedDarksendRounds = nDarksendRounds;

        checkBalanceChanged();
        if (transactionTableModel)
            transactionTableModel->updateConfirmations();

        if(tokenTransactionTableModel)
            tokenTransactionTableModel->updateConfirmations();

        if(cachedNumBlocksChanged)
        {
            checkTokenBalanceChanged();
        }
    }
}

void WalletModel::updateContractBook(const QString &address, const QString &label, const QString &abi, int status)
{
    if(contractTableModel)
        contractTableModel->updateEntry(address, label, abi, status);
}

void WalletModel::checkBalanceChanged()
{
    TRY_LOCK(cs_main, lockMain);
    if (!lockMain) return;

    CAmount newBalance = getBalance();
    CAmount newUnconfirmedBalance = getUnconfirmedBalance();
    CAmount newImmatureBalance = getImmatureBalance();
    CAmount newAnonymizedBalance = getAnonymizedBalance();
    CAmount newWatchOnlyBalance = 0;
    CAmount newWatchUnconfBalance = 0;
    CAmount newWatchImmatureBalance = 0;
    if (haveWatchOnly()) {
        newWatchOnlyBalance = getWatchBalance();
        newWatchUnconfBalance = getWatchUnconfirmedBalance();
        newWatchImmatureBalance = getWatchImmatureBalance();
    }

    if (cachedBalance != newBalance || cachedUnconfirmedBalance != newUnconfirmedBalance || cachedImmatureBalance != newImmatureBalance ||
        cachedAnonymizedBalance != newAnonymizedBalance || cachedTxLocks != nCompleteTXLocks ||
        cachedWatchOnlyBalance != newWatchOnlyBalance || cachedWatchUnconfBalance != newWatchUnconfBalance || cachedWatchImmatureBalance != newWatchImmatureBalance) {
        cachedBalance = newBalance;
        cachedUnconfirmedBalance = newUnconfirmedBalance;
        cachedImmatureBalance = newImmatureBalance;
        cachedAnonymizedBalance = newAnonymizedBalance;
        cachedTxLocks = nCompleteTXLocks;
        cachedWatchOnlyBalance = newWatchOnlyBalance;
        cachedWatchUnconfBalance = newWatchUnconfBalance;
        cachedWatchImmatureBalance = newWatchImmatureBalance;
        Q_EMIT balanceChanged(newBalance, newUnconfirmedBalance, newImmatureBalance, newAnonymizedBalance,
            newWatchOnlyBalance, newWatchUnconfBalance, newWatchImmatureBalance);
    }
}

void WalletModel::checkTokenBalanceChanged()
{
    if(tokenItemModel)
    {
        tokenItemModel->checkTokenBalanceChanged();
    }
}

void WalletModel::updateTransaction()
{
    // Balance and number of transactions might have changed
    fForceCheckBalanceChanged = true;
}

void WalletModel::updateAddressBook(const QString& address, const QString& label, bool isMine, const QString& purpose, int status)
{
    if (addressTableModel)
        addressTableModel->updateEntry(address, label, isMine, purpose, status);
}

void WalletModel::updateWatchOnlyFlag(bool fHaveWatchonly)
{
    fHaveWatchOnly = fHaveWatchonly;
    Q_EMIT notifyWatchonlyChanged(fHaveWatchonly);
}

bool WalletModel::validateAddress(const QString& address)
{
    CTxDestination addressParsed = DecodeDestination(address.toStdString());
    return IsValidDestination(addressParsed);
}

WalletModel::SendCoinsReturn WalletModel::prepareTransaction(WalletModelTransaction& transaction, const CCoinControl* coinControl)
{
    CAmount total = 0;
    QList<SendCoinsRecipient> recipients = transaction.getRecipients();
    std::vector<std::pair<CScript, CAmount> > vecSend;

    if (recipients.empty()) {
        return OK;
    }

    if (isUnlockStakingOnly()) {
        return StakingOnlyUnlocked;
    }

    QSet<QString> setAddress; // Used to detect duplicates
    int nAddresses = 0;

    // Pre-check input data for validity
    Q_FOREACH (const SendCoinsRecipient& rcp, recipients) {
        if (rcp.paymentRequest.IsInitialized()) { // PaymentRequest...
            CAmount subtotal = 0;
            const payments::PaymentDetails& details = rcp.paymentRequest.getDetails();
            for (int i = 0; i < details.outputs_size(); i++) {
                const payments::Output& out = details.outputs(i);
                if (out.amount() <= 0) continue;
                subtotal += out.amount();
                const unsigned char* scriptStr = (const unsigned char*)out.script().data();
                CScript scriptPubKey(scriptStr, scriptStr + out.script().size());
                vecSend.push_back(std::pair<CScript, CAmount>(scriptPubKey, out.amount()));
            }
            if (subtotal <= 0) {
                return InvalidAmount;
            }
            total += subtotal;
        } else { // User-entered lux address / amount:
            if (!validateAddress(rcp.address)) {
                return InvalidAddress;
            }
            if (rcp.amount <= 0) {
                return InvalidAmount;
            }
            setAddress.insert(rcp.address);
            ++nAddresses;

            CScript scriptPubKey = GetScriptForDestination(DecodeDestination(rcp.address.toStdString()));
            vecSend.push_back(std::pair<CScript, CAmount>(scriptPubKey, rcp.amount));

            total += rcp.amount;
        }
    }
    if (setAddress.size() != nAddresses) {
        return DuplicateAddress;
    }

    CAmount nBalance = getBalance(coinControl);

    if (total > nBalance) {
        return AmountExceedsBalance;
    }

    {
        LOCK2(cs_main, wallet->cs_wallet);

        transaction.newPossibleKeyChange(wallet);
        CAmount nFeeRequired = 0;
        std::string strFailReason;

        CWalletTx* newTx = transaction.getTransaction();
        CReserveKey* keyChange = transaction.getPossibleKeyChange();


        if (recipients[0].useInstanTX && total > GetSporkValue(SPORK_2_MAX_VALUE) * COIN) {
            Q_EMIT message(tr("Send Coins"), tr("InstanTX doesn't support sending values that high yet. Transactions are currently limited to %1 LUX.").arg(GetSporkValue(SPORK_2_MAX_VALUE)),
                CClientUIInterface::MSG_ERROR);
            return TransactionCreationFailed;
        }

<<<<<<< HEAD
        bool fCreated = wallet->CreateTransaction(vecSend, *newTx, *keyChange, nFeeRequired, strFailReason, coinControl, recipients[0].inputType, recipients[0].useInstanTX);
=======
        int nChangePos = -1;
        bool fCreated = wallet->CreateTransaction(vecSend, *newTx, *keyChange, nFeeRequired, nChangePos, strFailReason, coinControl, recipients[0].inputType, recipients[0].useInstanTX);
>>>>>>> a57c4d30
        transaction.setTransactionFee(nFeeRequired);

        if (recipients[0].useInstanTX && newTx->GetValueOut() > GetSporkValue(SPORK_2_MAX_VALUE) * COIN) {
            Q_EMIT message(tr("Send Coins"), tr("InstanTX doesn't support sending values that high yet. Transactions are currently limited to %1 LUX.").arg(GetSporkValue(SPORK_2_MAX_VALUE)),
                CClientUIInterface::MSG_ERROR);
            return TransactionCreationFailed;
        }

        if (!fCreated) {
            if ((total + nFeeRequired) > nBalance) {
                return SendCoinsReturn(AmountWithFeeExceedsBalance);
            }
            Q_EMIT message(tr("Send Coins"), QString::fromStdString(strFailReason),
                CClientUIInterface::MSG_ERROR);
            return TransactionCreationFailed;
        }

        // reject insane fee
        if (nFeeRequired > ::minRelayTxFee.GetFee(transaction.getTransactionSize()) * 10000)
            return InsaneFee;
    }

    return SendCoinsReturn(OK);
}

WalletModel::SendCoinsReturn WalletModel::sendCoins(WalletModelTransaction& transaction)
{
    QByteArray transaction_array; /* store serialized transaction */

    if (isUnlockStakingOnly()) {
        return StakingOnlyUnlocked;
    }

    {
        LOCK2(cs_main, wallet->cs_wallet);
        CWalletTx* newTx = transaction.getTransaction();
        QList<SendCoinsRecipient> recipients = transaction.getRecipients();

        // Store PaymentRequests in wtx.vOrderForm in wallet.
        Q_FOREACH (const SendCoinsRecipient& rcp, recipients) {
            if (rcp.paymentRequest.IsInitialized()) {
                std::string key("PaymentRequest");
                std::string value;
                rcp.paymentRequest.SerializeToString(&value);
                newTx->vOrderForm.push_back(make_pair(key, value));
            } else if (!rcp.message.isEmpty()) // Message from normal lux:URI (lux:XyZ...?message=example)
            {
                newTx->vOrderForm.push_back(make_pair("Message", rcp.message.toStdString()));
            }
        }

        CReserveKey* keyChange = transaction.getPossibleKeyChange();

        transaction.getRecipients();

        if (!wallet->CommitTransaction(*newTx, *keyChange, (recipients[0].useInstanTX) ? "ix" : "tx"))
            return TransactionCommitFailed;

        CTransaction* t = (CTransaction*)newTx;
        CDataStream ssTx(SER_NETWORK, PROTOCOL_VERSION);
        ssTx << *t;
        transaction_array.append(&(ssTx[0]), ssTx.size());
    }

    // Add addresses / update labels that we've sent to to the address book,
    // and emit coinsSent signal for each recipient
    Q_FOREACH (const SendCoinsRecipient& rcp, transaction.getRecipients()) {
        // Don't touch the address book when we have a payment request
        if (!rcp.paymentRequest.IsInitialized()) {
            std::string strAddress = rcp.address.toStdString();
            CTxDestination dest = DecodeDestination(strAddress);
            std::string strLabel = rcp.label.toStdString();
            {
                LOCK(wallet->cs_wallet);

                std::map<CTxDestination, CAddressBookData>::iterator mi = wallet->mapAddressBook.find(dest);

                // Check if we have a new address or an updated label
                if (mi == wallet->mapAddressBook.end()) {
                    wallet->SetAddressBook(dest, strLabel, "send");
                } else if (mi->second.name != strLabel) {
                    wallet->SetAddressBook(dest, strLabel, ""); // "" means don't change purpose
                }
            }
        }
        Q_EMIT coinsSent(wallet, rcp, transaction_array);
    }
    checkBalanceChanged(); // update balance immediately, otherwise there could be a short noticeable delay until pollBalanceChanged hits

    return SendCoinsReturn(OK);
}

OptionsModel* WalletModel::getOptionsModel()
{
    return optionsModel;
}

AddressTableModel* WalletModel::getAddressTableModel()
{
    return addressTableModel;
}

ContractTableModel *WalletModel::getContractTableModel()
{
    return contractTableModel;
}

TransactionTableModel *WalletModel::getTransactionTableModel()
{
    return transactionTableModel;
}

RecentRequestsTableModel* WalletModel::getRecentRequestsTableModel()
{
    return recentRequestsTableModel;
}

TokenItemModel *WalletModel::getTokenItemModel()
{
    return tokenItemModel;
}

TokenTransactionTableModel *WalletModel::getTokenTransactionTableModel()
{
    return tokenTransactionTableModel;
}


WalletModel::EncryptionStatus WalletModel::getEncryptionStatus() const
{
    if (!wallet->IsCrypted()) {
        return Unencrypted;
    } else if (wallet->fWalletUnlockStakingOnly) {
        return UnlockedForStakingOnly;
    } else if (wallet->IsLocked()) {
        return Locked;
    } else {
        return Unlocked;
    }
}

bool WalletModel::setWalletEncrypted(bool encrypted, const SecureString& passphrase)
{
    if (encrypted) {
        // Encrypt
        return wallet->EncryptWallet(passphrase);
    } else {
        // Decrypt -- TODO; not supported yet
        return false;
    }
}

bool WalletModel::setWalletLocked(bool locked, const SecureString& passPhrase, bool stakingOnly)
{
    if (locked) {
        // Lock
        return wallet->Lock();
    } else {
        // Unlock
        return wallet->Unlock(passPhrase, stakingOnly);
    }
}

bool WalletModel::isUnlockStakingOnly()
{
    return wallet->fWalletUnlockStakingOnly;
}

bool WalletModel::changePassphrase(const SecureString& oldPass, const SecureString& newPass)
{
    bool retval;
    {
        LOCK(wallet->cs_wallet);
        wallet->Lock(); // Make sure wallet is locked before attempting pass change
        retval = wallet->ChangeWalletPassphrase(oldPass, newPass);
    }
    return retval;
}

bool WalletModel::backupWallet(const QString& filename)
{
    return BackupWallet(*wallet, filename.toLocal8Bit().data());
}

bool WalletModel::restoreWallet(const QString &filename, const QString &param)
{
    if(QFile::exists(filename))
    {
        boost::filesystem::path pathWalletBak = GetDataDir() / strprintf("wallet.%d.bak", GetTime());
        QString walletBak = QString::fromStdString(pathWalletBak.string());
        if(backupWallet(walletBak))
        {
            restorePath = filename;
            restoreParam = param;
            return true;
        }
    }

    return false;
}

// Handlers for core signals
static void NotifyKeyStoreStatusChanged(WalletModel* walletmodel, CCryptoKeyStore* wallet)
{
    qDebug() << "NotifyKeyStoreStatusChanged";
    QMetaObject::invokeMethod(walletmodel, "updateStatus", Qt::QueuedConnection);
}

static void NotifyAddressBookChanged(WalletModel* walletmodel, CWallet* wallet, const CTxDestination& address, const std::string& label, bool isMine, const std::string& purpose, ChangeType status)
{
    QString strAddress = QString::fromStdString(EncodeDestination(address));
    QString strLabel = QString::fromStdString(label);
    QString strPurpose = QString::fromStdString(purpose);

    qDebug() << "NotifyAddressBookChanged : " + strAddress + " " + strLabel + " isMine=" + QString::number(isMine) + " purpose=" + strPurpose + " status=" + QString::number(status);
    QMetaObject::invokeMethod(walletmodel, "updateAddressBook", Qt::QueuedConnection,
        Q_ARG(QString, strAddress),
        Q_ARG(QString, strLabel),
        Q_ARG(bool, isMine),
        Q_ARG(QString, strPurpose),
        Q_ARG(int, status));
}

// queue notifications to show a non freezing progress dialog e.g. for rescan
static bool fQueueNotifications = false;
static std::vector<std::pair<uint256, ChangeType> > vQueueNotifications;
static void NotifyTransactionChanged(WalletModel* walletmodel, CWallet* wallet, const uint256& hash, ChangeType status)
{
    if (fQueueNotifications) {
        vQueueNotifications.push_back(make_pair(hash, status));
        return;
    }

    QString strHash = QString::fromStdString(hash.GetHex());

    qDebug() << "NotifyTransactionChanged : " + strHash + " status= " + QString::number(status);
    QMetaObject::invokeMethod(walletmodel, "updateTransaction", Qt::QueuedConnection /*,
                              Q_ARG(QString, strHash),
                              Q_ARG(int, status)*/);
}

static void ShowProgress(WalletModel* walletmodel, const std::string& title, int nProgress)
{
    // emits signal "showProgress"
    QMetaObject::invokeMethod(walletmodel, "showProgress", Qt::QueuedConnection,
        Q_ARG(QString, QString::fromStdString(title)),
        Q_ARG(int, nProgress));
}

static void NotifyWatchonlyChanged(WalletModel* walletmodel, bool fHaveWatchonly)
{
    QMetaObject::invokeMethod(walletmodel, "updateWatchOnlyFlag", Qt::QueuedConnection,
        Q_ARG(bool, fHaveWatchonly));
}

static void NotifyContractBookChanged(WalletModel *walletmodel, CWallet *wallet,
        const std::string &address, const std::string &label, const std::string &abi, ChangeType status)
{
    QString strAddress = QString::fromStdString(address);
    QString strLabel = QString::fromStdString(label);
    QString strAbi = QString::fromStdString(abi);

    qDebug() << "NotifyContractBookChanged: " + strAddress + " " + strLabel + " status=" + QString::number(status);
    QMetaObject::invokeMethod(walletmodel, "updateContractBook", Qt::QueuedConnection,
                              Q_ARG(QString, strAddress),
                              Q_ARG(QString, strLabel),
                              Q_ARG(QString, strAbi),
                              Q_ARG(int, status));
}

void WalletModel::subscribeToCoreSignals()
{
    // Connect signals to wallet
    wallet->NotifyStatusChanged.connect(boost::bind(&NotifyKeyStoreStatusChanged, this, _1));
    wallet->NotifyAddressBookChanged.connect(boost::bind(NotifyAddressBookChanged, this, _1, _2, _3, _4, _5, _6));
    wallet->NotifyTransactionChanged.connect(boost::bind(NotifyTransactionChanged, this, _1, _2, _3));
    wallet->ShowProgress.connect(boost::bind(ShowProgress, this, _1, _2));
    wallet->NotifyWatchonlyChanged.connect(boost::bind(NotifyWatchonlyChanged, this, _1));
    wallet->NotifyContractBookChanged.connect(boost::bind(NotifyContractBookChanged, this, _1, _2, _3, _4, _5));
}

void WalletModel::unsubscribeFromCoreSignals()
{
    // Disconnect signals from wallet
    wallet->NotifyStatusChanged.disconnect(boost::bind(&NotifyKeyStoreStatusChanged, this, _1));
    wallet->NotifyAddressBookChanged.disconnect(boost::bind(NotifyAddressBookChanged, this, _1, _2, _3, _4, _5, _6));
    wallet->NotifyTransactionChanged.disconnect(boost::bind(NotifyTransactionChanged, this, _1, _2, _3));
    wallet->ShowProgress.disconnect(boost::bind(ShowProgress, this, _1, _2));
    wallet->NotifyWatchonlyChanged.disconnect(boost::bind(NotifyWatchonlyChanged, this, _1));
    wallet->NotifyContractBookChanged.disconnect(boost::bind(NotifyContractBookChanged, this, _1, _2, _3, _4, _5));
    wallet->NotifyContractBookChanged.disconnect(boost::bind(NotifyContractBookChanged, this, _1, _2, _3, _4, _5));
}

// WalletModel::UnlockContext implementation
WalletModel::UnlockContext WalletModel::requestUnlock(bool relock)
{
    bool was_locked = getEncryptionStatus() == Locked;

    if (!was_locked && isUnlockStakingOnly()) {
        setWalletLocked(true);
        wallet->fWalletUnlockStakingOnly = false;
        was_locked = getEncryptionStatus() == Locked;
    }

    if (was_locked) {
        // Request UI to unlock wallet
        Q_EMIT requireUnlock();
    }
    // If wallet is still locked, unlock was failed or cancelled, mark context as invalid
    bool valid = getEncryptionStatus() != Locked;

    return UnlockContext(this, valid, relock && !fWalletUnlockStakingOnly);
    //    return UnlockContext(this, valid, was_locked && !isAnonymizeOnlyUnlocked());
}

WalletModel::UnlockContext::UnlockContext(WalletModel* wallet, bool valid, bool relock) : wallet(wallet),
                                                                                          valid(valid),
                                                                                          relock(relock),
                                                                                          stakingOnly(false)
{
    if(!relock)
    {
        stakingOnly = fWalletUnlockStakingOnly;
        fWalletUnlockStakingOnly = false;
    }
}

WalletModel::UnlockContext::~UnlockContext()
{
    if(valid && relock)
    {
        wallet->setWalletLocked(true);
    }

    if(!relock)
    {
        fWalletUnlockStakingOnly = stakingOnly;
        wallet->updateStatus();
    }
}

void WalletModel::UnlockContext::CopyFrom(const UnlockContext& rhs)
{
    // Transfer context; old object no longer relocks wallet
    *this = rhs;
    rhs.relock = false;
}

bool WalletModel::getPubKey(const CKeyID& address, CPubKey& vchPubKeyOut) const
{
    return wallet->GetPubKey(address, vchPubKeyOut);
}

// returns a list of COutputs from COutPoints
void WalletModel::getOutputs(const std::vector<COutPoint>& vOutpoints, std::vector<COutput>& vOutputs)
{
    LOCK2(cs_main, wallet->cs_wallet);
    for (const COutPoint& outpoint : vOutpoints) {
        if (!wallet->mapWallet.count(outpoint.hash)) continue;
        int nDepth = wallet->mapWallet[outpoint.hash].GetDepthInMainChain();
        if (nDepth < 0) continue;
        COutput out(&wallet->mapWallet[outpoint.hash], outpoint.n, nDepth, true);
        vOutputs.push_back(out);
    }
}

bool WalletModel::isSpent(const COutPoint& outpoint) const
{
    LOCK2(cs_main, wallet->cs_wallet);
    return wallet->IsSpent(outpoint.hash, outpoint.n);
}

bool WalletModel::isUnspentAddress(const std::string &luxAddress) const
{
    LOCK2(cs_main, wallet->cs_wallet);

    std::vector<COutput> vecOutputs;
    wallet->AvailableCoins(vecOutputs);
    for (const COutput& out : vecOutputs)
    {
        CTxDestination address;
        const CScript& scriptPubKey = out.tx->vout[out.i].scriptPubKey;
        bool fValidAddress = ExtractDestination(scriptPubKey, address);

        if(fValidAddress && EncodeDestination(address) == luxAddress && out.tx->vout[out.i].nValue)
        {
            return true;
        }
    }
    return false;
}

// AvailableCoins + LockedCoins grouped by wallet address (put change in one group with wallet address)
void WalletModel::listCoins(std::map<QString, std::vector<COutput> >& mapCoins) const
{
    std::vector<COutput> vCoins;
    wallet->AvailableCoins(vCoins);

    LOCK2(cs_main, wallet->cs_wallet); // ListLockedCoins, mapWallet
    std::vector<COutPoint> vLockedCoins;
    wallet->ListLockedCoins(vLockedCoins);

    // add locked coins
    for (const COutPoint& outpoint : vLockedCoins) {
        if (!wallet->mapWallet.count(outpoint.hash)) continue;
        int nDepth = wallet->mapWallet[outpoint.hash].GetDepthInMainChain();
        if (nDepth < 0) continue;
        COutput out(&wallet->mapWallet[outpoint.hash], outpoint.n, nDepth, true);
        if (outpoint.n < out.tx->vout.size() && wallet->IsMine(out.tx->vout[outpoint.n]) == ISMINE_SPENDABLE)
            vCoins.push_back(out);
    }

    for (const COutput& out : vCoins) {
        COutput cout = out;

        while (wallet->IsChange(cout.tx->vout[cout.i]) && cout.tx->vin.size() > 0 && wallet->IsMine(cout.tx->vin[0])) {
            if (!wallet->mapWallet.count(cout.tx->vin[0].prevout.hash)) break;
            cout = COutput(&wallet->mapWallet[cout.tx->vin[0].prevout.hash], cout.tx->vin[0].prevout.n, 0, true);
        }

        CTxDestination address;
        if (!out.fSpendable || !ExtractDestination(cout.tx->vout[cout.i].scriptPubKey, address))
            continue;
        mapCoins[QString::fromStdString(EncodeDestination(address))].push_back(out);
    }
}

bool WalletModel::isLockedCoin(uint256 hash, unsigned int n) const
{
    LOCK2(cs_main, wallet->cs_wallet);
    return wallet->IsLockedCoin(hash, n);
}

void WalletModel::lockCoin(COutPoint& output)
{
    LOCK2(cs_main, wallet->cs_wallet);
    wallet->LockCoin(output);
}

void WalletModel::unlockCoin(COutPoint& output)
{
    LOCK2(cs_main, wallet->cs_wallet);
    wallet->UnlockCoin(output);
}

void WalletModel::listLockedCoins(std::vector<COutPoint>& vOutpts)
{
    LOCK2(cs_main, wallet->cs_wallet);
    wallet->ListLockedCoins(vOutpts);
}

void WalletModel::loadReceiveRequests(std::vector<std::string>& vReceiveRequests)
{
    LOCK(wallet->cs_wallet);
    for (const PAIRTYPE(CTxDestination, CAddressBookData) & item : wallet->mapAddressBook)
        for (const PAIRTYPE(std::string, std::string) & item2 : item.second.destdata)
            if (item2.first.size() > 2 && item2.first.substr(0, 2) == "rr") // receive request
                vReceiveRequests.push_back(item2.second);
}

bool WalletModel::saveReceiveRequest(const std::string& sAddress, const int64_t nId, const std::string& sRequest)
{
    CTxDestination dest = DecodeDestination(sAddress);

    std::stringstream ss;
    ss << nId;
    std::string key = "rr" + ss.str(); // "rr" prefix = "receive request" in destdata

    LOCK(wallet->cs_wallet);
    if (sRequest.empty())
        return wallet->EraseDestData(dest, key);
    else
        return wallet->AddDestData(dest, key, sRequest);
}

bool WalletModel::isMine(CTxDestination address)
{
    return IsMine(*wallet, address);
}

bool WalletModel::addTokenEntry(const CTokenInfo &token) {
    return wallet->AddTokenEntry(token, true);
}

bool WalletModel::addTokenTxEntry(const CTokenTx& tokenTx, bool fFlushOnClose) {
    return wallet->AddTokenTxEntry(tokenTx, fFlushOnClose);
}

bool WalletModel::existTokenEntry(const CTokenInfo &token)
{
    LOCK2(cs_main, wallet->cs_wallet);

    uint256 hash = token.GetHash();
    std::map<uint256, CTokenInfo>::iterator it = wallet->mapToken.find(hash);

    return it != wallet->mapToken.end();
}

bool WalletModel::removeTokenEntry(const std::string &sHash)
{
    return wallet->RemoveTokenEntry(uint256S(sHash), true);
}

QString WalletModel::getRestorePath()
{
    return restorePath;
}

QString WalletModel::getRestoreParam()
{
    return restoreParam;
}


bool WalletModel::IsSpendable(const CTxDestination& dest) const {
    return IsMine(*wallet, dest) & ISMINE_SPENDABLE;
}

OutputType WalletModel::getDefaultAddressType() const
{
    return g_address_type;
}

std::vector<CTokenInfo> WalletModel::getInvalidTokens()
{
    LOCK2(cs_main, wallet->cs_wallet);

    std::vector<CTokenInfo> listInvalid;
    for(auto& info : wallet->mapToken)
    {
        std::string strAddress = info.second.strSenderAddress;
        CTxDestination address;
        if(!IsMine(*wallet, address))
        {
            listInvalid.push_back(info.second);
        }
    }
    CTxDestination address;
    return listInvalid;
}

bool WalletModel::isMineAddress(const std::string &Address)
{
    LOCK2(cs_main, wallet->cs_wallet);

    CTxDestination address = DecodeDestination(Address);

    if(!IsValidDestination(address) || !IsMine(*wallet, address))
    {
        return false;
    }
    return true;
}

bool WalletModel::transactionCanBeAbandoned(uint256 hash) const
{
    LOCK2(cs_main, wallet->cs_wallet);
    const CWalletTx *wtx = wallet->GetWalletTx(hash);
    if (!wtx || wtx->isAbandoned() || wtx->GetDepthInMainChain() > 0 || wtx->InMempool())
        return false;
    return true;
}

bool WalletModel::abandonTransaction(uint256 hash) const
{
    LOCK2(cs_main, wallet->cs_wallet);
    return wallet->AbandonTransaction(hash);
}

bool WalletModel::isWalletEnabled()
{
    return !GetBoolArg("-disablewallet", DEFAULT_DISABLE_WALLET);
}

int WalletModel::getDefaultConfirmTarget() const
{
    return nTxConfirmTarget;
}<|MERGE_RESOLUTION|>--- conflicted
+++ resolved
@@ -312,12 +312,8 @@
             return TransactionCreationFailed;
         }
 
-<<<<<<< HEAD
-        bool fCreated = wallet->CreateTransaction(vecSend, *newTx, *keyChange, nFeeRequired, strFailReason, coinControl, recipients[0].inputType, recipients[0].useInstanTX);
-=======
         int nChangePos = -1;
         bool fCreated = wallet->CreateTransaction(vecSend, *newTx, *keyChange, nFeeRequired, nChangePos, strFailReason, coinControl, recipients[0].inputType, recipients[0].useInstanTX);
->>>>>>> a57c4d30
         transaction.setTransactionFee(nFeeRequired);
 
         if (recipients[0].useInstanTX && newTx->GetValueOut() > GetSporkValue(SPORK_2_MAX_VALUE) * COIN) {
