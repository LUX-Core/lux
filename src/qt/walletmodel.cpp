--- conflicted
+++ resolved
@@ -296,7 +296,7 @@
     }
 
     {
-        LOCK2(cs_main, wallet->cs_wallet);
+        //LOCK2(cs_main, wallet->cs_wallet);
 
         transaction.newPossibleKeyChange(wallet);
         CAmount nFeeRequired = 0;
@@ -900,11 +900,7 @@
 
 bool WalletModel::isWalletEnabled()
 {
-<<<<<<< HEAD
-    return !GetBoolArg("-disablewallet", DEFAULT_DISABLE_WALLET);
-=======
     return !GetBoolArg("-disablewallet", false);
->>>>>>> 74cc8c5a
 }
 
 int WalletModel::getDefaultConfirmTarget() const
