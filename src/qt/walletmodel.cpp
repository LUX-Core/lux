--- conflicted
+++ resolved
@@ -134,12 +134,9 @@
 
 void WalletModel::pollBalanceChanged()
 {
-<<<<<<< HEAD
-=======
     // let's not bother polling for balance changes if we're syncing - the user will be told they're out of sync so the number doesn't matter anyway.
     //if (IsInitialBlockDownload()) return;
 
->>>>>>> 7736ca99
     // Get required locks upfront. This avoids the GUI from getting stuck on
     // periodical polls if the core is holding the locks for a longer time -
     // for example, during a wallet rescan.
@@ -158,11 +155,7 @@
         cachedNumBlocks = chainActive.Height();
         cachedDarksendRounds = nDarksendRounds;
 
-<<<<<<< HEAD
         checkBalanceChanged();
-=======
-            checkBalanceChanged();
->>>>>>> 7736ca99
 
         if(cachedNumBlocksChanged)
         {
