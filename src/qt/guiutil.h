--- conflicted
+++ resolved
@@ -16,10 +16,7 @@
 #include <QTableView>
 #include <QTableWidget>
 #include <QLabel>
-<<<<<<< HEAD
-=======
 #include <QMouseEvent>
->>>>>>> 74cc8c5a
 
 #include <boost/filesystem.hpp>
 
