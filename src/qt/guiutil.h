--- conflicted
+++ resolved
@@ -36,27 +36,27 @@
 namespace GUIUtil
 {
 // Create human-readable string from date
-    QString dateTimeStr(const QDateTime& datetime);
-    QString dateTimeStr(qint64 nTime);
+QString dateTimeStr(const QDateTime& datetime);
+QString dateTimeStr(qint64 nTime);
 
 // Render LUX addresses in monospace font
-    QFont bitcoinAddressFont();
+QFont bitcoinAddressFont();
 
 // Set up widgets for address and amounts
-    void setupAddressWidget(QValidatedLineEdit* widget, QWidget* parent);
-    void setupAmountWidget(QLineEdit* widget, QWidget* parent);
+void setupAddressWidget(QValidatedLineEdit* widget, QWidget* parent);
+void setupAmountWidget(QLineEdit* widget, QWidget* parent);
 
 // Parse "lux:" URI into recipient object, return true on successful parsing
-    bool parseBitcoinURI(const QUrl& uri, SendCoinsRecipient* out);
-    bool parseBitcoinURI(QString uri, SendCoinsRecipient* out);
-    QString formatBitcoinURI(const SendCoinsRecipient& info);
+bool parseBitcoinURI(const QUrl& uri, SendCoinsRecipient* out);
+bool parseBitcoinURI(QString uri, SendCoinsRecipient* out);
+QString formatBitcoinURI(const SendCoinsRecipient& info);
 
 // Returns true if given address+amount meets "dust" definition
-    bool isDust(const QString& address, const CAmount& amount);
+bool isDust(const QString& address, const CAmount& amount);
 
 // HTML escaping for rich text controls
-    QString HtmlEscape(const QString& str, bool fMultiLine = false);
-    QString HtmlEscape(const std::string& str, bool fMultiLine = false);
+QString HtmlEscape(const QString& str, bool fMultiLine = false);
+QString HtmlEscape(const std::string& str, bool fMultiLine = false);
 
 /** Copy a field of the currently selected entry of a view to the clipboard. Does nothing if nothing
         is selected.
@@ -64,15 +64,11 @@
        @param[in] role    Data role to extract from the model
        @see  TransactionView::copyLabel, TransactionView::copyAmount, TransactionView::copyAddress
      */
-    void copyEntryData(QAbstractItemView* view, int column, int role = Qt::EditRole);
-
-<<<<<<< HEAD
-    void setClipboard(const QString& str);
-=======
+void copyEntryData(QAbstractItemView* view, int column, int role = Qt::EditRole);
+
     QString getEntryData(QAbstractItemView *view, int column, int role);
 
 void setClipboard(const QString& str);
->>>>>>> a4709e8e
 
 /** Get save filename, mimics QFileDialog::getSaveFileName, except that it appends a default suffix
         when no suffix is provided by the user.
@@ -84,7 +80,7 @@
       @param[out] selectedSuffixOut  Pointer to return the suffix (file type) that was selected (or 0).
                   Can be useful when choosing the save file format based on suffix.
      */
-    QString getSaveFileName(QWidget* parent, const QString& caption, const QString& dir, const QString& filter, QString* selectedSuffixOut);
+QString getSaveFileName(QWidget* parent, const QString& caption, const QString& dir, const QString& filter, QString* selectedSuffixOut);
 
 /** Get open filename, convenience wrapper for QFileDialog::getOpenFileName.
 
@@ -95,50 +91,50 @@
       @param[out] selectedSuffixOut  Pointer to return the suffix (file type) that was selected (or 0).
                   Can be useful when choosing the save file format based on suffix.
      */
-    QString getOpenFileName(QWidget* parent, const QString& caption, const QString& dir, const QString& filter, QString* selectedSuffixOut);
+QString getOpenFileName(QWidget* parent, const QString& caption, const QString& dir, const QString& filter, QString* selectedSuffixOut);
 
 /** Get connection type to call object slot in GUI thread with invokeMethod. The call will be blocking.
 
        @returns If called from the GUI thread, return a Qt::DirectConnection.
                 If called from another thread, return a Qt::BlockingQueuedConnection.
     */
-    Qt::ConnectionType blockingGUIThreadConnection();
+Qt::ConnectionType blockingGUIThreadConnection();
 
 // Determine whether a widget is hidden behind other windows
-    bool isObscured(QWidget* w);
+bool isObscured(QWidget* w);
 
 // Open debug.log
-    void openDebugLogfile();
+void openDebugLogfile();
 
 // Open lux.conf
-    void openConfigfile();
+void openConfigfile();
 
 // Open masternode.conf
-    void openMNConfigfile();
+void openMNConfigfile();
 
 // Browse backup folder
-    void showBackups();
+void showBackups();
 
 // Replace invalid default fonts with known good ones
-    void SubstituteFonts(const QString& language);
+void SubstituteFonts(const QString& language);
 
 /** Qt event filter that intercepts ToolTipChange events, and replaces the tooltip with a rich text
       representation if needed. This assures that Qt can word-wrap long tooltip messages.
       Tooltips longer than the provided size threshold (in characters) are wrapped.
      */
-    class ToolTipToRichTextFilter : public QObject
-    {
-        Q_OBJECT
-
-    public:
-        explicit ToolTipToRichTextFilter(int size_threshold, QObject* parent = 0);
-
-    protected:
-        bool eventFilter(QObject* obj, QEvent* evt);
-
-    private:
-        int size_threshold;
-    };
+class ToolTipToRichTextFilter : public QObject
+{
+    Q_OBJECT
+
+public:
+    explicit ToolTipToRichTextFilter(int size_threshold, QObject* parent = 0);
+
+protected:
+    bool eventFilter(QObject* obj, QEvent* evt);
+
+private:
+    int size_threshold;
+};
 
 /**
      * Makes a QTableView last column feel as if it was being resized from its left border.
@@ -150,78 +146,78 @@
      * This helper object takes care of this issue.
      *
      */
-    class TableViewLastColumnResizingFixer : public QObject
-    {
-        Q_OBJECT
-
-    public:
-        TableViewLastColumnResizingFixer(QTableView* table, int lastColMinimumWidth, int allColsMinimumWidth);
-        void stretchColumnWidth(int column);
-
-    private:
-        QTableView* tableView;
-        int lastColumnMinimumWidth;
-        int allColumnsMinimumWidth;
-        int lastColumnIndex;
-        int columnCount;
-        int secondToLastColumnIndex;
-
-        void adjustTableColumnsWidth();
-        int getAvailableWidthForColumn(int column);
-        int getColumnsWidth();
-        void connectViewHeadersSignals();
-        void disconnectViewHeadersSignals();
-        void setViewHeaderResizeMode(int logicalIndex, QHeaderView::ResizeMode resizeMode);
-        void resizeColumn(int nColumnIndex, int width);
-
-    private slots:
-                void on_sectionResized(int logicalIndex, int oldSize, int newSize);
-        void on_geometriesChanged();
-    };
+class TableViewLastColumnResizingFixer : public QObject
+{
+    Q_OBJECT
+
+public:
+    TableViewLastColumnResizingFixer(QTableView* table, int lastColMinimumWidth, int allColsMinimumWidth);
+    void stretchColumnWidth(int column);
+
+private:
+    QTableView* tableView;
+    int lastColumnMinimumWidth;
+    int allColumnsMinimumWidth;
+    int lastColumnIndex;
+    int columnCount;
+    int secondToLastColumnIndex;
+
+    void adjustTableColumnsWidth();
+    int getAvailableWidthForColumn(int column);
+    int getColumnsWidth();
+    void connectViewHeadersSignals();
+    void disconnectViewHeadersSignals();
+    void setViewHeaderResizeMode(int logicalIndex, QHeaderView::ResizeMode resizeMode);
+    void resizeColumn(int nColumnIndex, int width);
+
+private slots:
+    void on_sectionResized(int logicalIndex, int oldSize, int newSize);
+    void on_geometriesChanged();
+};
 
 /**
      * Extension to QTableWidgetItem that facilitates proper ordering for "DHMS"
      * strings (primarily used in the masternode's "active" listing).
      */
-    class DHMSTableWidgetItem : public QTableWidgetItem
-    {
-    public:
-        DHMSTableWidgetItem(const int64_t seconds);
-        virtual bool operator<(QTableWidgetItem const& item) const;
-
-    private:
-        // Private backing value for DHMS string, used for sorting.
-        int64_t value;
-    };
-
-    bool GetStartOnSystemStartup();
-    bool SetStartOnSystemStartup(bool fAutoStart);
+class DHMSTableWidgetItem : public QTableWidgetItem
+{
+public:
+    DHMSTableWidgetItem(const int64_t seconds);
+    virtual bool operator<(QTableWidgetItem const& item) const;
+
+private:
+    // Private backing value for DHMS string, used for sorting.
+    int64_t value;
+};
+
+bool GetStartOnSystemStartup();
+bool SetStartOnSystemStartup(bool fAutoStart);
 
 /** Save window size and position */
-    void saveWindowGeometry(const QString& strSetting, QWidget* parent);
+void saveWindowGeometry(const QString& strSetting, QWidget* parent);
 /** Restore window size and position */
-    void restoreWindowGeometry(const QString& strSetting, const QSize& defaultSizeIn, QWidget* parent);
+void restoreWindowGeometry(const QString& strSetting, const QSize& defaultSizeIn, QWidget* parent);
 
 /** Load global CSS theme */
-    QString loadStyleSheet();
+QString loadStyleSheet();
 
 /** Check whether a theme is not build-in */
-    bool isExternal(QString theme);
+bool isExternal(QString theme);
 
 /* Convert QString to OS specific boost path through UTF-8 */
-    boost::filesystem::path qstringToBoostPath(const QString& path);
+boost::filesystem::path qstringToBoostPath(const QString& path);
 
 /* Convert OS specific boost path to QString through UTF-8 */
-    QString boostPathToQString(const boost::filesystem::path& path);
+QString boostPathToQString(const boost::filesystem::path& path);
 
 /* Convert seconds into a QString with days, hours, mins, secs */
-    QString formatDurationStr(int secs);
+QString formatDurationStr(int secs);
 
 /* Format CNodeStats.nServices bitmask into a user-readable string */
-    QString formatServicesStr(quint64 mask);
+QString formatServicesStr(quint64 mask);
 
 /* Format a CNodeCombinedStats.dPingTime into a user-readable string or display N/A, if 0*/
-    QString formatPingTime(double dPingTime);
+QString formatPingTime(double dPingTime);
 
 #if defined(Q_OS_MAC) && QT_VERSION >= 0x050000
 // workaround for Qt OSX Bug:
@@ -235,7 +231,7 @@
     }
 };
 #else
-    typedef QProgressBar ProgressBar;
+typedef QProgressBar ProgressBar;
 #endif
 
     void formatToolButtons(QToolButton* btn1, QToolButton* btn2 = 0, QToolButton* btn3 = 0);
