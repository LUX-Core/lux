--- conflicted
+++ resolved
@@ -238,22 +238,14 @@
     strHTML += "<b>" + tr("Output index") + ":</b> " + QString::number(rec->getOutputIndex()) + "<br>";
 
     // Message from normal lux:URI (lux:XyZ...?message=example)
-<<<<<<< HEAD
-    Q_FOREACH (const PAIRTYPE(string, string) & r, wtx.vOrderForm)
-=======
     for (const std::pair<std::string, std::string>& r : wtx.vOrderForm)
->>>>>>> 1b224173
         if (r.first == "Message")
             strHTML += "<br><b>" + tr("Message") + ":</b><br>" + GUIUtil::HtmlEscape(r.second, true) + "<br>";
 
     //
     // PaymentRequest info:
     //
-<<<<<<< HEAD
-    Q_FOREACH (const PAIRTYPE(string, string) & r, wtx.vOrderForm) {
-=======
     for (const std::pair<std::string, std::string>& r : wtx.vOrderForm) {
->>>>>>> 1b224173
         if (r.first == "PaymentRequest") {
             PaymentRequestPlus req;
             req.parse(QByteArray::fromRawData(r.second.data(), r.second.size()));
