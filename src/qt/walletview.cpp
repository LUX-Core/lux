// Copyright (c) 2018 The Luxcore Developer
// Distributed under the MIT/X11 software license, see the accompanying
// file COPYING or http://www.opensource.org/licenses/mit-license.php.

#include "walletview.h"
#include "createcontract.h"
#include "addressbookpage.h"
#include "askpassphrasedialog.h"
#include "bip38tooldialog.h"
#include "bitcoingui.h"
#include "blockexplorer.h"
#include "clientmodel.h"
#include "guiutil.h"
#include "masternodeconfig.h"
#include "multisenddialog.h"
#include "optionsmodel.h"
#include "overviewpage.h"
#include "platformstyle.h"
#include "receivecoinsdialog.h"
#include "sendcoinsdialog.h"
#include "signverifymessagedialog.h"
#include "transactiontablemodel.h"
#include "tokentransactiontablemodel.h"
#include "transactionview.h"
#include "walletmodel.h"
#include "tradingdialog.h"
#include "smartcontract.h"
#include "lsrtoken.h"
#include "restoredialog.h"

#include "ui_interface.h"

#include <QAction>
#include <QActionGroup>
#include <QFileDialog>
#include <QHBoxLayout>
#include <QLabel>
#include <QProgressDialog>
#include <QPushButton>
#include <QSettings>
#include <QVBoxLayout>


WalletView::WalletView(const PlatformStyle* platformStyle, QWidget* parent) : QStackedWidget(parent),
                                                                             clientModel(0),
                                                                             walletModel(0),
                                                                             platformStyle(platformStyle)
{
    // Create tabs
    overviewPage = new OverviewPage(platformStyle, this);
    explorerWindow = new BlockExplorer(this);
    transactionsPage = new QWidget(this);
    smartContractPage = new SmartContract(this);
    LSRTokenPage = new LSRToken(this);
    tradingPage = new tradingDialog(this);
    QVBoxLayout* vbox = new QVBoxLayout();
    QHBoxLayout* hbox_buttons = new QHBoxLayout();
    transactionView = new TransactionView(platformStyle, this);
    vbox->addWidget(transactionView);
    QPushButton *exportButton = new QPushButton(tr("&Export"), this);
    exportButton->setToolTip(tr("Export the data in the current tab to a file"));
    if (platformStyle->getImagesOnButtons()) {
        exportButton->setIcon(platformStyle->SingleColorIcon(":/icons/export"));
    }
    hbox_buttons->addStretch();

    // Sum of selected transactions
    QLabel* transactionSumLabel = new QLabel();                // Label
    transactionSumLabel->setObjectName("transactionSumLabel"); // Label ID as CSS-reference
    transactionSumLabel->setText(tr("Selected amount:"));
    hbox_buttons->addWidget(transactionSumLabel);

    transactionSum = new QLabel();                   // Amount
    transactionSum->setObjectName("transactionSum"); // Label ID as CSS-reference
    transactionSum->setMinimumSize(200, 8);
    transactionSum->setTextInteractionFlags(Qt::TextSelectableByMouse);
    hbox_buttons->addWidget(transactionSum);

    hbox_buttons->addWidget(exportButton);
    vbox->addLayout(hbox_buttons);
    transactionsPage->setLayout(vbox);
    tradingPage->setLayout(vbox);

    receiveCoinsPage = new ReceiveCoinsDialog(platformStyle);
    sendCoinsPage = new SendCoinsDialog(platformStyle);

    addWidget(overviewPage);
    addWidget(transactionsPage);

    addWidget(tradingPage);
    addWidget(receiveCoinsPage);
    addWidget(sendCoinsPage);
    addWidget(explorerWindow);
    addWidget(smartContractPage);   // Testing
    addWidget(LSRTokenPage);

    QSettings settings;
    if (settings.value("fShowMasternodesTab").toBool()) {
        masternodeManagerPage = new MasternodeManager();
        addWidget(masternodeManagerPage);
    }

    // Clicking on a transaction on the overview pre-selects the transaction on the transaction history page
    connect(overviewPage, SIGNAL(transactionClicked(QModelIndex)), transactionView, SLOT(focusTransaction(QModelIndex)));
    connect(overviewPage, SIGNAL(outOfSyncWarningClicked()), this, SLOT(requestedSyncWarningInfo()));

    // Clicking on a token on the overview pre-selects the token on the LSR Token page
    connect(overviewPage, &OverviewPage::tokenClicked, LSRTokenPage, &LSRToken::focusToken);

    connect(overviewPage, SIGNAL(outOfSyncWarningClicked()), this, SLOT(requestedSyncWarningInfo()));

    // Double-clicking on a transaction on the transaction history page shows details
    connect(transactionView, SIGNAL(doubleClicked(QModelIndex)), transactionView, SLOT(showDetails()));

    // Update wallet with sum of selected transactions
    connect(transactionView, SIGNAL(trxAmount(QString)), this, SLOT(trxAmount(QString)));

    // Clicking on "Export" allows to export the transaction list
    connect(exportButton, SIGNAL(clicked()), transactionView, SLOT(exportClicked()));

    // Pass through messages from sendCoinsPage
    connect(sendCoinsPage, SIGNAL(message(QString, QString, unsigned int)), this, SIGNAL(message(QString, QString, unsigned int)));

    // Pass through messages from transactionView
    connect(transactionView, SIGNAL(message(QString, QString, unsigned int)), this, SIGNAL(message(QString, QString, unsigned int)));
}

WalletView::~WalletView()
{
}

void WalletView::setBitcoinGUI(BitcoinGUI* gui)
{
    if (gui) {
        // Clicking on a transaction on the overview page simply sends you to transaction history page
        connect(overviewPage, SIGNAL(transactionClicked(QModelIndex)),
                gui, SLOT(gotoHistoryPage()));

        // Clicking on a token on the overview page simply sends you to LSR Token page
        connect(overviewPage,SIGNAL(tokenClicked(QModelIndex)),
                gui, SLOT(gotoLSRTokenPage()));

        // Receive and report messages
        connect(this, SIGNAL(message(QString, QString, unsigned int)), gui, SLOT(message(QString, QString, unsigned int)));

        // Pass through encryption status changed signals
        connect(this, SIGNAL(encryptionStatusChanged(int)), gui, SLOT(setEncryptionStatus(int)));

        // Pass through transaction notifications
        connect(this, SIGNAL(incomingTransaction(QString, int, CAmount, QString, QString, QString)), gui, SLOT(incomingTransaction(QString, int, CAmount, QString, QString, QString)));

        // Connect HD enabled state signal
        connect(this, SIGNAL(hdEnabledStatusChanged(int)), gui, SLOT(setHDStatus(int)));

        // Pass through token transaction notifications
        connect(this, SIGNAL(incomingTokenTransaction(QString,QString,QString,QString,QString,QString)), gui, SLOT(incomingTokenTransaction(QString,QString,QString,QString,QString,QString)));

        // Clicking on add token button sends you to add token page
        connect(overviewPage, SIGNAL(addTokenClicked(bool)), gui, SLOT(gotoLSRTokenPage(bool)));

    }
}

void WalletView::setClientModel(ClientModel* clientModel)
{
    this->clientModel = clientModel;

    overviewPage->setClientModel(clientModel);
    sendCoinsPage->setClientModel(clientModel);
    smartContractPage->setClientModel(clientModel);
    LSRTokenPage->setClientModel(clientModel);
    QSettings settings;
    if (settings.value("fShowMasternodesTab").toBool()) {
        masternodeManagerPage->setClientModel(clientModel);
    }
}

void WalletView::setWalletModel(WalletModel* walletModel)
{
    this->walletModel = walletModel;

    // Put transaction list in tabs
    transactionView->setModel(walletModel);
    overviewPage->setWalletModel(walletModel);
    smartContractPage->setModel(walletModel);
    LSRTokenPage->setModel(walletModel);
    QSettings settings;
    if (settings.value("fShowMasternodesTab").toBool()) {
        masternodeManagerPage->setWalletModel(walletModel);
    }
    receiveCoinsPage->setModel(walletModel);
    sendCoinsPage->setModel(walletModel);

    if (walletModel) {
        // Receive and pass through messages from wallet model
        connect(walletModel, SIGNAL(message(QString, QString, unsigned int)), this, SIGNAL(message(QString, QString, unsigned int)));

        // Handle changes in encryption status
        connect(walletModel, SIGNAL(encryptionStatusChanged(int)), this, SIGNAL(encryptionStatusChanged(int)));
        updateEncryptionStatus();

        // update HD status
        Q_EMIT hdEnabledStatusChanged(walletModel->hdEnabled());

        // Balloon pop-up for new transaction
        connect(walletModel->getTransactionTableModel(), SIGNAL(rowsInserted(QModelIndex, int, int)),
            this, SLOT(processNewTransaction(QModelIndex, int, int)));

        // Balloon pop-up for new token transaction
        connect(walletModel->getTokenTransactionTableModel(), SIGNAL(rowsInserted(QModelIndex,int,int)),
                this, SLOT(processNewTokenTransaction(QModelIndex,int,int)));

        // Ask for passphrase if needed
        connect(walletModel, SIGNAL(requireUnlock()), this, SLOT(unlockWallet()));

        // Show progress dialog
        connect(walletModel, SIGNAL(showProgress(QString, int)), this, SLOT(showProgress(QString, int)));
    }
}

void WalletView::processNewTransaction(const QModelIndex& parent, int start, int /*end*/)
{
    // Prevent balloon-spam when initial block download is in progress
    if (!walletModel || !clientModel || clientModel->inInitialBlockDownload())
        return;

    TransactionTableModel* ttm = walletModel->getTransactionTableModel();
    if (!ttm || ttm->processingQueuedTransactions())
        return;

    QString date = ttm->index(start, TransactionTableModel::Date, parent).data().toString();
    qint64 amount = ttm->index(start, TransactionTableModel::Amount, parent).data(Qt::EditRole).toULongLong();
    QString type = ttm->index(start, TransactionTableModel::Type, parent).data().toString();
    QString address = ttm->index(start, TransactionTableModel::ToAddress, parent).data().toString();
    QString label = ttm->index(start, TransactionTableModel::LabelRole, parent).data().toString();

    Q_EMIT incomingTransaction(date, walletModel->getOptionsModel()->getDisplayUnit(), amount, type, address, label);
}

// ----------------------------------------------------------------------------------------------- //
void WalletView::processNewTokenTransaction(const QModelIndex &parent, int start, int /*end*/)
{
    // Prevent balloon-spam when initial block download is in progress
    if (!walletModel || !clientModel || clientModel->inInitialBlockDownload())
        return;

    TokenTransactionTableModel* ttm = walletModel->getTokenTransactionTableModel();
    if (!ttm || ttm->processingQueuedTransactions())
        return;

    QString date = ttm->index(start, TokenTransactionTableModel::Date, parent).data().toString();
    QString amount(ttm->index(start, TokenTransactionTableModel::Amount, parent).data(TokenTransactionTableModel::FormattedAmountWithUnitRole).toString());
    QString type = ttm->index(start, TokenTransactionTableModel::Type, parent).data().toString();
    //QModelIndex index = ttm->index(start, 0, parent);
    QString address = ttm->index(start, TokenTransactionTableModel::AddressRole, parent).data().toString();
    QString label = ttm->index(start, TokenTransactionTableModel::LabelRole, parent).data().toString();
    QString title = ttm->index(start, TokenTransactionTableModel::TypeRole, parent).data().toString();

    Q_EMIT incomingTokenTransaction(date, amount, type, address, label, title);
}

void WalletView::gotoOverviewPage()
{
    setCurrentWidget(overviewPage);
}

void WalletView::gotoHistoryPage()
{
    setCurrentWidget(transactionsPage);
}

void WalletView::gotoTradingPage()
{
    setCurrentWidget(tradingPage);
}

void WalletView::gotoBlockExplorerPage()
{
    setCurrentWidget(explorerWindow);
}

void WalletView::gotoMasternodePage()
{
    QSettings settings;
    if (settings.value("fShowMasternodesTab").toBool()) {
        setCurrentWidget(masternodeManagerPage);
    }
}
void WalletView::gotoSmartContractPage()
{
    setCurrentWidget(smartContractPage);       //Testing
}

void WalletView::gotoLSRTokenPage(bool toAddTokenPage)
{
    setCurrentWidget(LSRTokenPage);
    if(toAddTokenPage)
        LSRTokenPage->on_goToAddTokenPage();
}

void WalletView::gotoReceiveCoinsPage()
{
    setCurrentWidget(receiveCoinsPage);
}

void WalletView::gotoSendCoinsPage(QString addr)
{
    setCurrentWidget(sendCoinsPage);

    if (!addr.isEmpty())
        sendCoinsPage->setAddress(addr);
}

void WalletView::gotoSignMessageTab(QString addr)
{
    // calls show() in showTab_SM()
    SignVerifyMessageDialog* signVerifyMessageDialog = new SignVerifyMessageDialog(platformStyle, this);
    signVerifyMessageDialog->setAttribute(Qt::WA_DeleteOnClose);
    signVerifyMessageDialog->setModel(walletModel);
    signVerifyMessageDialog->showTab_SM(true);

    if (!addr.isEmpty())
        signVerifyMessageDialog->setAddress_SM(addr);
}

void WalletView::gotoVerifyMessageTab(QString addr)
{
    // calls show() in showTab_VM()
    SignVerifyMessageDialog* signVerifyMessageDialog = new SignVerifyMessageDialog(platformStyle, this);
    signVerifyMessageDialog->setAttribute(Qt::WA_DeleteOnClose);
    signVerifyMessageDialog->setModel(walletModel);
    signVerifyMessageDialog->showTab_VM(true);

    if (!addr.isEmpty())
        signVerifyMessageDialog->setAddress_VM(addr);
}

void WalletView::gotoBip38Tool()
{
    Bip38ToolDialog* bip38ToolDialog = new Bip38ToolDialog(platformStyle, this);
    //bip38ToolDialog->setAttribute(Qt::WA_DeleteOnClose);
    bip38ToolDialog->setModel(walletModel);
    bip38ToolDialog->showTab_ENC(true);
}

void WalletView::gotoMultiSendDialog()
{
<<<<<<< HEAD
    MultiSendDialog* multiSendDialog = new MultiSendDialog(platformStyle);
=======
    MultiSendDialog* multiSendDialog = new MultiSendDialog(platformStyle, this);
>>>>>>> 74cc8c5a
    multiSendDialog->setModel(walletModel);
    multiSendDialog->show();
}

bool WalletView::handlePaymentRequest(const SendCoinsRecipient& recipient)
{
    return sendCoinsPage->handlePaymentRequest(recipient);
}

void WalletView::showOutOfSyncWarning(bool fShow)
{
    overviewPage->showOutOfSyncWarning(fShow);
}

void WalletView::updateEncryptionStatus()
{
    Q_EMIT encryptionStatusChanged(walletModel->getEncryptionStatus());
}

void WalletView::encryptWallet(bool status)
{
    if (!walletModel)
        return;
    AskPassphraseDialog dlg(status ? AskPassphraseDialog::Encrypt : AskPassphraseDialog::Decrypt, this, walletModel);
//  dlg.setModel(walletModel);
    dlg.exec();

    updateEncryptionStatus();
}

void WalletView::backupWallet()
{
    QString filename = GUIUtil::getSaveFileName(this,
        tr("Backup Wallet"), QString(),
        tr("Wallet (*.dat)"), NULL);

    if (filename.isEmpty())
        return;

    if (!walletModel->backupWallet(filename)) {
        Q_EMIT message(tr("Backup Failed"), tr("There was an error trying to save the wallet data to %1.").arg(filename),
            CClientUIInterface::MSG_ERROR);
    } else {
        Q_EMIT message(tr("Backup Successful"), tr("The wallet data was successfully saved to %1.").arg(filename),
            CClientUIInterface::MSG_INFORMATION);
    }
}

void WalletView::restoreWallet()
{
    RestoreDialog dlg(this);
    dlg.setModel(walletModel);
    dlg.exec();
}

void WalletView::changePassphrase()
{
    AskPassphraseDialog dlg(AskPassphraseDialog::ChangePass, this, walletModel);
//  dlg.setModel(walletModel);
    dlg.exec();
}

void WalletView::unlockWallet()
{
    if (!walletModel)
        return;
    // Unlock wallet when requested by wallet model

    if (walletModel->getEncryptionStatus() == WalletModel::Locked || walletModel->getEncryptionStatus() == WalletModel::UnlockedForStakingOnly) {
        AskPassphraseDialog dlg(AskPassphraseDialog::UnlockAnonymize, this, walletModel);
//      dlg.setModel(walletModel);
        dlg.exec();
    }
}

void WalletView::lockWallet()
{
    if (!walletModel)
        return;

    walletModel->setWalletLocked(true);
}

void WalletView::usedSendingAddresses()
{
    if (!walletModel)
        return;
    AddressBookPage* dlg = new AddressBookPage(platformStyle, AddressBookPage::ForEditing, AddressBookPage::SendingTab, this);
    dlg->setAttribute(Qt::WA_DeleteOnClose);
    dlg->setModel(walletModel->getAddressTableModel());
    dlg->show();
}

void WalletView::usedReceivingAddresses()
{
    if (!walletModel)
        return;
    AddressBookPage* dlg = new AddressBookPage(platformStyle, AddressBookPage::ForEditing, AddressBookPage::ReceivingTab, this);
    dlg->setAttribute(Qt::WA_DeleteOnClose);
    dlg->setModel(walletModel->getAddressTableModel());
    dlg->show();
}

void WalletView::showProgress(const QString& title, int nProgress)
{
    if (nProgress == 0) {
        progressDialog = new QProgressDialog(title, "", 0, 100);
        progressDialog->setWindowModality(Qt::ApplicationModal);
        progressDialog->setMinimumDuration(0);
        progressDialog->setCancelButtonText(tr("Cancel"));
        progressDialog->setAutoClose(false);
        progressDialog->setValue(0);
    } else if (nProgress == 100) {
        if (progressDialog) {
            progressDialog->close();
            progressDialog->deleteLater();
        }
    } else if (progressDialog) {
        if (progressDialog->wasCanceled()) {
            getWalletModel()->getCurrentWallet()->AbortRescan();
        } else {
            progressDialog->setValue(nProgress);
        }
    }
}

void WalletView::requestedSyncWarningInfo()
{
    Q_EMIT outOfSyncWarningClicked();
}

/** Update wallet with the sum of the selected transactions */
void WalletView::trxAmount(QString amount)
{
    transactionSum->setText(amount);
}<|MERGE_RESOLUTION|>--- conflicted
+++ resolved
@@ -102,7 +102,6 @@
 
     // Clicking on a transaction on the overview pre-selects the transaction on the transaction history page
     connect(overviewPage, SIGNAL(transactionClicked(QModelIndex)), transactionView, SLOT(focusTransaction(QModelIndex)));
-    connect(overviewPage, SIGNAL(outOfSyncWarningClicked()), this, SLOT(requestedSyncWarningInfo()));
 
     // Clicking on a token on the overview pre-selects the token on the LSR Token page
     connect(overviewPage, &OverviewPage::tokenClicked, LSRTokenPage, &LSRToken::focusToken);
@@ -345,11 +344,7 @@
 
 void WalletView::gotoMultiSendDialog()
 {
-<<<<<<< HEAD
-    MultiSendDialog* multiSendDialog = new MultiSendDialog(platformStyle);
-=======
     MultiSendDialog* multiSendDialog = new MultiSendDialog(platformStyle, this);
->>>>>>> 74cc8c5a
     multiSendDialog->setModel(walletModel);
     multiSendDialog->show();
 }
