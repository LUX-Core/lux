--- conflicted
+++ resolved
@@ -25,14 +25,10 @@
 
 ReceiveCoinsDialog::ReceiveCoinsDialog(const PlatformStyle *platformStyle, QWidget* parent) : QDialog(parent),
                                                           ui(new Ui::ReceiveCoinsDialog),
-<<<<<<< HEAD
-                                                          model(0)
-=======
                                                           columnResizingFixer(0),
                                                           model(0),
                                                           platformStyle(platformStyle)
 
->>>>>>> 19c27732
 {
     ui->setupUi(this);
 
@@ -56,18 +52,21 @@
     }
 
     // context menu actions
+    QAction *copyURIAction = new QAction(tr("Copy URI"), this);
     QAction* copyLabelAction = new QAction(tr("Copy label"), this);
     QAction* copyMessageAction = new QAction(tr("Copy message"), this);
     QAction* copyAmountAction = new QAction(tr("Copy amount"), this);
 
     // context menu
-    contextMenu = new QMenu();
+    contextMenu = new QMenu(this);
+    contextMenu->addAction(copyURIAction);
     contextMenu->addAction(copyLabelAction);
     contextMenu->addAction(copyMessageAction);
     contextMenu->addAction(copyAmountAction);
 
     // context menu signals
     connect(ui->recentRequestsView, SIGNAL(customContextMenuRequested(QPoint)), this, SLOT(showMenu(QPoint)));
+    connect(copyURIAction, SIGNAL(triggered()), this, SLOT(copyURI()));
     connect(copyLabelAction, SIGNAL(triggered()), this, SLOT(copyLabel()));
     connect(copyMessageAction, SIGNAL(triggered()), this, SLOT(copyMessage()));
     connect(copyAmountAction, SIGNAL(triggered()), this, SLOT(copyAmount()));
@@ -99,7 +98,7 @@
             SIGNAL(selectionChanged(QItemSelection, QItemSelection)), this,
             SLOT(recentRequestsView_selectionChanged(QItemSelection, QItemSelection)));
         // Last 2 columns are set by the columnResizingFixer, when the table geometry is ready.
-        columnResizingFixer = new GUIUtil::TableViewLastColumnResizingFixer(tableView, AMOUNT_MINIMUM_COLUMN_WIDTH, DATE_COLUMN_WIDTH, this, 2);
+        columnResizingFixer = new GUIUtil::TableViewLastColumnResizingFixer(tableView, AMOUNT_MINIMUM_COLUMN_WIDTH, DATE_COLUMN_WIDTH, this);
     }
 }
 
@@ -227,28 +226,48 @@
     this->QDialog::keyPressEvent(event);
 }
 
+QModelIndex ReceiveCoinsDialog::selectedRow()
+{
+    if(!model || !model->getRecentRequestsTableModel() || !ui->recentRequestsView->selectionModel())
+        return QModelIndex();
+    QModelIndexList selection = ui->recentRequestsView->selectionModel()->selectedRows();
+    if(selection.empty())
+        return QModelIndex();
+    // correct for selection mode ContiguousSelection
+    QModelIndex firstIndex = selection.at(0);
+    return firstIndex;
+}
+
 // copy column of selected row to clipboard
 void ReceiveCoinsDialog::copyColumnToClipboard(int column)
 {
-    if (!model || !model->getRecentRequestsTableModel() || !ui->recentRequestsView->selectionModel())
-        return;
-    QModelIndexList selection = ui->recentRequestsView->selectionModel()->selectedRows();
-    if (selection.empty())
-        return;
-    // correct for selection mode ContiguousSelection
-    QModelIndex firstIndex = selection.at(0);
+    QModelIndex firstIndex = selectedRow();
+    if (!firstIndex.isValid()) {
+        return;
+    }
     GUIUtil::setClipboard(model->getRecentRequestsTableModel()->data(firstIndex.child(firstIndex.row(), column), Qt::EditRole).toString());
 }
 
 // context menu
-void ReceiveCoinsDialog::showMenu(const QPoint& point)
-{
-    if (!model || !model->getRecentRequestsTableModel() || !ui->recentRequestsView->selectionModel())
-        return;
-    QModelIndexList selection = ui->recentRequestsView->selectionModel()->selectedRows();
-    if (selection.empty())
-        return;
+void ReceiveCoinsDialog::showMenu(const QPoint &point)
+{
+    if (!selectedRow().isValid()) {
+        return;
+    }
     contextMenu->exec(QCursor::pos());
+}
+
+// context menu action: copy URI
+void ReceiveCoinsDialog::copyURI()
+{
+    QModelIndex sel = selectedRow();
+    if (!sel.isValid()) {
+        return;
+    }
+
+    const RecentRequestsTableModel * const submodel = model->getRecentRequestsTableModel();
+    const QString uri = GUIUtil::formatBitcoinURI(submodel->entry(sel.row()).recipient);
+    GUIUtil::setClipboard(uri);
 }
 
 // context menu action: copy label
