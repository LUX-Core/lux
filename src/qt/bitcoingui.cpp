--- conflicted
+++ resolved
@@ -107,13 +107,9 @@
                                                                             appMenuBar(0),
                                                                             overviewAction(0),
                                                                             historyAction(0),
-<<<<<<< HEAD
-=======
-                                                                            tradingAction(0),
 #ifdef ENABLE_LUXGATE
                                                                             luxgateAction(0),
 #endif
->>>>>>> 37c374d3
                                                                             masternodeAction(0),
                                                                             quitAction(0),
                                                                             sendCoinsAction(0),
@@ -154,11 +150,7 @@
 {
     /* Open CSS when configured */
     this->setStyleSheet(GUIUtil::loadStyleSheet());
-<<<<<<< HEAD
     resize(1200, 750);
-=======
-    resize(1350, 750);
->>>>>>> 37c374d3
     QString windowTitle = tr("Luxcore") + " - ";
 
 #ifdef ENABLE_UPDATER
@@ -289,12 +281,8 @@
         frameBlocksLayout->addWidget(unitDisplayControl);
         frameBlocksLayout->addStretch();
         frameBlocksLayout->addWidget(labelWalletEncryptionIcon);
-<<<<<<< HEAD
         // Temporarily disable HD wallet upgrade button
         // frameBlocksLayout->addWidget(pushButtonWalletHDStatusIcon);
-=======
-        frameBlocksLayout->addWidget(pushButtonWalletHDStatusIcon);
->>>>>>> 37c374d3
     }
     frameBlocksLayout->addStretch();
     frameBlocksLayout->addWidget(labelStakingIcon);
@@ -324,11 +312,7 @@
         pushButtonDiscord = new QPushButton(frameSocMedia);
         pushButtonDiscord->setToolTip(tr("Go to")+" Discord");
         connect(pushButtonDiscord, &QPushButton::clicked,
-<<<<<<< HEAD
                 this, [](){QDesktopServices::openUrl(QUrl("https://discord.gg/ndUg9va"));});
-=======
-                this, [](){QDesktopServices::openUrl(QUrl("https://discord.gg/27xFP5Y"));});
->>>>>>> 37c374d3
         pushButtonDiscord->setIcon(QIcon(":/icons/res/icons/discord.png").pixmap(STATUSBAR_ICONSIZE, STATUSBAR_ICONSIZE));
 
         pushButtonTwitter = new QPushButton(frameSocMedia);
@@ -343,15 +327,12 @@
                 this, [](){QDesktopServices::openUrl(QUrl("https://github.com/lux-core"));});
         pushButtonGithub->setIcon(QIcon(":/icons/res/icons/github.png").pixmap(STATUSBAR_ICONSIZE, STATUSBAR_ICONSIZE));
 
-<<<<<<< HEAD
         pushButtonHelp = new QPushButton(frameSocMedia);
         pushButtonHelp->setToolTip(tr("Go to")+" Documentation Hub");
         connect(pushButtonHelp, &QPushButton::clicked,
                 this, [](){QDesktopServices::openUrl(QUrl("https://docs.luxcore.io/"));});
         pushButtonHelp->setIcon(QIcon(":/icons/res/icons/hub.png").pixmap(STATUSBAR_ICONSIZE, STATUSBAR_ICONSIZE));		
 		
-=======
->>>>>>> 37c374d3
         auto buttons = frameSocMedia->findChildren<QPushButton* >();
         QString styleSheet = ".QPushButton { background-color: transparent;"
                                         "border: none;"
@@ -571,15 +552,10 @@
     connect(LSRTokenAction, SIGNAL(triggered()), this, SLOT(gotoLSRTokenPage()));
     connect(historyAction, SIGNAL(triggered()), this, SLOT(showNormalIfMinimized()));
     connect(historyAction, SIGNAL(triggered()), this, SLOT(gotoHistoryPage()));
-<<<<<<< HEAD
-=======
-    connect(tradingAction, SIGNAL(triggered()), this, SLOT(showNormalIfMinimized()));
-    connect(tradingAction, SIGNAL(triggered()), this, SLOT(gotoTradingPage()));
 #ifdef ENABLE_LUXGATE
     connect(luxgateAction, SIGNAL(triggered()), this, SLOT(showNormalIfMinimized()));
     connect(luxgateAction, SIGNAL(triggered()), this, SLOT(gotoLuxgatePage()));
 #endif // ENABLE_LUXGATE
->>>>>>> 37c374d3
 #endif // ENABLE_WALLET
 
     quitAction = new QAction(QIcon(":/icons/quit"), tr("E&xit"), this);
@@ -758,17 +734,11 @@
         tools->addSeparator();
         tools->addAction(openHexAddressAction);
         tools->addAction(openBlockExplorerAction);
-<<<<<<< HEAD
 #ifdef ENABLE_UPDATER
         tools->addSeparator();
         tools->addAction(checkForUpdateAction);
         tools->addSeparator();
 #endif
-=======
-        tools->addSeparator();
-        tools->addAction(checkForUpdateAction);
-        tools->addSeparator();
->>>>>>> 37c374d3
     }
 
     QMenu* help = appMenuBar->addMenu(tr("&Help"));
@@ -920,13 +890,9 @@
     sendCoinsAction->setEnabled(enabled);
     receiveCoinsAction->setEnabled(enabled);
     historyAction->setEnabled(enabled);
-<<<<<<< HEAD
-=======
-    tradingAction->setEnabled(enabled);
 #ifdef ENABLE_LUXGATE
     luxgateAction->setEnabled(enabled);
 #endif
->>>>>>> 37c374d3
     QSettings settings;
     if (settings.value("fShowMasternodesTab").toBool()) {
         masternodeAction->setEnabled(enabled);
@@ -1084,13 +1050,6 @@
     if (walletFrame) walletFrame->gotoHistoryPage();
 }
 
-<<<<<<< HEAD
-=======
-void BitcoinGUI::gotoTradingPage()
-{
-    tradingAction->setChecked(true);
-    if (walletFrame) walletFrame->gotoTradingPage();
-}
 #ifdef ENABLE_LUXGATE
 void BitcoinGUI::gotoLuxgatePage()
 {
@@ -1099,7 +1058,6 @@
 }
 #endif
 
->>>>>>> 37c374d3
 void BitcoinGUI::gotoMasternodePage()
 {
     QSettings settings;
@@ -1210,10 +1168,7 @@
     enum BlockSource blockSource = clientModel->getBlockSource();
     switch (blockSource) {
         case BLOCK_SOURCE_NETWORK:
-<<<<<<< HEAD
             hideLogMessage = true;
-=======
->>>>>>> 37c374d3
             if (header) {
                 updateHeadersSyncProgressLabel();
                 return;
@@ -1248,10 +1203,7 @@
 
     tooltip = tr("Processed %n blocks of transaction history.", "", count);
     if(secs < 90*60) {
-<<<<<<< HEAD
         hideLogMessage = false;
-=======
->>>>>>> 37c374d3
         tooltip = tr("Up to date") + QString(".<br>") + tooltip;
         labelBlocksIcon->setPixmap(QIcon(":/icons/synced").pixmap(STATUSBAR_ICONSIZE, STATUSBAR_ICONSIZE));
 #ifdef ENABLE_WALLET
@@ -1267,11 +1219,7 @@
         // notify tip changed when the sync is finished
         if(fWalletProcessingMode) {
             fWalletProcessingMode = false;
-<<<<<<< HEAD
             QMetaObject::invokeMethod(clientModel, "numBlocksChanged", Qt::QueuedConnection, Q_ARG(int, count));
-=======
-            QMetaObject::invokeMethod(clientModel, "numBlocksChanged", Qt::QueuedConnection);
->>>>>>> 37c374d3
         }
     } else {
         QString timeBehindText = GUIUtil::formatNiceTimeOffset(secs);
