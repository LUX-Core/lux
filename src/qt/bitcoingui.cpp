// Copyright (c) 2011-2014 The Bitcoin developers
// Copyright (c) 2014-2015 The Dash developers
// Copyright (c) 2015-2017 The LUX developers
// Distributed under the MIT/X11 software license, see the accompanying
// file COPYING or http://www.opensource.org/licenses/mit-license.php.

#include "bitcoingui.h"

#include "bitcoinunits.h"
#include "chainparams.h"
#include "clientmodel.h"
#include "guiconstants.h"
#include "guiutil.h"
#include "modaloverlay.h"
#include "miner.h"
#include "networkstyle.h"
#include "notificator.h"
#include "openuridialog.h"
#include "optionsdialog.h"
#include "optionsmodel.h"
#include "platformstyle.h"
#include "rpcconsole.h"
#include "utilitydialog.h"
#include "stake.h"
#include "main.h"
#include "hexaddressconverter.h"

#ifdef ENABLE_WALLET
#include "blockexplorer.h"
#include "walletframe.h"
#include "walletmodel.h"
#include "wallet.h"
#endif // ENABLE_WALLET

#ifdef Q_OS_MAC
#include "macdockiconhandler.h"
#endif

#include "init.h"
#include "masternodemanager.h"
#include "ui_interface.h"
#include "util.h"
#include "updatedialog.h"
<<<<<<< HEAD
#include "wallet.h"
=======
>>>>>>> 74cc8c5a

#include <iostream>

#include <QAction>
#include <QApplication>
#include <QDateTime>
#include <QDesktopWidget>
#include <QDragEnterEvent>
#include <QIcon>
#include <QListWidget>
#include <QMenuBar>
#include <QMessageBox>
#include <QMimeData>
#include <QProgressDialog>
#include <QSettings>
#include <QShortcut>
#include <QStackedWidget>
#include <QStatusBar>
#include <QStyle>
#include <QTimer>
#include <QToolBar>
#include <QVBoxLayout>
#include <QToolButton>
#include <QDockWidget>
#include <QSizeGrip>

#if QT_VERSION < 0x050000
#include <QTextDocument>
#include <QUrl>
#else
#include <QUrlQuery>
#endif

const std::string BitcoinGUI::DEFAULT_UIPLATFORM =
#if defined(Q_OS_MAC)
        "macosx"
#elif defined(Q_OS_WIN)
        "windows"
#else
        "other"
#endif
        ;

const QString BitcoinGUI::DEFAULT_WALLET = "~Default";



BitcoinGUI::BitcoinGUI(const PlatformStyle *platformStyle, const NetworkStyle* networkStyle, QWidget* parent) : QMainWindow(parent),
                                                                            enableWallet(false),
                                                                            clientModel(0),
                                                                            walletFrame(0),
                                                                            unitDisplayControl(0),
                                                                            labelStakingIcon(0),
                                                                            labelWalletEncryptionIcon(0),
                                                                            labelWalletHDStatusIcon(0),
                                                                            labelConnectionsIcon(0),
                                                                            labelBlocksIcon(0),
                                                                            progressBarLabel(0),
                                                                            progressBar(0),
                                                                            progressDialog(0),
                                                                            appMenuBar(0),
                                                                            overviewAction(0),
                                                                            historyAction(0),
                                                                            tradingAction(0),
                                                                            masternodeAction(0),
                                                                            quitAction(0),
                                                                            sendCoinsAction(0),
                                                                            usedSendingAddressesAction(0),
                                                                            usedReceivingAddressesAction(0),
                                                                            signMessageAction(0),
                                                                            verifyMessageAction(0),
                                                                            bip38ToolAction(0),
                                                                            aboutAction(0),
                                                                            checkForUpdateAction(0),
                                                                            receiveCoinsAction(0),
                                                                            optionsAction(0),
                                                                            toggleHideAction(0),
                                                                            encryptWalletAction(0),
                                                                            backupWalletAction(0),
                                                                            restoreWalletAction(0),
                                                                            changePassphraseAction(0),
                                                                            aboutQtAction(0),
                                                                            openRPCConsoleAction(0),
                                                                            openAction(0),
                                                                            showHelpMessageAction(0),
                                                                            multiSendAction(0),
                                                                            smartContractAction(0),
                                                                            LSRTokenAction(0),
                                                                            trayIcon(0),
                                                                            trayIconMenu(0),
                                                                            notificator(0),
                                                                            rpcConsole(0),
                                                                            helpMessageDialog(0),
                                                                            explorerWindow(0),
                                                                            hexAddressWindow(0),
                                                                            modalOverlay(0),
                                                                            updateDialog(0),
                                                                            prevBlocks(0),
                                                                            spinnerFrame(0),
                                                                            platformStyle(platformStyle)

{
    /* Open CSS when configured */
    this->setStyleSheet(GUIUtil::loadStyleSheet());
    resize(1200, 750);
    QString windowTitle = tr("Luxcore") + " - ";

#ifdef ENABLE_UPDATER
    controller = new QtLuxUpdater::UpdateController(QStringLiteral("v5.2.0"), this);
    controller->setDetailedUpdateInfo(true);
#endif

#ifdef ENABLE_WALLET
    enableWallet = WalletModel::isWalletEnabled();
#endif // ENABLE_WALLET
    if (enableWallet) {
        windowTitle += tr("Wallet");
    } else {
        windowTitle += tr("Node");
    }
    QString userWindowTitle = QString::fromStdString(GetArg("-windowtitle", ""));
    if (!userWindowTitle.isEmpty()) windowTitle += " - " + userWindowTitle;
    windowTitle += " " + networkStyle->getTitleAddText();
#ifndef Q_OS_MAC
    QApplication::setWindowIcon(networkStyle->getAppIcon());
    setWindowIcon(networkStyle->getAppIcon());
#else
    MacDockIconHandler::instance()->setIcon(networkStyle->getAppIcon());
#endif
    setWindowTitle(windowTitle);

#if defined(Q_OS_MAC) && QT_VERSION < 0x050000
    // This property is not implemented in Qt 5. Setting it has no effect.
    // A replacement API (QtMacUnifiedToolBar) is available in QtMacExtras.
    setUnifiedTitleAndToolBarOnMac(true);
#endif

    rpcConsole = new RPCConsole(platformStyle, enableWallet ? this : 0);
<<<<<<< HEAD
=======
    helpMessageDialog = new HelpMessageDialog(this, HelpMessageDialog::cmdline);
>>>>>>> 74cc8c5a
    hexAddressWindow = new HexAddressConverter(this);
#ifdef ENABLE_WALLET
    if (enableWallet) {
        /** Create wallet frame*/
        walletFrame = new WalletFrame(platformStyle, this);
        explorerWindow = new BlockExplorer(this);
    } else
#endif // ENABLE_WALLET
    {
        /* When compiled without wallet or -disablewallet is provided,
         * the central widget is the rpc console.
         */
        setCentralWidget(rpcConsole);
    }

    // Accept D&D of URIs
    setAcceptDrops(true);

    // Create actions for the toolbar, menu bar and tray/dock icon
    // Needs walletFrame to be initialized
    createActions();

    // Create application menu bar
    createMenuBar();

    // Create the toolbars
    createToolBars();

    // Create system tray icon and notification
    createTrayIcon(networkStyle);

    // Create status bar
    statusBar();

    // Disable size grip because it looks ugly and nobody needs it
    statusBar()->setSizeGripEnabled(false);

    // Status bar notification icons
    QFrame* frameBlocks = new QFrame();
    frameBlocks->setContentsMargins(0, 0, 0, 0);
    frameBlocks->setSizePolicy(QSizePolicy::Fixed, QSizePolicy::Preferred);
    QHBoxLayout* frameBlocksLayout = new QHBoxLayout(frameBlocks);
    frameBlocksLayout->setContentsMargins(6, 0, 6, 0);
    frameBlocksLayout->setSpacing(6);
    unitDisplayControl = new UnitDisplayStatusBarControl(platformStyle);
    labelStakingIcon = new QLabel();
    labelWalletEncryptionIcon = new QLabel();
    labelWalletHDStatusIcon = new QLabel();
    labelConnectionsIcon = new QPushButton();
    labelConnectionsIcon->setFlat(true); // Make the button look like a label, but clickable
    labelConnectionsIcon->setStyleSheet(".QPushButton { background-color: rgba(255, 255, 255, 0);}");
    labelConnectionsIcon->setMaximumSize(STATUSBAR_ICONSIZE, STATUSBAR_ICONSIZE);
    labelBlocksIcon = new GUIUtil::ClickableLabel();

    if (enableWallet) {
        frameBlocksLayout->addStretch();
        frameBlocksLayout->addWidget(unitDisplayControl);
        frameBlocksLayout->addStretch();
        frameBlocksLayout->addWidget(labelWalletEncryptionIcon);
        frameBlocksLayout->addWidget(labelWalletHDStatusIcon);
    }
    frameBlocksLayout->addStretch();
    frameBlocksLayout->addWidget(labelStakingIcon);
    frameBlocksLayout->addStretch();
    frameBlocksLayout->addWidget(labelConnectionsIcon);
    frameBlocksLayout->addStretch();
    frameBlocksLayout->addWidget(labelBlocksIcon);
    frameBlocksLayout->addStretch();

    // Progress bar and label for blocks download
    progressBarLabel = new QLabel();
    progressBarLabel->setVisible(true);
	progressBarLabel->setStyleSheet("color: #ffffff; margin-left: 10px; margin-right: 10px; border: 0px solid #ff0000;");
    progressBar = new GUIUtil::ProgressBar();
    progressBar->setAlignment(Qt::AlignCenter);
	progressBar->setStyleSheet("border: 0px solid #ff0000;");
    progressBar->setVisible(true);

    // Override style sheet for progress bar for styles that have a segmented progress bar,
    // as they make the text unreadable (workaround for issue #1071)
    // See https://qt-project.org/doc/qt-4.8/gallery.html
    QString curStyle = QApplication::style()->metaObject()->className();
    if (curStyle == "QWindowsStyle" || curStyle == "QWindowsXPStyle") {
        
    }

    statusBar()->addWidget(progressBarLabel);
    statusBar()->addWidget(progressBar);
    statusBar()->addPermanentWidget(frameBlocks);

    // Jump directly to tabs in RPC-console
    connect(openInfoAction, SIGNAL(triggered()), rpcConsole, SLOT(showInfo()));
    connect(openRPCConsoleAction, SIGNAL(triggered()), rpcConsole, SLOT(showConsole()));
    connect(openNetworkAction, SIGNAL(triggered()), rpcConsole, SLOT(showNetwork()));
    connect(openPeersAction, SIGNAL(triggered()), rpcConsole, SLOT(showPeers()));
    connect(openRepairAction, SIGNAL(triggered()), rpcConsole, SLOT(showRepair()));
    connect(openConfEditorAction, SIGNAL(triggered()), rpcConsole, SLOT(showConfEditor()));
    connect(openMNConfEditorAction, SIGNAL(triggered()), rpcConsole, SLOT(showMNConfEditor()));
    connect(showBackupsAction, SIGNAL(triggered()), rpcConsole, SLOT(showBackups()));
    connect(labelConnectionsIcon, SIGNAL(clicked()), rpcConsole, SLOT(showPeers()));

    // Get restart command-line parameters and handle restart
    connect(rpcConsole, SIGNAL(handleRestart(QStringList)), this, SLOT(handleRestart(QStringList)));

    // prevents an open debug window from becoming stuck/unusable on client shutdown
    connect(quitAction, SIGNAL(triggered()), rpcConsole, SLOT(hide()));

    connect(openBlockExplorerAction, SIGNAL(triggered()), explorerWindow, SLOT(show()));

    connect(openHexAddressAction, SIGNAL(triggered()), hexAddressWindow, SLOT(show()));

    // prevents an open debug window from becoming stuck/unusable on client shutdown
    connect(quitAction, SIGNAL(triggered()), explorerWindow, SLOT(hide()));

    // Install event filter to be able to catch status tip events (QEvent::StatusTip)
    this->installEventFilter(this);

    // Initially wallet actions should be disabled
    setWalletActionsEnabled(false);

    // Subscribe to notifications from core
    subscribeToCoreSignals();

    QTimer* timerStakingIcon = new QTimer(labelStakingIcon);
    connect(timerStakingIcon, SIGNAL(timeout()), this, SLOT(setStakingStatus()));
    timerStakingIcon->start(10000);
    setStakingStatus();
<<<<<<< HEAD

=======
>>>>>>> 74cc8c5a
    modalOverlay = new ModalOverlay(this->centralWidget());

    updateDialog = new UpdateDialog(this);

    if(fCheckUpdates && updateDialog->newUpdateAvailable())
    {
        QString url = "https://github.com/LUX-Core/lux/releases";
        QString link = QString("<a href=\\\"\"+ url +\"\\\">\"+ url +\"</a>").arg(NEW_RELEASES, NEW_RELEASES);
        QString message(tr("New lux-qt version available: <br /> %1. <br />").arg(link));
        QMessageBox::information(this, tr("Check for updates"), message);
    }

#ifdef ENABLE_WALLET
    if(enableWallet) {
        connect(walletFrame, SIGNAL(requestedSyncWarningInfo()), this, SLOT(showModalOverlay()));
        connect(labelBlocksIcon, SIGNAL(clicked(QPoint)), this, SLOT(showModalOverlay()));
        connect(progressBar, SIGNAL(clicked(QPoint)), this, SLOT(showModalOverlay()));
    }
#endif
<<<<<<< HEAD

=======
    setMinimumHeight(height());
>>>>>>> 74cc8c5a
}

BitcoinGUI::~BitcoinGUI() {
    // Unsubscribe from notifications from core
    unsubscribeFromCoreSignals();

    GUIUtil::saveWindowGeometry("nWindow", this);
    if (trayIcon) // Hide tray icon, as deleting will let it linger until quit (on Ubuntu)
        trayIcon->hide();
#ifdef Q_OS_MAC
    delete appMenuBar;
    MacDockIconHandler::cleanup();
#endif
}

void BitcoinGUI::createActions() {
    QActionGroup* tabGroup = new QActionGroup(this);
    overviewAction = new QAction(QIcon(":/icons/overview"), tr("&Overview"), this);
    overviewAction->setStatusTip(tr("Show general overview of wallet"));
    overviewAction->setToolTip(overviewAction->statusTip());
    overviewAction->setCheckable(true);
#ifdef Q_OS_MAC
    overviewAction->setShortcut(QKeySequence(Qt::CTRL + Qt::Key_1));
#else
    overviewAction->setShortcut(QKeySequence(Qt::ALT + Qt::Key_1));
#endif
    tabGroup->addAction(overviewAction);

    sendCoinsAction = new QAction(QIcon(":/icons/send"), tr("&Send"), this);
    sendCoinsAction->setStatusTip(tr("Send coins to a LUX address"));
    sendCoinsAction->setToolTip(sendCoinsAction->statusTip());
    sendCoinsAction->setCheckable(true);
#ifdef Q_OS_MAC
    sendCoinsAction->setShortcut(QKeySequence(Qt::CTRL + Qt::Key_2));
#else
    sendCoinsAction->setShortcut(QKeySequence(Qt::ALT + Qt::Key_2));
#endif
    tabGroup->addAction(sendCoinsAction);

    receiveCoinsAction = new QAction(QIcon(":/icons/receiving_addresses"), tr("&Receive"), this);
    receiveCoinsAction->setStatusTip(tr("Request payments (generates QR codes and lux: URIs)"));
    receiveCoinsAction->setToolTip(receiveCoinsAction->statusTip());
    receiveCoinsAction->setCheckable(true);
#ifdef Q_OS_MAC
    receiveCoinsAction->setShortcut(QKeySequence(Qt::CTRL + Qt::Key_3));
#else
    receiveCoinsAction->setShortcut(QKeySequence(Qt::ALT + Qt::Key_3));
#endif
    tabGroup->addAction(receiveCoinsAction);

    historyAction = new QAction(QIcon(":/icons/history"), tr("&Transactions"), this);
    historyAction->setStatusTip(tr("Browse transaction history"));
    historyAction->setToolTip(historyAction->statusTip());
    historyAction->setCheckable(true);
#ifdef Q_OS_MAC
    historyAction->setShortcut(QKeySequence(Qt::CTRL + Qt::Key_4));
#else
    historyAction->setShortcut(QKeySequence(Qt::ALT + Qt::Key_4));
#endif
    tabGroup->addAction(historyAction);

    tradingAction = new QAction(QIcon(":/icons/trading"), tr("&Trading"), this);
    tradingAction->setStatusTip(tr("Trading on Cryptopia"));
    tradingAction->setToolTip(tradingAction->statusTip());
    tradingAction->setCheckable(true);
#ifdef Q_OS_MAC
    tradingAction->setShortcut(QKeySequence(Qt::CTRL + Qt::Key_6));
#else
    tradingAction->setShortcut(QKeySequence(Qt::ALT + Qt::Key_6));
#endif
    tabGroup->addAction(tradingAction);

    LSRTokenAction = new QAction(QIcon(":/icons/lsrtoken"), tr("&LSR Token"), this);
    LSRTokenAction->setStatusTip(tr("LSR Token (send, receive or add Token in list)"));
    LSRTokenAction->setToolTip(LSRTokenAction->statusTip());
    LSRTokenAction->setCheckable(true);
#ifdef Q_OS_MAC
    LSRTokenAction->setShortcut(QKeySequence(Qt::CTRL + Qt::Key_5));
#else
    LSRTokenAction->setShortcut(QKeySequence(Qt::ALT + Qt::Key_5));
#endif
    tabGroup->addAction(LSRTokenAction);


#ifdef ENABLE_WALLET
    masternodeAction = new QAction(QIcon(":/icons/masternodes"), tr("&Masternodes"), this);
    QSettings settings;
    if (settings.value("fShowMasternodesTab").toBool()) {
        masternodeAction->setStatusTip(tr("Browse masternodes"));
        masternodeAction->setToolTip(masternodeAction->statusTip());
        masternodeAction->setCheckable(true);
#ifdef Q_OS_MAC
        masternodeAction->setShortcut(QKeySequence(Qt::CTRL + Qt::Key_7));
#else
        masternodeAction->setShortcut(QKeySequence(Qt::ALT + Qt::Key_7));
#endif
        tabGroup->addAction(masternodeAction);
        connect(masternodeAction, SIGNAL(triggered()), this, SLOT(showNormalIfMinimized()));
        connect(masternodeAction, SIGNAL(triggered()), this, SLOT(gotoMasternodePage()));
    }

    smartContractAction = new QAction(QIcon(":/icons/smartcontract"), tr("&Smart Contracts"), this);
    smartContractAction->setStatusTip(tr("Smart Contracts Actions"));
    smartContractAction->setToolTip(smartContractAction->statusTip());
    smartContractAction->setCheckable(true);
    tabGroup->addAction(smartContractAction);

    #ifdef Q_OS_MAC
        smartContractAction->setShortcut(QKeySequence(Qt::CTRL + Qt::Key_8));
    #else
        smartContractAction->setShortcut(QKeySequence(Qt::ALT + Qt::Key_8));
    #endif

    // These showNormalIfMinimized are needed because Send Coins and Receive Coins
    // can be triggered from the tray menu, and need to show the GUI to be useful.
    connect(overviewAction, SIGNAL(triggered()), this, SLOT(showNormalIfMinimized()));
    connect(overviewAction, SIGNAL(triggered()), this, SLOT(gotoOverviewPage()));
    connect(smartContractAction, SIGNAL(triggered()), this, SLOT(showNormalIfMinimized()));
    connect(smartContractAction, SIGNAL(triggered()), this, SLOT(gotoSmartContractPage()));
    connect(sendCoinsAction, SIGNAL(triggered()), this, SLOT(showNormalIfMinimized()));
    connect(sendCoinsAction, SIGNAL(triggered()), this, SLOT(gotoSendCoinsPage()));
    connect(receiveCoinsAction, SIGNAL(triggered()), this, SLOT(showNormalIfMinimized()));
    connect(receiveCoinsAction, SIGNAL(triggered()), this, SLOT(gotoReceiveCoinsPage()));
    connect(LSRTokenAction, SIGNAL(triggered()), this, SLOT(gotoLSRTokenPage()));
    connect(historyAction, SIGNAL(triggered()), this, SLOT(showNormalIfMinimized()));
    connect(historyAction, SIGNAL(triggered()), this, SLOT(gotoHistoryPage()));
    connect(tradingAction, SIGNAL(triggered()), this, SLOT(showNormalIfMinimized()));
    connect(tradingAction, SIGNAL(triggered()), this, SLOT(gotoTradingPage()));
#endif // ENABLE_WALLET

    quitAction = new QAction(QIcon(":/icons/quit"), tr("E&xit"), this);
    quitAction->setStatusTip(tr("Quit application"));
    quitAction->setShortcut(QKeySequence(Qt::CTRL + Qt::Key_Q));
    quitAction->setMenuRole(QAction::QuitRole);
<<<<<<< HEAD
    aboutAction = new QAction(QIcon(":/icons/bitcoin"), tr("&About Luxcore"), this);
=======
    aboutAction = new QAction(QIcon(":/icons/luxcoin_black"), tr("&About Luxcore"), this);
>>>>>>> 74cc8c5a
    aboutAction->setStatusTip(tr("Show information about Luxcore"));
    aboutAction->setMenuRole(QAction::AboutRole);

    // Check for update menu item
    checkForUpdateAction = new QAction(QIcon(":/icons/update_black"), tr("Check for &Update"), this);
    checkForUpdateAction->setStatusTip(tr("Check whether there is an updated wallet from Luxcore"));
    checkForUpdateAction->setMenuRole(QAction::NoRole);

#if QT_VERSION < 0x050000
    aboutQtAction = new QAction(QIcon(":/trolltech/qmessagebox/images/qtlogo-64.png"), tr("About &Qt"), this);
#else
    aboutQtAction = new QAction(QIcon(":/qt-project.org/qmessagebox/images/qtlogo-64.png"), tr("About &Qt"), this);
#endif
    aboutQtAction->setStatusTip(tr("Show information about Qt"));
    aboutQtAction->setMenuRole(QAction::AboutQtRole);
    optionsAction = new QAction(QIcon(":/icons/options"), tr("&Options..."), this);
    optionsAction->setStatusTip(tr("Modify configuration options for LUX"));
    optionsAction->setMenuRole(QAction::PreferencesRole);
<<<<<<< HEAD
    toggleHideAction = new QAction(QIcon(":/icons/bitcoin"), tr("&Show / Hide"), this);
=======
    toggleHideAction = new QAction(QIcon(":/icons/luxcoin_black"), tr("&Show / Hide"), this);
>>>>>>> 74cc8c5a
    toggleHideAction->setStatusTip(tr("Show or hide the main Window"));

    encryptWalletAction = new QAction(QIcon(":/icons/lock_closed_black"), tr("&Encrypt Wallet..."), this);
    encryptWalletAction->setStatusTip(tr("Encrypt the private keys that belong to your wallet"));
    encryptWalletAction->setCheckable(true);
    backupWalletAction = new QAction(QIcon(":/icons/backup"), tr("&Backup Wallet..."), this);
    backupWalletAction->setStatusTip(tr("Backup wallet to another location"));
    changePassphraseAction = new QAction(QIcon(":/icons/key"), tr("&Change Passphrase..."), this);
    changePassphraseAction->setStatusTip(tr("Change the passphrase used for wallet encryption"));
    restoreWalletAction = new QAction(QIcon(":/icons/restore"), tr("&Restore Wallet..."), this);
    restoreWalletAction->setStatusTip(tr("Restore wallet from another location"));
    unlockWalletAction = new QAction(tr("&Unlock Wallet..."), this);
    unlockWalletAction->setToolTip(tr("Unlock wallet"));
    lockWalletAction = new QAction(tr("&Lock Wallet"), this);
    signMessageAction = new QAction(QIcon(":/icons/sign"), tr("Sign &message..."), this);
    signMessageAction->setStatusTip(tr("Sign messages with your LUX addresses to prove you own them"));
    verifyMessageAction = new QAction(QIcon(":/icons/verified"), tr("&Verify message..."), this);
    verifyMessageAction->setStatusTip(tr("Verify messages to ensure they were signed with specified LUX addresses"));
    bip38ToolAction = new QAction(QIcon(":/icons/key"), tr("&BIP38 tool"), this);
    bip38ToolAction->setToolTip(tr("Encrypt and decrypt private keys using a passphrase"));
    multiSendAction = new QAction(QIcon(":/icons/edit"), tr("&MultiSend"), this);
    multiSendAction->setToolTip(tr("MultiSend Settings"));
    multiSendAction->setCheckable(true);

    openInfoAction = new QAction(QApplication::style()->standardIcon(QStyle::SP_MessageBoxInformation), tr("&Information"), this);
    openInfoAction->setStatusTip(tr("Show diagnostic information"));
    openRPCConsoleAction = new QAction(QIcon(":/icons/debugwindow"), tr("&Debug console"), this);
    openRPCConsoleAction->setStatusTip(tr("Open debugging console"));
    openNetworkAction = new QAction(QIcon(":/icons/network_monitor"), tr("&Network Monitor"), this);
    openNetworkAction->setStatusTip(tr("Show network monitor"));
    openPeersAction = new QAction(QIcon(":/icons/peer"), tr("&Peers list"), this);
    openPeersAction->setStatusTip(tr("Show peers info"));
    openRepairAction = new QAction(QIcon(":/icons/wallet_repair"), tr("Wallet &Repair"), this);
    openRepairAction->setStatusTip(tr("Show wallet repair options"));
    openConfEditorAction = new QAction(QIcon(":/icons/edit"), tr("Open Wallet &Configuration File"), this);
    openConfEditorAction->setStatusTip(tr("Open configuration file"));
    openMNConfEditorAction = new QAction(QIcon(":/icons/edit"), tr("Open &Masternode Configuration File"), this);
    openMNConfEditorAction->setStatusTip(tr("Open Masternode configuration file"));
    showBackupsAction = new QAction(QIcon(":/icons/auto_backup"), tr("Show Automatic &Backups"), this);
    showBackupsAction->setStatusTip(tr("Show automatically created wallet backups"));

    openConfEditorAction = new QAction(QIcon(":/icons/conf"), tr("Edit &Configuration File"), this);
    openConfEditorAction->setStatusTip(tr("Edit configuration file"));

    usedSendingAddressesAction = new QAction(QIcon(":/icons/address-book"), tr("&Sending addresses..."), this);
    usedSendingAddressesAction->setStatusTip(tr("Show the list of used sending addresses and labels"));
    usedReceivingAddressesAction = new QAction(QIcon(":/icons/address-book"), tr("&Receiving addresses..."), this);
    usedReceivingAddressesAction->setStatusTip(tr("Show the list of used receiving addresses and labels"));

    openAction = new QAction(QApplication::style()->standardIcon(QStyle::SP_FileIcon), tr("Open payment request | &URI..."), this);
    openAction->setStatusTip(tr("Open a LUX: URI or payment request"));
    openBlockExplorerAction = new QAction(QIcon(":/icons/explorer"), tr("&Blockchain explorer"), this);
    openBlockExplorerAction->setStatusTip(tr("Block explorer window"));

    openHexAddressAction = new QAction(QIcon(":/icons/editcopy"), tr("&Hex Address Converter"), this);
    openHexAddressAction->setStatusTip(tr("Converter for LUX Smart Contract addresses"));

    showHelpMessageAction = new QAction(QApplication::style()->standardIcon(QStyle::SP_MessageBoxInformation), tr("&Command-line options"), this);
    showHelpMessageAction->setMenuRole(QAction::NoRole);
    showHelpMessageAction->setStatusTip(tr("Show the Luxcore help message to get a list with possible LUX command-line options"));

    connect(quitAction, SIGNAL(triggered()), qApp, SLOT(quit()));
    connect(aboutAction, SIGNAL(triggered()), this, SLOT(aboutClicked()));
    connect(checkForUpdateAction, SIGNAL(triggered()), this, SLOT(updaterClicked()));
    connect(aboutQtAction, SIGNAL(triggered()), qApp, SLOT(aboutQt()));
    connect(optionsAction, SIGNAL(triggered()), this, SLOT(optionsClicked()));
    connect(toggleHideAction, SIGNAL(triggered()), this, SLOT(toggleHidden()));
    connect(showHelpMessageAction, SIGNAL(triggered()), this, SLOT(showHelpMessageClicked()));

#ifdef ENABLE_WALLET
    if (walletFrame) {
        connect(encryptWalletAction, SIGNAL(triggered(bool)), walletFrame, SLOT(encryptWallet(bool)));
        connect(backupWalletAction, SIGNAL(triggered()), walletFrame, SLOT(backupWallet()));
        connect(restoreWalletAction, SIGNAL(triggered()), walletFrame, SLOT(restoreWallet()));
        connect(changePassphraseAction, SIGNAL(triggered()), walletFrame, SLOT(changePassphrase()));
        connect(unlockWalletAction, SIGNAL(triggered()), walletFrame, SLOT(unlockWallet()));
        connect(lockWalletAction, SIGNAL(triggered()), walletFrame, SLOT(lockWallet()));
        connect(signMessageAction, SIGNAL(triggered()), this, SLOT(gotoSignMessageTab()));
        connect(verifyMessageAction, SIGNAL(triggered()), this, SLOT(gotoVerifyMessageTab()));
        connect(bip38ToolAction, SIGNAL(triggered()), this, SLOT(gotoBip38Tool()));
        connect(usedSendingAddressesAction, SIGNAL(triggered()), walletFrame, SLOT(usedSendingAddresses()));
        connect(usedReceivingAddressesAction, SIGNAL(triggered()), walletFrame, SLOT(usedReceivingAddresses()));
        connect(openAction, SIGNAL(triggered()), this, SLOT(openClicked()));
        connect(multiSendAction, SIGNAL(triggered()), this, SLOT(gotoMultiSendDialog()));
    }
#endif // ENABLE_WALLET
}

void BitcoinGUI::createMenuBar() {
#ifdef Q_OS_MAC
    // Create a decoupled menu bar on Mac which stays even if the window is closed
    appMenuBar = new QMenuBar();
#else
    // Get the main window's menu bar on other platforms
    appMenuBar = menuBar();
#endif

    // Configure the menus
    QMenu* file = appMenuBar->addMenu(tr("&File"));
    if (walletFrame) {
        file->addAction(openAction);
        file->addAction(backupWalletAction);
        file->addAction(restoreWalletAction);
        file->addSeparator();
        file->addAction(signMessageAction);
        file->addAction(verifyMessageAction);
        file->addSeparator();
        file->addAction(usedSendingAddressesAction);
        file->addAction(usedReceivingAddressesAction);
        file->addSeparator();
    }
    file->addAction(quitAction);

    QMenu* settings = appMenuBar->addMenu(tr("&Settings"));
    if (walletFrame) {
        settings->addAction(encryptWalletAction);
        settings->addAction(changePassphraseAction);
        settings->addAction(unlockWalletAction);
        settings->addAction(lockWalletAction);
        settings->addSeparator();
        settings->addAction(openConfEditorAction);
        settings->addAction(openMNConfEditorAction);
        settings->addSeparator();
    }

    settings->addAction(optionsAction);

    if (walletFrame) {
        QMenu* tools = appMenuBar->addMenu(tr("&Tools"));
        tools->addAction(openRPCConsoleAction);
        tools->addSeparator();
        tools->addAction(openNetworkAction);
        tools->addAction(openPeersAction);
        tools->addSeparator();
        tools->addAction(openRepairAction);
        tools->addAction(showBackupsAction);
        tools->addAction(bip38ToolAction);
        tools->addAction(multiSendAction);
        tools->addSeparator();
        tools->addAction(openHexAddressAction);
        tools->addAction(openBlockExplorerAction);
        tools->addSeparator();
        tools->addAction(checkForUpdateAction);
        tools->addSeparator();
    }

    QMenu* help = appMenuBar->addMenu(tr("&Help"));
    help->addAction(openInfoAction);
    help->addAction(showHelpMessageAction);
    help->addSeparator();
    help->addAction(aboutAction);
    help->addAction(aboutQtAction);
    help->addSeparator();
}

void BitcoinGUI::createToolBars() {
    if (walletFrame) {
        QToolBar* toolbar = new QToolBar(tr("Tabs toolbar"));
        toolbar->setContextMenuPolicy(Qt::PreventContextMenu);
        toolbar->setMovable(false);
        toolbar->setToolButtonStyle(Qt::ToolButtonTextBesideIcon);
        toolbar->addAction(overviewAction);
        toolbar->addAction(sendCoinsAction);
        toolbar->addAction(receiveCoinsAction);
        toolbar->addAction(historyAction);
        toolbar->addAction(LSRTokenAction);
        toolbar->addAction(tradingAction);
        QSettings settings;
        if (settings.value("fShowMasternodesTab").toBool()) {
            toolbar->addAction(masternodeAction);
        }
        toolbar->addAction(smartContractAction);
        toolbar->setMovable(false); // remove unused icon in upper left corner
        overviewAction->setChecked(true);

        /** Create additional container for toolbar and walletFrame and make it the central widget.
            This is a workaround mostly for toolbar styling on Mac OS but should work fine for every other OSes too.
        */
        QVBoxLayout* layout = new QVBoxLayout;
        layout->addWidget(toolbar);
        layout->addWidget(walletFrame);
        layout->setSpacing(0);
        layout->setContentsMargins(QMargins());
        QWidget* containerWidget = new QWidget();
        containerWidget->setLayout(layout);
        setMinimumSize(200, 200);
        setCentralWidget(containerWidget);
    }
}

void BitcoinGUI::setClientModel(ClientModel* clientModel) {
    this->clientModel = clientModel;
    if (clientModel) {
        // Create system tray menu (or setup the dock menu) that late to prevent users from calling actions,
        // while the client has not yet fully loaded
        createTrayIconMenu();

        // Keep up to date with client
        updateNetworkState();
        connect(clientModel, SIGNAL(numConnectionsChanged(int)), this, SLOT(setNumConnections(int)));
        connect(clientModel, SIGNAL(networkActiveChanged(bool)), this, SLOT(setNetworkActive(bool)));

        modalOverlay->setKnownBestHeight(clientModel->getHeaderTipHeight(), QDateTime::fromTime_t(clientModel->getHeaderTipTime()));
        setNumBlocks(clientModel->getNumBlocks(), clientModel->getLastBlockDate(), clientModel->getVerificationProgress(NULL), false);
        connect(clientModel, SIGNAL(numBlocksChanged(int,QDateTime,double,bool)), this, SLOT(setNumBlocks(int,QDateTime,double,bool)));

        //connect(clientModel, SIGNAL(additionalDataSyncProgressChanged(double)), this, SLOT(setAdditionalDataSyncProgress(double)));

        // Receive and report messages from client model
        connect(clientModel, SIGNAL(message(QString, QString, unsigned int)), this, SLOT(message(QString, QString, unsigned int)));

        // Show progress dialog
        connect(clientModel, SIGNAL(showProgress(QString, int)), this, SLOT(showProgress(QString, int)));

        rpcConsole->setClientModel(clientModel);
#ifdef ENABLE_WALLET
        if (walletFrame) {
            walletFrame->setClientModel(clientModel);
        }
#endif // ENABLE_WALLET
        unitDisplayControl->setOptionsModel(clientModel->getOptionsModel());

        OptionsModel* optionsModel = clientModel->getOptionsModel();
        if(optionsModel)
        {
            // be aware of the tray icon disable state change reported by the OptionsModel object.
            connect(optionsModel,SIGNAL(hideTrayIconChanged(bool)),this,SLOT(setTrayIconVisible(bool)));

            // initialize the disable state of the tray icon with the current value in the model.
            setTrayIconVisible(optionsModel->getHideTrayIcon());
        }
    } else {
        // Disable possibility to show main window via action
        toggleHideAction->setEnabled(false);
        if(trayIconMenu)
        {
            // Disable context menu on tray icon
            trayIconMenu->clear();
        }
        // Propagate cleared model to child objects
        rpcConsole->setClientModel(nullptr);
#ifdef ENABLE_WALLET
        if (walletFrame)
        {
            walletFrame->setClientModel(nullptr);
        }
#endif // ENABLE_WALLET
        unitDisplayControl->setOptionsModel(nullptr);

#ifdef Q_OS_MAC
<<<<<<< HEAD
        if(dockIconMenu)
        {
            // Disable context menu on dock icon
            dockIconMenu->clear();
=======
        if(trayIconMenu)
        {
            // Disable context menu on dock icon
            trayIconMenu->clear();
>>>>>>> 74cc8c5a
        }
#endif
    }
}

#ifdef ENABLE_WALLET
bool BitcoinGUI::addWallet(const QString& name, WalletModel* walletModel)
{
    if (!walletFrame)
        return false;
    setWalletActionsEnabled(true);
    return walletFrame->addWallet(name, walletModel);
}

bool BitcoinGUI::setCurrentWallet(const QString& name)
{
    if (!walletFrame)
        return false;
    return walletFrame->setCurrentWallet(name);
}

void BitcoinGUI::removeAllWallets()
{
    if (!walletFrame)
        return;
    setWalletActionsEnabled(false);
    walletFrame->removeAllWallets();
}
#endif // ENABLE_WALLET

void BitcoinGUI::setWalletActionsEnabled(bool enabled) {
    overviewAction->setEnabled(enabled);
    sendCoinsAction->setEnabled(enabled);
    receiveCoinsAction->setEnabled(enabled);
    historyAction->setEnabled(enabled);
    tradingAction->setEnabled(enabled);
    QSettings settings;
    if (settings.value("fShowMasternodesTab").toBool()) {
        masternodeAction->setEnabled(enabled);
    }
    smartContractAction->setEnabled(enabled);
    encryptWalletAction->setEnabled(enabled);
    backupWalletAction->setEnabled(enabled);
    restoreWalletAction->setEnabled(enabled);
    changePassphraseAction->setEnabled(enabled);
    signMessageAction->setEnabled(enabled);
    verifyMessageAction->setEnabled(enabled);
    bip38ToolAction->setEnabled(enabled);
    usedSendingAddressesAction->setEnabled(enabled);
    usedReceivingAddressesAction->setEnabled(enabled);
    openAction->setEnabled(enabled);
}

void BitcoinGUI::createTrayIcon(const NetworkStyle* networkStyle) {
#ifndef Q_OS_MAC
    trayIcon = new QSystemTrayIcon(this);
    QString toolTip = tr("Luxcore client") + " " + networkStyle->getTitleAddText();
    trayIcon->setToolTip(toolTip);
    trayIcon->setIcon(networkStyle->getAppIcon());
    trayIcon->show();
#endif

    notificator = new Notificator(QApplication::applicationName(), trayIcon, this);
}

void BitcoinGUI::createTrayIconMenu() {
#ifndef Q_OS_MAC
    // return if trayIcon is unset (only on non-Mac OSes)
    if (!trayIcon)
        return;

    trayIconMenu = new QMenu(this);
    trayIcon->setContextMenu(trayIconMenu);

    connect(trayIcon, SIGNAL(activated(QSystemTrayIcon::ActivationReason)),
        this, SLOT(trayIconActivated(QSystemTrayIcon::ActivationReason)));
#else
    // Note: On Mac, the dock icon is used to provide the tray's functionality.
    MacDockIconHandler* dockIconHandler = MacDockIconHandler::instance();
    dockIconHandler->setMainWindow((QMainWindow*)this);
    trayIconMenu = dockIconHandler->dockMenu();
#endif

    // Configuration of the tray icon (or dock icon) icon menu
    trayIconMenu->addAction(toggleHideAction);
    trayIconMenu->addSeparator();
    trayIconMenu->addAction(sendCoinsAction);
    trayIconMenu->addAction(receiveCoinsAction);
    trayIconMenu->addSeparator();
    trayIconMenu->addAction(signMessageAction);
    trayIconMenu->addAction(verifyMessageAction);
    trayIconMenu->addAction(bip38ToolAction);
    trayIconMenu->addSeparator();
    trayIconMenu->addAction(optionsAction);
    trayIconMenu->addSeparator();
    trayIconMenu->addAction(openInfoAction);
    trayIconMenu->addAction(openRPCConsoleAction);
    trayIconMenu->addAction(openNetworkAction);
    trayIconMenu->addAction(openPeersAction);
    trayIconMenu->addAction(openRepairAction);
    trayIconMenu->addSeparator();
    trayIconMenu->addAction(openConfEditorAction);
    trayIconMenu->addAction(openMNConfEditorAction);
    trayIconMenu->addAction(showBackupsAction);
    trayIconMenu->addAction(openHexAddressAction);
    trayIconMenu->addAction(openBlockExplorerAction);
#ifndef Q_OS_MAC // This is built-in on Mac
    trayIconMenu->addSeparator();
    trayIconMenu->addAction(quitAction);
#endif
}

#ifndef Q_OS_MAC
void BitcoinGUI::trayIconActivated(QSystemTrayIcon::ActivationReason reason) {
    if (reason == QSystemTrayIcon::Trigger) {
        // Click on system tray icon triggers show/hide of the main window
        toggleHidden();
    }
}
#endif

void BitcoinGUI::optionsClicked() {
    if (!clientModel || !clientModel->getOptionsModel())
        return;

    OptionsDialog dlg(this, enableWallet);
    dlg.setModel(clientModel->getOptionsModel());
    dlg.exec();
}

void BitcoinGUI::aboutClicked() {
    if (!clientModel)
        return;

    HelpMessageDialog dlg(this, HelpMessageDialog::about);
    dlg.exec();
}

void BitcoinGUI::updaterClicked() {
    if (!clientModel)
        return;
#ifdef ENABLE_UPDATER
    controller->start(QtLuxUpdater::UpdateController::ProgressLevel);
#else
    uiInterface.ThreadSafeMessageBox("This feature is only available on official builds!",
             "Warning", CClientUIInterface::MSG_WARNING);
#endif
}

void BitcoinGUI::showHelpMessageClicked() {
    helpMessageDialog->show();
}

#ifdef ENABLE_WALLET
void BitcoinGUI::openClicked()
{
    OpenURIDialog dlg(this);
    if (dlg.exec()) {
        Q_EMIT receivedURI(dlg.getURI());
    }
}

void BitcoinGUI::gotoOverviewPage()
{
    overviewAction->setChecked(true);
    if (walletFrame) walletFrame->gotoOverviewPage();
}
void BitcoinGUI::gotoSmartContractPage()
{
    smartContractAction->setChecked(true);
    if (walletFrame) walletFrame->gotoSmartContractPage();
}

void BitcoinGUI::gotoHistoryPage()
{
    historyAction->setChecked(true);
    if (walletFrame) walletFrame->gotoHistoryPage();
}

void BitcoinGUI::gotoTradingPage()
{
    tradingAction->setChecked(true);
    if (walletFrame) walletFrame->gotoTradingPage();
}

void BitcoinGUI::gotoMasternodePage()
{
    QSettings settings;
    if (settings.value("fShowMasternodesTab").toBool()) {
        masternodeAction->setChecked(true);
        if (walletFrame) walletFrame->gotoMasternodePage();
    }
}

void BitcoinGUI::gotoLSRTokenPage(bool toAddTokenPage)
{
    LSRTokenAction->setChecked(true);
    if (walletFrame) walletFrame->gotoLSRTokenPage(toAddTokenPage);
}

void BitcoinGUI::gotoReceiveCoinsPage()
{
    receiveCoinsAction->setChecked(true);
    if (walletFrame) walletFrame->gotoReceiveCoinsPage();
}

void BitcoinGUI::gotoSendCoinsPage(QString addr)
{
    sendCoinsAction->setChecked(true);
    if (walletFrame) walletFrame->gotoSendCoinsPage(addr);
}

void BitcoinGUI::gotoSignMessageTab(QString addr)
{
    if (walletFrame) walletFrame->gotoSignMessageTab(addr);
}

void BitcoinGUI::gotoVerifyMessageTab(QString addr)
{
    if (walletFrame) walletFrame->gotoVerifyMessageTab(addr);
}

void BitcoinGUI::gotoBip38Tool()
{
    if (walletFrame) walletFrame->gotoBip38Tool();
}

void BitcoinGUI::gotoMultiSendDialog()
{
    multiSendAction->setChecked(true);
    if (walletFrame)
        walletFrame->gotoMultiSendDialog();
}
void BitcoinGUI::gotoBlockExplorerPage()
{
    if (walletFrame) walletFrame->gotoBlockExplorerPage();
}

#endif // ENABLE_WALLET

void BitcoinGUI::updateNetworkState() {
    int count = clientModel->getNumConnections();
    QString icon;
    switch (count) {
    case 0: icon = ":/icons/connect_0"; break;
    case 1: case 2: case 3: icon = ":/icons/connect_1"; break;
    case 4: case 5: case 6: icon = ":/icons/connect_2"; break;
    case 7: case 8: case 9: icon = ":/icons/connect_3"; break;
    default: icon = ":/icons/connect_4"; break;
    }
    QIcon connectionItem = QIcon(icon).pixmap(STATUSBAR_ICONSIZE, STATUSBAR_ICONSIZE);
    labelConnectionsIcon->setIcon(connectionItem);
    if (clientModel->getNetworkActive())
        labelConnectionsIcon->setToolTip(tr("%n active connection(s) to Luxcore network", "", count));
    else
        labelConnectionsIcon->setToolTip(tr("Network activity disabled"));
}

void BitcoinGUI::setNetworkActive(bool networkActive) {
    updateNetworkState();
}

void BitcoinGUI::setNumConnections(int count) {
    updateNetworkState();
}

void BitcoinGUI::updateHeadersSyncProgressLabel()
{
    int64_t headersTipTime = clientModel->getHeaderTipTime();
    int headersTipHeight = clientModel->getHeaderTipHeight();
    int estHeadersLeft = (GetTime() - headersTipTime) / Params().GetConsensus().nPowTargetSpacing;
#if 1
    if (estHeadersLeft > HEADER_HEIGHT_SYNC)
        progressBarLabel->setText(tr("Syncing Headers (%1%)...").arg(QString::number(100.0 / (headersTipHeight+estHeadersLeft)*headersTipHeight, 'f', 1)));
#endif
}

void BitcoinGUI::setNumBlocks(int count, const QDateTime& blockDate, double nVerificationProgress, bool header)
{
    if (modalOverlay) {
        if (header)
            modalOverlay->setKnownBestHeight(count, blockDate);
        else
            modalOverlay->tipUpdate(count, blockDate, nVerificationProgress);
    }
    if (!clientModel)
        return;

    // Prevent orphan statusbar messages (e.g. hover Quit in main menu, wait until chain-sync starts -> garbelled text)
    statusBar()->clearMessage();

    // Acquire current block source
    enum BlockSource blockSource = clientModel->getBlockSource();
    switch (blockSource) {
        case BLOCK_SOURCE_NETWORK:
            if (header) {
<<<<<<< HEAD
                return;
            }
            progressBarLabel->setText(tr("Synchronizing with network..."));
=======
                updateHeadersSyncProgressLabel();
                return;
            }
            progressBarLabel->setText(tr("Synchronizing with network..."));
            updateHeadersSyncProgressLabel();
>>>>>>> 74cc8c5a
            break;
        case BLOCK_SOURCE_DISK:
            if (header) {
                progressBarLabel->setText(tr("Indexing blocks on disk..."));
            } else {
                progressBarLabel->setText(tr("Processing blocks on disk..."));
            }
            break;
        case BLOCK_SOURCE_REINDEX:
            progressBarLabel->setText(tr("Reindexing blocks on disk..."));
            break;
        case BLOCK_SOURCE_NONE:
            if (header) {
                return;
            }
            // Case: not Importing, not Reindexing and no network connection
<<<<<<< HEAD
            progressBarLabel->setText(tr("No block source available..."));
=======
            progressBarLabel->setText(tr("Connecting to peers..."));
>>>>>>> 74cc8c5a
            break;
    }

    QString tooltip;

    QDateTime lastBlockDate = clientModel->getLastBlockDate();
    QDateTime currentDate = QDateTime::currentDateTime();
    int secs = lastBlockDate.secsTo(currentDate);

    tooltip = tr("Processed %n blocks of transaction history.", "", count);
    if(secs < 90*60) {
        tooltip = tr("Up to date") + QString(".<br>") + tooltip;
        labelBlocksIcon->setPixmap(QIcon(":/icons/synced").pixmap(STATUSBAR_ICONSIZE, STATUSBAR_ICONSIZE));
#ifdef ENABLE_WALLET
        if(walletFrame)
        {
            walletFrame->showOutOfSyncWarning(false);
            modalOverlay->showHide(true, true);
        }
#endif // ENABLE_WALLET
        progressBarLabel->setVisible(false);
        progressBar->setVisible(false);

        // notify tip changed when the sync is finished
        if(fWalletProcessingMode) {
            fWalletProcessingMode = false;
            QMetaObject::invokeMethod(clientModel, "numBlocksChanged", Qt::QueuedConnection);
        }
    } else {
        QString timeBehindText = GUIUtil::formatNiceTimeOffset(secs);
        // Represent time from last generated block in human readable text
        const int HOUR_IN_SECONDS = 60 * 60;
        const int DAY_IN_SECONDS = 24 * 60 * 60;
        const int WEEK_IN_SECONDS = 7 * 24 * 60 * 60;
        const int YEAR_IN_SECONDS = 31556952; // Average length of year in Gregorian calendar
        if (secs < 2 * DAY_IN_SECONDS) {
            timeBehindText = tr("%n hour(s)", "", secs / HOUR_IN_SECONDS);
        } else if (secs < 2 * WEEK_IN_SECONDS) {
            timeBehindText = tr("%n day(s)", "", secs / DAY_IN_SECONDS);
        } else if (secs < YEAR_IN_SECONDS) {
            timeBehindText = tr("%n week(s)", "", secs / WEEK_IN_SECONDS);
        } else {
            int years = secs / YEAR_IN_SECONDS;
            int remainder = secs % YEAR_IN_SECONDS;
            timeBehindText = tr("%1 and %2").arg(tr("%n year(s)", "", years)).arg(tr("%n week(s)", "", remainder / WEEK_IN_SECONDS));
        }

        progressBarLabel->setVisible(true);
        progressBar->setFormat(tr("%1 behind").arg(timeBehindText));
        progressBar->setMaximum(1000000000);
        progressBar->setValue(clientModel->getVerificationProgress(NULL) * 1000000000.0 + 0.5);
        progressBar->setVisible(true);

        tooltip = tr("Catching up...") + QString("<br>") + tooltip;

        if (count != prevBlocks) {
            labelBlocksIcon->setPixmap(QIcon(QString(":/movies/spinner-%1").arg(spinnerFrame, 3, 10, QChar('0'))).pixmap(STATUSBAR_ICONSIZE, STATUSBAR_ICONSIZE));
            spinnerFrame = (spinnerFrame + 1) % SPINNER_FRAMES;
        }

        prevBlocks = count;

#ifdef ENABLE_WALLET
        if(walletFrame) {
            walletFrame->showOutOfSyncWarning(true);
            modalOverlay->showHide();
        }
#endif // ENABLE_WALLET

        tooltip += QString("<br>");
        tooltip += tr("Last received block was generated %1 ago.").arg(timeBehindText);
        tooltip += QString("<br>");
        tooltip += tr("Transactions after this will not yet be visible.");
    }

    // Don't word-wrap this (fixed-width) tooltip
    tooltip = QString("<nobr>") + tooltip + QString("</nobr>");

    labelBlocksIcon->setToolTip(tooltip);
    progressBarLabel->setToolTip(tooltip);
    progressBar->setToolTip(tooltip);
}

void BitcoinGUI::message(const QString& title, const QString& message, unsigned int style, bool* ret) {
    QString strTitle = tr("Luxcore"); // default title
    // Default to information icon
    int nMBoxIcon = QMessageBox::Information;
    int nNotifyIcon = Notificator::Information;

    QString msgType;

    // Prefer supplied title over style based title
    if (!title.isEmpty()) {
        msgType = title;
    } else {
        switch (style) {
        case CClientUIInterface::MSG_ERROR:
            msgType = tr("Error");
            break;
        case CClientUIInterface::MSG_WARNING:
            msgType = tr("Warning");
            break;
        case CClientUIInterface::MSG_INFORMATION:
            msgType = tr("Information");
            break;
        default:
            break;
        }
    }
    // Append title to "LUX - "
    if (!msgType.isEmpty())
        strTitle += " - " + msgType;

    // Check for error/warning icon
    if (style & CClientUIInterface::ICON_ERROR) {
        nMBoxIcon = QMessageBox::Critical;
        nNotifyIcon = Notificator::Critical;
    } else if (style & CClientUIInterface::ICON_WARNING) {
        nMBoxIcon = QMessageBox::Warning;
        nNotifyIcon = Notificator::Warning;
    }
    // Display message
    if (style & CClientUIInterface::MODAL) {
        // Check for buttons, use OK as default, if none was supplied
        QMessageBox::StandardButton buttons;
        if (!(buttons = (QMessageBox::StandardButton)(style & CClientUIInterface::BTN_MASK)))
            buttons = QMessageBox::Ok;

        showNormalIfMinimized();
        QMessageBox mBox((QMessageBox::Icon)nMBoxIcon, strTitle, message, buttons, this);
        int r = mBox.exec();
        if (ret != NULL)
            *ret = r == QMessageBox::Ok;
    } else
        notificator->notify((Notificator::Class)nNotifyIcon, strTitle, message);
}

void BitcoinGUI::changeEvent(QEvent* e) {
    QMainWindow::changeEvent(e);
#ifndef Q_OS_MAC // Ignored on Mac
    if (e->type() == QEvent::WindowStateChange) {
        if (clientModel && clientModel->getOptionsModel() && clientModel->getOptionsModel()->getMinimizeToTray()) {
            QWindowStateChangeEvent* wsevt = static_cast<QWindowStateChangeEvent*>(e);
            if (!(wsevt->oldState() & Qt::WindowMinimized) && isMinimized()) {
                QTimer::singleShot(0, this, SLOT(hide()));
                e->ignore();
            }
        }
    }
#endif
}

void BitcoinGUI::closeEvent(QCloseEvent* event)
{
#ifndef Q_OS_MAC // Ignored on Mac
    if(clientModel && clientModel->getOptionsModel())
    {
        if(!clientModel->getOptionsModel()->getMinimizeOnClose())
        {
            // close rpcConsole in case it was open to make some space for the shutdown window
            rpcConsole->close();

            QApplication::quit();
        }
        else
        {
            QMainWindow::showMinimized();
            event->ignore();
        }
    }
#else
    QMainWindow::closeEvent(event);
#endif
}

#ifdef ENABLE_WALLET
void BitcoinGUI::incomingTransaction(const QString& date, int unit, const CAmount& amount, const QString& type, const QString& address, const QString& label)
{
    QString msg = tr("Date: %1\n").arg(date) +
                  tr("Amount: %1\n").arg(BitcoinUnits::formatWithUnit(unit, amount, true)) +
                  tr("Type: %1\n").arg(type);
    if (!label.isEmpty())
        msg += tr("Label: %1\n").arg(label);
    else if (!address.isEmpty())
        msg += tr("Address: %1\n").arg(address);

    // On new transaction, make an info balloon
    message((amount) < 0 ? (pwalletMain->fMultiSendNotify == true ? tr("Sent MultiSend transaction") : tr("Sent transaction")) : tr("Incoming transaction"),
        msg,
        CClientUIInterface::MSG_INFORMATION);

    pwalletMain->fMultiSendNotify = false;
}

void BitcoinGUI::incomingTokenTransaction(const QString& date, const QString& amount, const QString& type, const QString& address, const QString& label, const QString& title)
{
    // On new transaction, make an info balloon
    QString msg = tr("Date: %1\n").arg(date) +
                  tr("Amount: %1\n").arg(amount) +
                  tr("Type: %1\n").arg(type);
    if (!label.isEmpty())
        msg += tr("Label: %1\n").arg(label);
    else if (!address.isEmpty())
        msg += tr("Address: %1\n").arg(address);
    message(title, msg, CClientUIInterface::MSG_INFORMATION);
}

#endif // ENABLE_WALLET

void BitcoinGUI::dragEnterEvent(QDragEnterEvent* event) {
    // Accept only URIs
    if (event->mimeData()->hasUrls())
        event->acceptProposedAction();
}

void BitcoinGUI::dropEvent(QDropEvent* event) {
    if (event->mimeData()->hasUrls()) {
        Q_FOREACH (const QUrl& uri, event->mimeData()->urls()) {
            Q_EMIT receivedURI(uri.toString());
        }
    }
    event->acceptProposedAction();
}

bool BitcoinGUI::eventFilter(QObject* object, QEvent* event) {
    // Catch status tip events
    if (event->type() == QEvent::StatusTip) {
        // Prevent adding text from setStatusTip(), if we currently use the status bar for displaying other stuff
        if (progressBarLabel->isVisible() || progressBar->isVisible())
            return true;
    }
    return QMainWindow::eventFilter(object, event);
}

void BitcoinGUI::setStakingStatus() {
    if (pwalletMain)
        fMultiSend = pwalletMain->isMultiSendEnabled();

    if (stake->HasStaked()) {
        labelStakingIcon->show();
        labelStakingIcon->setPixmap(QIcon(":/icons/staking_active").pixmap(STATUSBAR_ICONSIZE, STATUSBAR_ICONSIZE));
        labelStakingIcon->setToolTip(tr("Staking is active\n MultiSend: %1").arg(fMultiSend ? tr("Active") : tr("Not Active")));
    } else {
        labelStakingIcon->show();
        labelStakingIcon->setPixmap(QIcon(":/icons/staking_inactive").pixmap(STATUSBAR_ICONSIZE, STATUSBAR_ICONSIZE));
        labelStakingIcon->setToolTip(tr("Staking is not active\n MultiSend: %1").arg(fMultiSend ? tr("Active") : tr("Not Active")));
    }
}

#ifdef ENABLE_WALLET
bool BitcoinGUI::handlePaymentRequest(const SendCoinsRecipient& recipient)
{
    // URI has to be valid
    if (walletFrame && walletFrame->handlePaymentRequest(recipient)) {
        showNormalIfMinimized();
        gotoSendCoinsPage();
        return true;
    }
    return false;
}

void BitcoinGUI::setHDStatus(int hdEnabled)
{

    labelWalletHDStatusIcon->setPixmap(QIcon(hdEnabled ? ":/icons/hd_enabled" : ":/icons/hd_disabled").pixmap(STATUSBAR_ICONSIZE, STATUSBAR_ICONSIZE));
    labelWalletHDStatusIcon->setToolTip(hdEnabled ? tr("HD key generation is <b>enabled</b>") : tr("HD key generation is <b>disabled</b>"));

    // eventually disable the QLabel to set its opacity to 50%
    labelWalletHDStatusIcon->setEnabled(hdEnabled);
}

void BitcoinGUI::setEncryptionStatus(int status)
{
    switch (status) {
    case WalletModel::Unencrypted:
        labelWalletEncryptionIcon->hide();
        encryptWalletAction->setChecked(false);
        changePassphraseAction->setEnabled(false);
        unlockWalletAction->setVisible(false);
        lockWalletAction->setVisible(false);
        encryptWalletAction->setEnabled(true);
        break;
    case WalletModel::Unlocked:
        labelWalletEncryptionIcon->show();
        labelWalletEncryptionIcon->setPixmap(QIcon(":/icons/lock_open").pixmap(STATUSBAR_ICONSIZE,STATUSBAR_ICONSIZE));
        labelWalletEncryptionIcon->setToolTip(tr("Wallet is <b>encrypted</b> and currently <b>unlocked</b>"));
        encryptWalletAction->setChecked(true);
        changePassphraseAction->setEnabled(true);
        unlockWalletAction->setVisible(false);
        lockWalletAction->setVisible(true);
        encryptWalletAction->setEnabled(false); // TODO: decrypt currently not supported
        break;
    case WalletModel::UnlockedForStakingOnly:
<<<<<<< HEAD
        labelEncryptionIcon->show();
        labelEncryptionIcon->setPixmap(QIcon(":/icons/lock_open").pixmap(STATUSBAR_ICONSIZE, STATUSBAR_ICONSIZE));
        labelEncryptionIcon->setToolTip(tr("Wallet is <b>encrypted</b> and currently <b>unlocked</b> for anonymization and staking only"));
=======
        labelWalletEncryptionIcon->show();
        labelWalletEncryptionIcon->setPixmap(QIcon(":/icons/lock_open").pixmap(STATUSBAR_ICONSIZE, STATUSBAR_ICONSIZE));
        labelWalletEncryptionIcon->setToolTip(tr("Wallet is <b>encrypted</b> and currently <b>unlocked</b> for anonymization and staking only"));
>>>>>>> 74cc8c5a
        encryptWalletAction->setChecked(true);
        changePassphraseAction->setEnabled(true);
        unlockWalletAction->setVisible(true);
        lockWalletAction->setVisible(true);
        encryptWalletAction->setEnabled(false); // TODO: decrypt currently not supported
        break;
    case WalletModel::Locked:
        labelWalletEncryptionIcon->show();
        labelWalletEncryptionIcon->setPixmap(QIcon(":/icons/lock_closed_black").pixmap(STATUSBAR_ICONSIZE,STATUSBAR_ICONSIZE));
        labelWalletEncryptionIcon->setToolTip(tr("Wallet is <b>encrypted</b> and currently <b>locked</b>"));
        encryptWalletAction->setChecked(true);
        changePassphraseAction->setEnabled(true);
        unlockWalletAction->setVisible(true);
        lockWalletAction->setVisible(false);
        encryptWalletAction->setEnabled(false); // TODO: decrypt currently not supported
        break;
    }
}
#endif // ENABLE_WALLET

void BitcoinGUI::showNormalIfMinimized(bool fToggleHidden) {
    if (!clientModel)
        return;

    // activateWindow() (sometimes) helps with keyboard focus on Windows
    if (isHidden()) {
        show();
        activateWindow();
    } else if (isMinimized()) {
        showNormal();
        activateWindow();
    } else if (GUIUtil::isObscured(this)) {
        raise();
        activateWindow();
    } else if (fToggleHidden)
        hide();
}

void BitcoinGUI::toggleHidden() {
    showNormalIfMinimized(true);
}

void BitcoinGUI::detectShutdown() {
    if (ShutdownRequested()) {
        if (rpcConsole)
            rpcConsole->hide();
        qApp->quit();
    }
}

void BitcoinGUI::showProgress(const QString& title, int nProgress) {
    if (nProgress == 0) {
        progressDialog = new QProgressDialog(title, "", 0, 100);
        progressDialog->setWindowModality(Qt::ApplicationModal);
        progressDialog->setMinimumDuration(0);
        progressDialog->setCancelButton(0);
        progressDialog->setAutoClose(false);
        progressDialog->setValue(0);
    } else if (nProgress == 100) {
        if (progressDialog) {
            progressDialog->close();
            progressDialog->deleteLater();
        }
    } else if (progressDialog)
        progressDialog->setValue(nProgress);
}

void BitcoinGUI::setTrayIconVisible(bool fHideTrayIcon)
{
    if (trayIcon)
    {
        trayIcon->setVisible(!fHideTrayIcon);
    }
}

<<<<<<< HEAD
void BitcoinGUI::showModalOverlay() {
=======
void BitcoinGUI::showModalOverlay()
{
>>>>>>> 74cc8c5a
    if (modalOverlay && (progressBar->isVisible() || modalOverlay->isLayerVisible()))
        modalOverlay->toggleVisibility();
}

<<<<<<< HEAD
=======

>>>>>>> 74cc8c5a
static bool ThreadSafeMessageBox(BitcoinGUI* gui, const std::string& message, const std::string& caption, unsigned int style) {
    bool modal = (style & CClientUIInterface::MODAL);
    // The SECURE flag has no effect in the Qt GUI.
    // bool secure = (style & CClientUIInterface::SECURE);
    style &= ~CClientUIInterface::SECURE;
    bool ret = false;
    // In case of modal message, use blocking connection to wait for user to click a button
    QMetaObject::invokeMethod(gui, "message",
        modal ? GUIUtil::blockingGUIThreadConnection() : Qt::QueuedConnection,
        Q_ARG(QString, QString::fromStdString(caption)),
        Q_ARG(QString, QString::fromStdString(message)),
        Q_ARG(unsigned int, style),
        Q_ARG(bool*, &ret));
    return ret;
}

void BitcoinGUI::subscribeToCoreSignals() {
    // Connect signals to client
    uiInterface.ThreadSafeMessageBox.connect(boost::bind(ThreadSafeMessageBox, this, _1, _2, _3));
    uiInterface.ThreadSafeQuestion.connect(boost::bind(ThreadSafeMessageBox, this, _1, _3, _4));
}

void BitcoinGUI::unsubscribeFromCoreSignals() {
    // Disconnect signals from client
    uiInterface.ThreadSafeMessageBox.disconnect(boost::bind(ThreadSafeMessageBox, this, _1, _2, _3));
    uiInterface.ThreadSafeQuestion.disconnect(boost::bind(ThreadSafeMessageBox, this, _1, _3, _4));
<<<<<<< HEAD
=======
}

void BitcoinGUI::toggleNetworkActive()
{
    if (clientModel) {
        clientModel->setNetworkActive(!clientModel->getNetworkActive());
    }
>>>>>>> 74cc8c5a
}

/** Get restart command-line parameters and request restart */
void BitcoinGUI::handleRestart(QStringList args) {
    if (!ShutdownRequested())
        Q_EMIT requestedRestart(args);
}

UnitDisplayStatusBarControl::UnitDisplayStatusBarControl(const PlatformStyle *platformStyle) : optionsModel(0),
                                                             menu(0)
{
    createContextMenu();
    setToolTip(tr("Unit to show amounts in. Click to select another unit."));
}

/** So that it responds to button clicks */
void UnitDisplayStatusBarControl::mousePressEvent(QMouseEvent* event) {
    onDisplayUnitsClicked(event->pos());
}

/** Creates context menu, its actions, and wires up all the relevant signals for mouse events. */
void UnitDisplayStatusBarControl::createContextMenu() {
<<<<<<< HEAD
    menu = new QMenu();
=======
    menu = new QMenu(this);
>>>>>>> 74cc8c5a
    Q_FOREACH (BitcoinUnits::Unit u, BitcoinUnits::availableUnits()) {
        QAction* menuAction = new QAction(QString(BitcoinUnits::name(u)), this);
        menuAction->setData(QVariant(u));
        menu->addAction(menuAction);
    }
    connect(menu, SIGNAL(triggered(QAction*)), this, SLOT(onMenuSelection(QAction*)));
}

/** Lets the control know about the Options Model (and its signals) */
void UnitDisplayStatusBarControl::setOptionsModel(OptionsModel* optionsModel) {
    if (optionsModel) {
        this->optionsModel = optionsModel;

        // be aware of a display unit change reported by the OptionsModel object.
        connect(optionsModel, SIGNAL(displayUnitChanged(int)), this, SLOT(updateDisplayUnit(int)));

        // initialize the display units label with the current value in the model.
        updateDisplayUnit(optionsModel->getDisplayUnit());
    }
}

/** When Display Units are changed on OptionsModel it will refresh the display text of the control on the status bar */
void UnitDisplayStatusBarControl::updateDisplayUnit(int newUnits) {
    if (Params().NetworkID() == CBaseChainParams::MAIN) {
        setPixmap(QIcon(":/icons/unit_" + BitcoinUnits::id(newUnits)).pixmap(39, STATUSBAR_ICONSIZE));
    } else {
        setPixmap(QIcon(":/icons/unit_t" + BitcoinUnits::id(newUnits)).pixmap(39, STATUSBAR_ICONSIZE));
    }
}

/** Shows context menu with Display Unit options by the mouse coordinates */
void UnitDisplayStatusBarControl::onDisplayUnitsClicked(const QPoint& point) {
    QPoint globalPos = mapToGlobal(point);
    menu->exec(globalPos);
}

/** Tells underlying optionsModel to update its current display unit. */
void UnitDisplayStatusBarControl::onMenuSelection(QAction* action) {
    if (action) {
        optionsModel->setDisplayUnit(action->data());
    }
}<|MERGE_RESOLUTION|>--- conflicted
+++ resolved
@@ -41,10 +41,6 @@
 #include "ui_interface.h"
 #include "util.h"
 #include "updatedialog.h"
-<<<<<<< HEAD
-#include "wallet.h"
-=======
->>>>>>> 74cc8c5a
 
 #include <iostream>
 
@@ -58,6 +54,7 @@
 #include <QMenuBar>
 #include <QMessageBox>
 #include <QMimeData>
+#include <QProgressBar>
 #include <QProgressDialog>
 #include <QSettings>
 #include <QShortcut>
@@ -183,10 +180,7 @@
 #endif
 
     rpcConsole = new RPCConsole(platformStyle, enableWallet ? this : 0);
-<<<<<<< HEAD
-=======
     helpMessageDialog = new HelpMessageDialog(this, HelpMessageDialog::cmdline);
->>>>>>> 74cc8c5a
     hexAddressWindow = new HexAddressConverter(this);
 #ifdef ENABLE_WALLET
     if (enableWallet) {
@@ -314,10 +308,6 @@
     connect(timerStakingIcon, SIGNAL(timeout()), this, SLOT(setStakingStatus()));
     timerStakingIcon->start(10000);
     setStakingStatus();
-<<<<<<< HEAD
-
-=======
->>>>>>> 74cc8c5a
     modalOverlay = new ModalOverlay(this->centralWidget());
 
     updateDialog = new UpdateDialog(this);
@@ -337,11 +327,7 @@
         connect(progressBar, SIGNAL(clicked(QPoint)), this, SLOT(showModalOverlay()));
     }
 #endif
-<<<<<<< HEAD
-
-=======
     setMinimumHeight(height());
->>>>>>> 74cc8c5a
 }
 
 BitcoinGUI::~BitcoinGUI() {
@@ -476,11 +462,7 @@
     quitAction->setStatusTip(tr("Quit application"));
     quitAction->setShortcut(QKeySequence(Qt::CTRL + Qt::Key_Q));
     quitAction->setMenuRole(QAction::QuitRole);
-<<<<<<< HEAD
-    aboutAction = new QAction(QIcon(":/icons/bitcoin"), tr("&About Luxcore"), this);
-=======
     aboutAction = new QAction(QIcon(":/icons/luxcoin_black"), tr("&About Luxcore"), this);
->>>>>>> 74cc8c5a
     aboutAction->setStatusTip(tr("Show information about Luxcore"));
     aboutAction->setMenuRole(QAction::AboutRole);
 
@@ -499,11 +481,7 @@
     optionsAction = new QAction(QIcon(":/icons/options"), tr("&Options..."), this);
     optionsAction->setStatusTip(tr("Modify configuration options for LUX"));
     optionsAction->setMenuRole(QAction::PreferencesRole);
-<<<<<<< HEAD
-    toggleHideAction = new QAction(QIcon(":/icons/bitcoin"), tr("&Show / Hide"), this);
-=======
     toggleHideAction = new QAction(QIcon(":/icons/luxcoin_black"), tr("&Show / Hide"), this);
->>>>>>> 74cc8c5a
     toggleHideAction->setStatusTip(tr("Show or hide the main Window"));
 
     encryptWalletAction = new QAction(QIcon(":/icons/lock_closed_black"), tr("&Encrypt Wallet..."), this);
@@ -754,17 +732,10 @@
         unitDisplayControl->setOptionsModel(nullptr);
 
 #ifdef Q_OS_MAC
-<<<<<<< HEAD
-        if(dockIconMenu)
-        {
-            // Disable context menu on dock icon
-            dockIconMenu->clear();
-=======
         if(trayIconMenu)
         {
             // Disable context menu on dock icon
             trayIconMenu->clear();
->>>>>>> 74cc8c5a
         }
 #endif
     }
@@ -1061,17 +1032,11 @@
     switch (blockSource) {
         case BLOCK_SOURCE_NETWORK:
             if (header) {
-<<<<<<< HEAD
-                return;
-            }
-            progressBarLabel->setText(tr("Synchronizing with network..."));
-=======
                 updateHeadersSyncProgressLabel();
                 return;
             }
             progressBarLabel->setText(tr("Synchronizing with network..."));
             updateHeadersSyncProgressLabel();
->>>>>>> 74cc8c5a
             break;
         case BLOCK_SOURCE_DISK:
             if (header) {
@@ -1088,11 +1053,7 @@
                 return;
             }
             // Case: not Importing, not Reindexing and no network connection
-<<<<<<< HEAD
-            progressBarLabel->setText(tr("No block source available..."));
-=======
             progressBarLabel->setText(tr("Connecting to peers..."));
->>>>>>> 74cc8c5a
             break;
     }
 
@@ -1386,15 +1347,9 @@
         encryptWalletAction->setEnabled(false); // TODO: decrypt currently not supported
         break;
     case WalletModel::UnlockedForStakingOnly:
-<<<<<<< HEAD
-        labelEncryptionIcon->show();
-        labelEncryptionIcon->setPixmap(QIcon(":/icons/lock_open").pixmap(STATUSBAR_ICONSIZE, STATUSBAR_ICONSIZE));
-        labelEncryptionIcon->setToolTip(tr("Wallet is <b>encrypted</b> and currently <b>unlocked</b> for anonymization and staking only"));
-=======
         labelWalletEncryptionIcon->show();
         labelWalletEncryptionIcon->setPixmap(QIcon(":/icons/lock_open").pixmap(STATUSBAR_ICONSIZE, STATUSBAR_ICONSIZE));
         labelWalletEncryptionIcon->setToolTip(tr("Wallet is <b>encrypted</b> and currently <b>unlocked</b> for anonymization and staking only"));
->>>>>>> 74cc8c5a
         encryptWalletAction->setChecked(true);
         changePassphraseAction->setEnabled(true);
         unlockWalletAction->setVisible(true);
@@ -1470,20 +1425,13 @@
     }
 }
 
-<<<<<<< HEAD
-void BitcoinGUI::showModalOverlay() {
-=======
 void BitcoinGUI::showModalOverlay()
 {
->>>>>>> 74cc8c5a
     if (modalOverlay && (progressBar->isVisible() || modalOverlay->isLayerVisible()))
         modalOverlay->toggleVisibility();
 }
 
-<<<<<<< HEAD
-=======
-
->>>>>>> 74cc8c5a
+
 static bool ThreadSafeMessageBox(BitcoinGUI* gui, const std::string& message, const std::string& caption, unsigned int style) {
     bool modal = (style & CClientUIInterface::MODAL);
     // The SECURE flag has no effect in the Qt GUI.
@@ -1510,8 +1458,6 @@
     // Disconnect signals from client
     uiInterface.ThreadSafeMessageBox.disconnect(boost::bind(ThreadSafeMessageBox, this, _1, _2, _3));
     uiInterface.ThreadSafeQuestion.disconnect(boost::bind(ThreadSafeMessageBox, this, _1, _3, _4));
-<<<<<<< HEAD
-=======
 }
 
 void BitcoinGUI::toggleNetworkActive()
@@ -1519,7 +1465,6 @@
     if (clientModel) {
         clientModel->setNetworkActive(!clientModel->getNetworkActive());
     }
->>>>>>> 74cc8c5a
 }
 
 /** Get restart command-line parameters and request restart */
@@ -1542,11 +1487,7 @@
 
 /** Creates context menu, its actions, and wires up all the relevant signals for mouse events. */
 void UnitDisplayStatusBarControl::createContextMenu() {
-<<<<<<< HEAD
-    menu = new QMenu();
-=======
     menu = new QMenu(this);
->>>>>>> 74cc8c5a
     Q_FOREACH (BitcoinUnits::Unit u, BitcoinUnits::availableUnits()) {
         QAction* menuAction = new QAction(QString(BitcoinUnits::name(u)), this);
         menuAction->setData(QVariant(u));
