--- conflicted
+++ resolved
@@ -361,13 +361,6 @@
 
 #ifdef ENABLE_WALLET
 
-    smartToken = new QAction(QIcon(":/icons/smartcontract"), tr("&Smart Contracts"), this);
-    smartToken->setStatusTip(tr("Add Smart Contracts"));
-    smartToken->setToolTip(smartToken->statusTip());
-    smartToken->setCheckable(true);
-    tabGroup->addAction(smartToken);
-
-    masternodeAction = new QAction(QIcon(":/icons/masternodes"), tr("&Masternodes"), this);
     QSettings settings;
     if (settings.value("fShowMasternodesTab").toBool()) {
         masternodeAction->setStatusTip(tr("Browse masternodes"));
@@ -375,16 +368,13 @@
         masternodeAction->setCheckable(true);
 #ifdef Q_OS_MAC
         masternodeAction->setShortcut(QKeySequence(Qt::CTRL + Qt::Key_7));
-        smartToken->setShortcut(QKeySequence(Qt::CTRL + Qt::Key_8));
 #else
         masternodeAction->setShortcut(QKeySequence(Qt::ALT + Qt::Key_7));
-        smartToken->setShortcut(QKeySequence(Qt::ALT + Qt::Key_8));
 #endif
         tabGroup->addAction(masternodeAction);
         connect(masternodeAction, SIGNAL(triggered()), this, SLOT(showNormalIfMinimized()));
         connect(masternodeAction, SIGNAL(triggered()), this, SLOT(gotoMasternodePage()));
     }
-<<<<<<< HEAD
 
     createContractAction = new QAction(QIcon(":/icons/smartcontract"), tr("&Smart Contracts"), this);
     createContractAction->setStatusTip(tr("Add Smart Contracts"));
@@ -415,16 +405,6 @@
         sendToContractAction->setShortcut(QKeySequence(Qt::ALT + Qt::Key_0));
     #endif
     tabGroup->addAction(sendToContractAction);
-=======
-    else
-    {
-#ifdef Q_OS_MAC
-        smartToken->setShortcut(QKeySequence(Qt::CTRL + Qt::Key_7));
-#else
-        smartToken->setShortcut(QKeySequence(Qt::ALT + Qt::Key_7));
-#endif
-    }
->>>>>>> a4709e8e
 
     // These showNormalIfMinimized are needed because Send Coins and Receive Coins
     // can be triggered from the tray menu, and need to show the GUI to be useful.
