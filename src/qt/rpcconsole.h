--- conflicted
+++ resolved
@@ -19,10 +19,7 @@
 class QMenu;
 class ClientModel;
 class PlatformStyle;
-<<<<<<< HEAD
-=======
 class RPCTimerInterface;
->>>>>>> 74cc8c5a
 
 namespace Ui
 {
@@ -85,11 +82,7 @@
     void clearSelectedNode();
 
 public Q_SLOTS:
-<<<<<<< HEAD
-    void clear();
-=======
     void clear(bool clearHistory = true);
->>>>>>> 74cc8c5a
     void fontBigger();
     void fontSmaller();
     void setFontSize(int newSize);
@@ -184,10 +177,7 @@
     QMenu* peersTableContextMenu;
     QMenu* banTableContextMenu;
     const PlatformStyle* platformStyle;
-<<<<<<< HEAD
-=======
     RPCTimerInterface* rpcTimerInterface;
->>>>>>> 74cc8c5a
 
 };
 
