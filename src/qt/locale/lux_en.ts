--- conflicted
+++ resolved
@@ -2957,14 +2957,8 @@
         <translation type="unfinished"></translation>
     </message>
     <message>
-<<<<<<< HEAD
-        <location line="+21"/>
-        <source>Language missing or translation incomplete? Help contributing translations here:
-https://www.transifex.com/luxcore/luxcore</source>
-=======
         <location line="+4"/>
         <source>&lt;p style=&quot;line-height:130&quot;&gt;&lt;br&gt;&lt;b&gt;2.5	Stock Files&lt;/b&gt;&lt;/p&gt;</source>
->>>>>>> 74cc8c5a
         <translation type="unfinished"></translation>
     </message>
     <message>
