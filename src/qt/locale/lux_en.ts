--- conflicted
+++ resolved
@@ -723,11 +723,7 @@
 <context>
     <name>BitcoinGUI</name>
     <message>
-<<<<<<< HEAD
-        <location filename="../bitcoingui.cpp" line="+161"/>
-=======
         <location filename="../bitcoingui.cpp" line="+162"/>
->>>>>>> e19ac66c
         <source>Wallet</source>
         <translation>Wallet</translation>
     </message>
@@ -1059,11 +1055,7 @@
         </translation>
     </message>
     <message>
-<<<<<<< HEAD
-        <location line="-483"/>
-=======
         <location line="-497"/>
->>>>>>> e19ac66c
         <source>&amp;File</source>
         <translation>&amp;File</translation>
     </message>
@@ -1088,22 +1080,13 @@
         <translation>Tabs toolbar</translation>
     </message>
     <message>
-<<<<<<< HEAD
-        <location line="-492"/>
-        <location line="+991"/>
-=======
         <location line="-543"/>
         <location line="+1056"/>
->>>>>>> e19ac66c
         <source>Luxcore</source>
         <translation type="unfinished"></translation>
     </message>
     <message>
-<<<<<<< HEAD
-        <location line="-781"/>
-=======
         <location line="-800"/>
->>>>>>> e19ac66c
         <source>Send coins to a LUX address</source>
         <translation type="unfinished"></translation>
     </message>
@@ -1223,11 +1206,7 @@
         <translation type="unfinished"></translation>
     </message>
     <message>
-<<<<<<< HEAD
-        <location line="+243"/>
-=======
         <location line="+257"/>
->>>>>>> e19ac66c
         <source>Synchronizing with network...</source>
         <translation>Synchronizing with network...</translation>
     </message>
@@ -1732,16 +1711,6 @@
         <translation type="unfinished"></translation>
     </message>
     <message>
-<<<<<<< HEAD
-        <location line="+23"/>
-        <location filename="../callcontract.cpp" line="+61"/>
-        <location filename="../forms/ui_callcontract.h" line="+1"/>
-        <source>Read Contract</source>
-        <translation type="unfinished"></translation>
-    </message>
-    <message>
-=======
->>>>>>> e19ac66c
         <location filename="../callcontract.cpp" line="-6"/>
         <source>The account address.</source>
         <translation type="unfinished"></translation>
@@ -1754,25 +1723,18 @@
     <message>
         <location line="+125"/>
         <source>Read contract</source>
-<<<<<<< HEAD
-=======
         <translation type="unfinished"></translation>
     </message>
     <message>
         <location line="+19"/>
         <source>Read Contract</source>
->>>>>>> e19ac66c
         <translation type="unfinished"></translation>
     </message>
 </context>
 <context>
     <name>ClientModel</name>
     <message>
-<<<<<<< HEAD
-        <location filename="../clientmodel.cpp" line="+204"/>
-=======
         <location filename="../clientmodel.cpp" line="+208"/>
->>>>>>> e19ac66c
         <source>Network Alert</source>
         <translation>Network Alert</translation>
     </message>
@@ -2633,77 +2595,6 @@
         <location line="+14"/>
         <source>About</source>
         <translation type="unfinished"></translation>
-<<<<<<< HEAD
-=======
-    </message>
-    <message>
-        <location line="+1"/>
-        <source>%1 — Version %2</source>
-        <translation type="unfinished"></translation>
-    </message>
-    <message>
-        <location line="+19"/>
-        <source>Qt-Version: &lt;a href=&quot;https://www.qt.io/&quot;&gt;%2&lt;/a&gt;</source>
-        <translation type="unfinished"></translation>
-    </message>
-    <message>
-        <location line="+6"/>
-        <source>Developed by: %1</source>
-        <translation type="unfinished"></translation>
-    </message>
-    <message>
-        <location line="+3"/>
-        <source>Project Website: &lt;a href=&quot;%1&quot;&gt;%2&lt;/a&gt;</source>
-        <translation type="unfinished"></translation>
-    </message>
-    <message>
-        <location line="+6"/>
-        <source>License: &lt;a href=&quot;%1&quot;&gt;%2&lt;/a&gt;</source>
-        <translation type="unfinished"></translation>
-    </message>
-    <message>
-        <location line="+4"/>
-        <source>License: %1</source>
-        <translation type="unfinished"></translation>
-    </message>
-    <message>
-        <location line="+11"/>
-        <source>About Qt</source>
-        <translation type="unfinished"></translation>
-    </message>
-</context>
-<context>
-    <name>EditAddressDialog</name>
-    <message>
-        <location filename="../forms/editaddressdialog.ui" line="+14"/>
-        <location filename="../forms/ui_editaddressdialog.h" line="+92"/>
-        <source>Edit Address</source>
-        <translation>Edit Address</translation>
-    </message>
-    <message>
-        <location line="+11"/>
-        <location filename="../forms/ui_editaddressdialog.h" line="+1"/>
-        <source>&amp;Label</source>
-        <translation>&amp;Label</translation>
-    </message>
-    <message>
-        <location line="+10"/>
-        <location filename="../forms/ui_editaddressdialog.h" line="+2"/>
-        <source>The label associated with this address list entry</source>
-        <translation>The label associated with this address list entry</translation>
-    </message>
-    <message>
-        <location line="+7"/>
-        <location filename="../forms/ui_editaddressdialog.h" line="+2"/>
-        <source>&amp;Address</source>
-        <translation>&amp;Address</translation>
-    </message>
-    <message>
-        <location line="+10"/>
-        <location filename="../forms/ui_editaddressdialog.h" line="+2"/>
-        <source>The address associated with this address list entry. This can only be modified for sending addresses.</source>
-        <translation>The address associated with this address list entry. This can only be modified for sending addresses.</translation>
->>>>>>> e19ac66c
     </message>
     <message>
         <location line="+1"/>
@@ -5322,212 +5213,6 @@
         <location line="-12"/>
         <source>Do you want to check for updates now?</source>
         <translation type="unfinished"></translation>
-<<<<<<< HEAD
-    </message>
-    <message>
-        <location line="+88"/>
-        <source>Checking for updates was canceled!</source>
-        <translation type="unfinished"></translation>
-    </message>
-    <message>
-        <location line="+35"/>
-        <source>Install Updates</source>
-        <translation type="unfinished"></translation>
-    </message>
-    <message>
-        <location line="+1"/>
-        <source>New updates are available. The maintenance tool will be started to install those as soon as you close the application!</source>
-        <translation type="unfinished"></translation>
-    </message>
-    <message>
-        <location line="+17"/>
-        <source>No new updates available!</source>
-        <translation type="unfinished"></translation>
-    </message>
-    <message>
-        <location line="+4"/>
-        <source>The update process failed!</source>
-        <translation type="unfinished"></translation>
-    </message>
-</context>
-<context>
-    <name>QtLuxUpdater::UpdateInfoDialog</name>
-    <message>
-        <location filename="../../lux-installer/src/updateinfodialog.cpp" line="+33"/>
-        <location line="+21"/>
-        <source>Updates for %1 are available!</source>
-        <translation type="unfinished"></translation>
-    </message>
-    <message>
-        <location line="-2"/>
-        <source>Check for Updates</source>
-        <translation type="unfinished"></translation>
-    </message>
-    <message>
-        <location line="+4"/>
-        <source>There are new updates available! You can install them now or later.</source>
-        <translation type="unfinished"></translation>
-    </message>
-    <message>
-        <location line="+3"/>
-        <source>%1 v%2 — %3</source>
-        <translation type="unfinished"></translation>
-    </message>
-    <message>
-        <location line="+8"/>
-        <source>Run with &amp;elevated rights</source>
-        <translation type="unfinished"></translation>
-    </message>
-    <message>
-        <location line="+2"/>
-        <source>Install Now</source>
-        <translation type="unfinished"></translation>
-    </message>
-    <message>
-        <location line="+1"/>
-        <location line="+53"/>
-        <source>Install On Exit</source>
-        <translation type="unfinished"></translation>
-    </message>
-    <message>
-        <location line="-52"/>
-        <source>Install later</source>
-        <translation type="unfinished"></translation>
-    </message>
-    <message>
-        <location line="+23"/>
-        <location line="+48"/>
-        <source>%L1 Bytes</source>
-        <translation type="unfinished"></translation>
-    </message>
-    <message>
-        <location line="-29"/>
-        <source>Install Now?</source>
-        <translation type="unfinished"></translation>
-    </message>
-    <message>
-        <location line="+1"/>
-        <source>Close the application and install updates?</source>
-        <translation type="unfinished"></translation>
-    </message>
-    <message>
-        <location line="+10"/>
-        <source>Updates will be installed on exit. The maintenance tool will be started as soon as you close the application!</source>
-        <translation type="unfinished"></translation>
-    </message>
-    <message>
-        <location line="+20"/>
-        <source>%L1 KiB</source>
-        <translation type="unfinished"></translation>
-    </message>
-    <message>
-        <location line="+2"/>
-        <source>%L1 MiB</source>
-        <translation type="unfinished"></translation>
-    </message>
-    <message>
-        <location line="+2"/>
-        <source>%L1 GiB</source>
-        <translation type="unfinished"></translation>
-    </message>
-</context>
-<context>
-    <name>RPCConsole</name>
-    <message>
-        <location filename="../forms/rpcconsole.ui" line="+14"/>
-        <location filename="../forms/ui_rpcconsole.h" line="+970"/>
-        <source>Tools window</source>
-        <translation>Tools window</translation>
-    </message>
-    <message>
-        <location line="+10"/>
-        <location filename="../forms/ui_rpcconsole.h" line="+35"/>
-        <source>&amp;Information</source>
-        <translation>&amp;Information</translation>
-    </message>
-    <message>
-        <location line="+136"/>
-        <location filename="../forms/ui_rpcconsole.h" line="-25"/>
-        <source>General</source>
-        <translation>General</translation>
-    </message>
-    <message>
-        <location line="-88"/>
-        <location filename="../forms/ui_rpcconsole.h" line="-6"/>
-        <source>Name</source>
-        <translation>Name</translation>
-    </message>
-    <message>
-        <location line="+262"/>
-        <location filename="../forms/ui_rpcconsole.h" line="+21"/>
-        <source>Client name</source>
-        <translation>Client name</translation>
-    </message>
-    <message>
-        <location line="-275"/>
-        <location line="+37"/>
-        <location line="+16"/>
-        <location line="+29"/>
-        <location line="+59"/>
-        <location line="+19"/>
-        <location line="+30"/>
-        <location line="+10"/>
-        <location line="+16"/>
-        <location line="+16"/>
-        <location line="+23"/>
-        <location line="+676"/>
-        <location line="+23"/>
-        <location line="+23"/>
-        <location line="+23"/>
-        <location line="+23"/>
-        <location line="+23"/>
-        <location line="+23"/>
-        <location line="+23"/>
-        <location line="+23"/>
-        <location line="+23"/>
-        <location line="+23"/>
-        <location line="+23"/>
-        <location line="+23"/>
-        <location line="+23"/>
-        <location line="+23"/>
-        <location line="+26"/>
-        <location filename="../forms/ui_rpcconsole.h" line="-22"/>
-        <location line="+4"/>
-        <location line="+1"/>
-        <location line="+1"/>
-        <location line="+5"/>
-        <location line="+1"/>
-        <location line="+3"/>
-        <location line="+1"/>
-        <location line="+1"/>
-        <location line="+1"/>
-        <location line="+2"/>
-        <location line="+36"/>
-        <location line="+2"/>
-        <location line="+2"/>
-        <location line="+2"/>
-        <location line="+2"/>
-        <location line="+2"/>
-        <location line="+2"/>
-        <location line="+2"/>
-        <location line="+2"/>
-        <location line="+2"/>
-        <location line="+2"/>
-        <location line="+2"/>
-        <location line="+2"/>
-        <location line="+2"/>
-        <location line="+2"/>
-        <location line="+5"/>
-        <source>N/A</source>
-        <translation>N/A</translation>
-    </message>
-    <message>
-        <location line="-1252"/>
-        <location filename="../forms/ui_rpcconsole.h" line="-86"/>
-        <source>Number of connections</source>
-        <translation>Number of connections</translation>
-=======
->>>>>>> e19ac66c
     </message>
     <message>
         <location line="+88"/>
@@ -5909,11 +5594,7 @@
         <location line="+65"/>
         <location filename="../forms/ui_rpcconsole.h" line="+1"/>
         <location filename="../rpcconsole.cpp" line="+467"/>
-<<<<<<< HEAD
-        <location line="+816"/>
-=======
         <location line="+828"/>
->>>>>>> e19ac66c
         <source>Select a peer to view detailed information.</source>
         <translation>Select a peer to view detailed information.</translation>
     </message>
@@ -6116,11 +5797,7 @@
         <translation type="unfinished"></translation>
     </message>
     <message>
-<<<<<<< HEAD
-        <location filename="../rpcconsole.cpp" line="-425"/>
-=======
         <location filename="../rpcconsole.cpp" line="-435"/>
->>>>>>> e19ac66c
         <source>In:</source>
         <translation>In:</translation>
     </message>
@@ -6135,11 +5812,7 @@
         <translation type="unfinished"></translation>
     </message>
     <message>
-<<<<<<< HEAD
-        <location line="-359"/>
-=======
         <location line="-361"/>
->>>>>>> e19ac66c
         <source>Wallet in use: </source>
         <translation type="unfinished"></translation>
     </message>
@@ -7288,11 +6961,7 @@
     <message>
         <location line="+31"/>
         <location filename="../forms/ui_sendtocontract.h" line="+1"/>
-<<<<<<< HEAD
-        <source>Write Smart Contract</source>
-=======
         <source>Write to Smart Contract</source>
->>>>>>> e19ac66c
         <translation type="unfinished"></translation>
     </message>
     <message>
@@ -7368,16 +7037,6 @@
         <translation type="unfinished"></translation>
     </message>
     <message>
-<<<<<<< HEAD
-        <location line="+23"/>
-        <location filename="../forms/ui_sendtocontract.h" line="+1"/>
-        <location filename="../sendtocontract.cpp" line="+73"/>
-        <source>Write to Contract</source>
-        <translation type="unfinished"></translation>
-    </message>
-    <message>
-=======
->>>>>>> e19ac66c
         <location filename="../sendtocontract.cpp" line="-5"/>
         <source>The contract address that will receive the funds and data.</source>
         <translation type="unfinished"></translation>
@@ -8490,11 +8149,7 @@
         <translation>From</translation>
     </message>
     <message>
-<<<<<<< HEAD
-        <location line="-121"/>
-=======
         <location line="-114"/>
->>>>>>> e19ac66c
         <source>conflicted with a transaction with %1 confirmations</source>
         <translation type="unfinished"></translation>
     </message>
@@ -8514,11 +8169,7 @@
         <translation type="unfinished"></translation>
     </message>
     <message>
-<<<<<<< HEAD
-        <location line="+40"/>
-=======
         <location line="+33"/>
->>>>>>> e19ac66c
         <source>Smart contract</source>
         <translation type="unfinished"></translation>
     </message>
@@ -9518,27 +9169,19 @@
         <translation type="unfinished">Set maximum size of high-priority/low-fee transactions in bytes (default: %d)</translation>
     </message>
     <message>
-<<<<<<< HEAD
-        <location line="+5"/>
-=======
         <location line="+2"/>
         <source>Set the number of script verification threads (1 to %d, 0 = auto, &lt;0 = leave that many cores free, default: %d)</source>
         <translation type="unfinished"></translation>
     </message>
     <message>
         <location line="+3"/>
->>>>>>> e19ac66c
         <source>Set the number of threads for coin generation if enabled (-1 = all cores, default: %d)</source>
         <translation type="unfinished"></translation>
     </message>
     <message>
         <location line="+3"/>
         <source>Show N confirmations for a successfully locked transaction (0-9999, default: %u)</source>
-<<<<<<< HEAD
-        <translation type="unfinished">Show N confirmations for a successfully locked transaction (0-9999, default: %u)</translation>
-=======
-        <translation type="unfinished"></translation>
->>>>>>> e19ac66c
+        <translation type="unfinished"></translation>
     </message>
     <message>
         <location line="+8"/>
@@ -9636,16 +9279,12 @@
         <translation type="unfinished">You must specify a masternodeprivkey in the configuration. Please see documentation for help.</translation>
     </message>
     <message>
-<<<<<<< HEAD
-        <location line="+9"/>
-=======
         <location line="+6"/>
         <source>You need to rebuild the database using -reindex-chainstate to enable -logevents</source>
         <translation type="unfinished"></translation>
     </message>
     <message>
         <location line="+3"/>
->>>>>>> e19ac66c
         <source>(default: %s)</source>
         <translation type="unfinished">(default: %s)</translation>
     </message>
@@ -9660,16 +9299,12 @@
         <translation type="unfinished"></translation>
     </message>
     <message>
-<<<<<<< HEAD
-        <location line="+3"/>
-=======
         <location line="+2"/>
         <source>&gt;%u = target size in MiB to use for block files)</source>
         <translation type="unfinished"></translation>
     </message>
     <message>
         <location line="+1"/>
->>>>>>> e19ac66c
         <source>Accept command line and JSON-RPC commands</source>
         <translation type="unfinished">Accept command line and JSON-RPC commands</translation>
     </message>
@@ -9799,9 +9434,6 @@
         <translation type="unfinished">Corrupted block database detected</translation>
     </message>
     <message>
-<<<<<<< HEAD
-        <location line="+3"/>
-=======
         <location line="+1"/>
         <source>Darksend is disabled.</source>
         <translation type="unfinished"></translation>
@@ -9813,7 +9445,6 @@
     </message>
     <message>
         <location line="+1"/>
->>>>>>> e19ac66c
         <source>Debugging/Testing options:</source>
         <translation type="unfinished">Debugging/Testing options:</translation>
     </message>
@@ -9863,16 +9494,12 @@
         <translation type="unfinished">Entries are full.</translation>
     </message>
     <message>
-<<<<<<< HEAD
-        <location line="+2"/>
-=======
         <location line="+1"/>
         <source>Error connecting to masternode.</source>
         <translation type="unfinished"></translation>
     </message>
     <message>
         <location line="+1"/>
->>>>>>> e19ac66c
         <source>Error initializing block database</source>
         <translation type="unfinished">Error initializing block database</translation>
     </message>
@@ -9924,11 +9551,7 @@
     <message>
         <location line="+1"/>
         <source>Error: A fatal internal error occured, see debug.log for details</source>
-<<<<<<< HEAD
-        <translation type="unfinished">Error: A fatal internal error occured, see debug.log for details</translation>
-=======
-        <translation type="unfinished"></translation>
->>>>>>> e19ac66c
+        <translation type="unfinished"></translation>
     </message>
     <message>
         <location line="+2"/>
@@ -9951,35 +9574,18 @@
         <translation type="unfinished"></translation>
     </message>
     <message>
-<<<<<<< HEAD
-        <location line="+2"/>
+        <location line="+1"/>
+        <source>Error: can&apos;t select current denominated inputs</source>
+        <translation type="unfinished"></translation>
+    </message>
+    <message>
+        <location line="+1"/>
         <source>Failed to listen on any port. Use -listen=0 if you want this.</source>
         <translation type="unfinished">Failed to listen on any port. Use -listen=0 if you want this.</translation>
     </message>
     <message>
-=======
->>>>>>> e19ac66c
-        <location line="+1"/>
-        <source>Error: can&apos;t select current denominated inputs</source>
-        <translation type="unfinished"></translation>
-    </message>
-    <message>
-        <location line="+1"/>
-<<<<<<< HEAD
-        <source>Force safe mode (default: %u)</source>
-        <translation type="unfinished">Force safe mode (default: %u)</translation>
-    </message>
-    <message>
-        <location line="-306"/>
-        <source> or address book entries might be missing or incorrect</source>
-=======
-        <source>Failed to listen on any port. Use -listen=0 if you want this.</source>
-        <translation type="unfinished">Failed to listen on any port. Use -listen=0 if you want this.</translation>
-    </message>
-    <message>
         <location line="+157"/>
         <source>on startup</source>
->>>>>>> e19ac66c
         <translation type="unfinished"></translation>
     </message>
     <message>
@@ -10020,14 +9626,6 @@
     <message>
         <location line="+2"/>
         <source>Prune: last wallet synchronisation goes beyond pruned data. You need to -reindex (download the whole blockchain again in case of pruned node)</source>
-<<<<<<< HEAD
-        <translation type="unfinished"></translation>
-    </message>
-    <message>
-        <location line="+6"/>
-        <source>Reduce storage requirements by pruning (deleting) old blocks. This mode disables wallet support and is incompatible with -txindex.</source>
-=======
->>>>>>> e19ac66c
         <translation type="unfinished"></translation>
     </message>
     <message>
@@ -10366,11 +9964,6 @@
         <translation type="unfinished"></translation>
     </message>
     <message>
-<<<<<<< HEAD
-        <location line="-126"/>
-        <source>Invalid private key.</source>
-        <translation type="unfinished">Invalid private key.</translation>
-=======
         <location line="+2"/>
         <source>Invalid amount for -paytxfee=&lt;amount&gt;: &apos;%s&apos;</source>
         <translation type="unfinished"></translation>
@@ -10379,7 +9972,6 @@
         <location line="+1"/>
         <source>Invalid amount for -reservebalance=&lt;amount&gt;</source>
         <translation type="unfinished"></translation>
->>>>>>> e19ac66c
     </message>
     <message>
         <location line="+3"/>
@@ -10412,14 +10004,11 @@
         <translation type="unfinished"></translation>
     </message>
     <message>
-<<<<<<< HEAD
-=======
         <location line="+1"/>
         <source>Limit size of signature cache to &lt;n&gt; entries (default: %u)</source>
         <translation type="unfinished"></translation>
     </message>
     <message>
->>>>>>> e19ac66c
         <location line="+1"/>
         <source>Listen for JSON-RPC connections on &lt;port&gt; (default: %u or testnet: %u)</source>
         <translation type="unfinished">Listen for JSON-RPC connections on &lt;port&gt; (default: %u or testnet: %u)</translation>
@@ -10505,16 +10094,12 @@
         <translation type="unfinished">Need to specify a port with -whitebind: &apos;%s&apos;</translation>
     </message>
     <message>
-<<<<<<< HEAD
-        <location line="+2"/>
-=======
         <location line="+1"/>
         <source>No compatible masternode found.</source>
         <translation type="unfinished"></translation>
     </message>
     <message>
         <location line="+1"/>
->>>>>>> e19ac66c
         <source>No funds detected in need of denominating.</source>
         <translation type="unfinished"></translation>
     </message>
@@ -10549,16 +10134,12 @@
         <translation type="unfinished">Not enough file descriptors available.</translation>
     </message>
     <message>
-<<<<<<< HEAD
-        <location line="+2"/>
-=======
         <location line="+1"/>
         <source>Not in the masternode list.</source>
         <translation type="unfinished"></translation>
     </message>
     <message>
         <location line="+1"/>
->>>>>>> e19ac66c
         <source>Number of automatic wallet backups (default: 10)</source>
         <translation type="unfinished"></translation>
     </message>
@@ -10693,16 +10274,12 @@
         <translation type="unfinished">Session not complete!</translation>
     </message>
     <message>
-<<<<<<< HEAD
-        <location line="+2"/>
-=======
         <location line="+1"/>
         <source>Session timed out (30 seconds), please resubmit.</source>
         <translation type="unfinished"></translation>
     </message>
     <message>
         <location line="+1"/>
->>>>>>> e19ac66c
         <source>Set database cache size in megabytes (%d to %d, default: %d)</source>
         <translation type="unfinished">Set database cache size in megabytes (%d to %d, default: %d)</translation>
     </message>
@@ -10757,16 +10334,7 @@
         <translation type="unfinished">Shrink debug.log file on client startup (default: 1 when no -debug)</translation>
     </message>
     <message>
-<<<<<<< HEAD
-        <location line="+1"/>
-        <source>Signing failed.</source>
-        <translation type="unfinished">Signing failed.</translation>
-    </message>
-    <message>
-        <location line="+2"/>
-=======
-        <location line="+3"/>
->>>>>>> e19ac66c
+        <location line="+3"/>
         <source>Signing transaction failed</source>
         <translation type="unfinished">Signing transaction failed</translation>
     </message>
@@ -10811,45 +10379,12 @@
         <translation type="unfinished">Spend unconfirmed change when sending transactions (default: %u)</translation>
     </message>
     <message>
-<<<<<<< HEAD
-        <location line="+1"/>
-        <source>Stake your coins to support network and gain reward (default: %s)</source>
-        <translation type="unfinished"></translation>
-    </message>
-    <message>
-        <location line="+1"/>
-        <source>Stop running after importing blocks from disk (default: %u)</source>
-        <translation type="unfinished">Stop running after importing blocks from disk (default: %u)</translation>
-    </message>
-    <message>
-        <location line="-98"/>
-        <source>InstanTX options:</source>
-        <translation type="unfinished">InstanTX options:</translation>
-    </message>
-    <message>
-        <location line="+99"/>
-        <source>This help message</source>
-        <translation type="unfinished">This help message</translation>
-    </message>
-    <message>
-        <location line="+1"/>
-=======
         <location line="+4"/>
->>>>>>> e19ac66c
         <source>This is experimental software.</source>
         <translation type="unfinished">This is experimental software.</translation>
     </message>
     <message>
-<<<<<<< HEAD
-        <location line="+1"/>
-        <source>This is intended for regression testing tools and app development.</source>
-        <translation type="unfinished">This is intended for regression testing tools and app development.</translation>
-    </message>
-    <message>
-        <location line="+2"/>
-=======
-        <location line="+3"/>
->>>>>>> e19ac66c
+        <location line="+3"/>
         <source>Threshold for disconnecting misbehaving peers (default: %u)</source>
         <translation type="unfinished">Threshold for disconnecting misbehaving peers (default: %u)</translation>
     </message>
@@ -10867,64 +10402,6 @@
         <location line="+1"/>
         <source>Transaction fees are too high.</source>
         <translation type="unfinished">Transaction fees are too high.</translation>
-<<<<<<< HEAD
-    </message>
-    <message>
-        <location line="+1"/>
-        <source>Transaction not valid.</source>
-        <translation type="unfinished">Transaction not valid.</translation>
-    </message>
-    <message>
-        <location line="+1"/>
-        <source>Unable to bind to %s on this computer (bind returned error %s)</source>
-        <translation type="unfinished">Unable to bind to %s on this computer (bind returned error %s)</translation>
-    </message>
-    <message>
-        <location line="+1"/>
-        <source>Unable to generate keys</source>
-        <translation type="unfinished"></translation>
-    </message>
-    <message>
-        <location line="+1"/>
-        <source>Unable to sign masternode payment winner, wrong key?</source>
-        <translation type="unfinished"></translation>
-    </message>
-    <message>
-        <location line="+1"/>
-        <source>Unable to sign spork message, wrong key?</source>
-        <translation type="unfinished">Unable to sign spork message, wrong key?</translation>
-    </message>
-    <message>
-        <location line="+1"/>
-        <source>Unable to start HTTP server. See debug log for details.</source>
-        <translation type="unfinished"></translation>
-    </message>
-    <message>
-        <location line="+1"/>
-        <source>Unknown address type &apos;%s&apos;</source>
-        <translation type="unfinished"></translation>
-    </message>
-    <message>
-        <location line="+1"/>
-        <source>Unknown change type &apos;%s&apos;</source>
-        <translation type="unfinished"></translation>
-    </message>
-    <message>
-        <location line="+1"/>
-        <source>Unknown network specified in -onlynet: &apos;%s&apos;</source>
-        <translation type="unfinished">Unknown network specified in -onlynet: &apos;%s&apos;</translation>
-    </message>
-    <message>
-        <location line="+1"/>
-        <source>Upgrade wallet to latest format</source>
-        <translation type="unfinished">Upgrade wallet to latest format</translation>
-    </message>
-    <message>
-        <location line="+1"/>
-        <source>Use N separate masternodes to anonymize funds  (2-8, default: %u)</source>
-        <translation type="unfinished">Use N separate masternodes to anonymize funds  (2-8, default: %u)</translation>
-=======
->>>>>>> e19ac66c
     </message>
     <message>
         <location line="+1"/>
@@ -11003,18 +10480,8 @@
     </message>
     <message>
         <location line="+1"/>
-<<<<<<< HEAD
-        <source>Warning: Unsupported argument -debugnet ignored, use -debug=net.</source>
-        <translation type="unfinished">Warning: Unsupported argument -debugnet ignored, use -debug=net.</translation>
-    </message>
-    <message>
-        <location line="+3"/>
         <source>You need to rebuild the database using -reindex to change -txindex</source>
-        <translation type="unfinished">You need to rebuild the database using -reindex to change -txindex</translation>
-=======
-        <source>You need to rebuild the database using -reindex to change -txindex</source>
-        <translation type="unfinished"></translation>
->>>>>>> e19ac66c
+        <translation type="unfinished"></translation>
     </message>
     <message>
         <location line="+1"/>
