<?xml version="1.0" encoding="utf-8"?>
<!DOCTYPE TS>
<TS version="2.1" language="es">
<context>
    <name>ABIFunctionField</name>
    <message>
        <source>Function</source>
        <translation type="unfinished"></translation>
    </message>
</context>
<context>
    <name>ABIParam</name>
    <message>
        <source>%1 %2</source>
        <translation type="unfinished"></translation>
    </message>
</context>
<context>
    <name>AddEditLuxNode</name>
    <message>
        <source>Add/Edit LuxNodes Node</source>
        <translation type="unfinished"></translation>
    </message>
    <message>
        <source>&lt;html&gt;&lt;head/&gt;&lt;body&gt;&lt;p&gt;Enter an Alias (friendly name) for your LuxNodes Node and its address (either clearnet IP and port or Tor onion address and port).  The address should be in the format 123.456.789.123:9999 or akjdsafxjkhasdf.onion:9999.  A masternode private key and a collateral address will both be automatically generated for you.  You must send exactly 16120 LUX to the collateral address.&lt;/p&gt;&lt;/body&gt;&lt;/html&gt;</source>
        <translation type="unfinished"></translation>
    </message>
    <message>
        <source>Alias</source>
        <translation type="unfinished">Apodo</translation>
    </message>
    <message>
        <source>Address</source>
        <translation type="unfinished">Dirección</translation>
    </message>
    <message>
        <source>&amp;OK</source>
        <translation type="unfinished">&amp;OK</translation>
    </message>
    <message>
        <source>&amp;Cancel</source>
        <translation type="unfinished">&amp;Cancelar</translation>
    </message>
</context>
<context>
    <name>AddTokenPage</name>
    <message>
        <source>Form</source>
        <translation type="unfinished">Formulario</translation>
    </message>
    <message>
        <source>Token Symbol</source>
        <translation type="unfinished"></translation>
    </message>
    <message>
        <source>Contract Address</source>
        <translation type="unfinished"></translation>
    </message>
    <message>
        <source>Token Name</source>
        <translation type="unfinished"></translation>
    </message>
    <message>
        <source>Decimals</source>
        <translation type="unfinished"></translation>
    </message>
    <message>
        <source>Address</source>
        <translation type="unfinished">Dirección</translation>
    </message>
    <message>
        <source>Confirm</source>
        <translation type="unfinished"></translation>
    </message>
    <message>
        <source>Clear</source>
        <translation type="unfinished">Limpiar</translation>
    </message>
    <message>
        <source>The %1 address &quot;%2&quot; 
</source>
        <translation type="unfinished"></translation>
    </message>
    <message>
        <source>Invalid token address</source>
        <translation type="unfinished"></translation>
    </message>
    <message>
        <source>Token exist</source>
        <translation type="unfinished"></translation>
    </message>
    <message>
        <source>The token already exist with the specified contract and sender addresses.</source>
        <translation type="unfinished"></translation>
    </message>
    <message>
        <source>Log events</source>
        <translation type="unfinished"></translation>
    </message>
    <message>
        <source>Enable log events from the option menu in order to receive token transactions.</source>
        <translation type="unfinished"></translation>
    </message>
</context>
<context>
    <name>AddressBookPage</name>
    <message>
        <source>Right-click to edit address or label</source>
        <translation>Click derecho para editar dirección o etiqueta</translation>
    </message>
    <message>
        <source>Create a new address</source>
        <translation>Crea una nueva dirección</translation>
    </message>
    <message>
        <source>&amp;New</source>
        <translation>Nuevo</translation>
    </message>
    <message>
        <source>Copy the currently selected address to the system clipboard</source>
        <translation>Copiar la dirección actualmente seleccionada al clipboard del sistema</translation>
    </message>
    <message>
        <source>&amp;Copy</source>
        <translation>Copiar</translation>
    </message>
    <message>
        <source>Delete the currently selected address from the list</source>
        <translation>Borrar la dirección seleccionada de la lista</translation>
    </message>
    <message>
        <source>&amp;Delete</source>
        <translation>Borrar</translation>
    </message>
    <message>
        <source>Export the data in the current tab to a file</source>
        <translation>Exportar los datos en la actual pestaña al archivo</translation>
    </message>
    <message>
        <source>&amp;Export</source>
        <translation>Exportar</translation>
    </message>
    <message>
        <source>C&amp;lose</source>
        <translation>Cerrar</translation>
    </message>
    <message>
        <source>Choose the address to send coins to</source>
        <translation>Escoja la dirección a la cual desee enviar las monedas </translation>
    </message>
    <message>
        <source>Choose the address to receive coins with</source>
        <translation>Escoja la dirección con las cual recibirá las monedas</translation>
    </message>
    <message>
        <source>C&amp;hoose</source>
        <translation>Escoja</translation>
    </message>
    <message>
        <source>Sending addresses</source>
        <translation>Enviando direcciones</translation>
    </message>
    <message>
        <source>Receiving addresses</source>
        <translation>Recibiendo direcciones</translation>
    </message>
    <message>
        <source>These are your LUX addresses for sending payments. Always check the amount and the receiving address before sending coins.</source>
        <translation>Estas son sus direcciones LUX para mandar pagos. Siempre checkear la cantidad y la dirección de recepción antes de mandar monedas.</translation>
    </message>
    <message>
        <source>These are your LUX addresses for receiving payments. It is recommended to use a new receiving address for each transaction.</source>
        <translation>Estas son sus direcciones LUX para recibir pagos. Es recomendable usar una nueva dirección de recepción para cada transacción.</translation>
    </message>
    <message>
        <source>&amp;Copy Address</source>
        <translation>Copiar dirección </translation>
    </message>
    <message>
        <source>Copy &amp;Label</source>
        <translation>Copiar y Etiquetar</translation>
    </message>
    <message>
        <source>&amp;Edit</source>
        <translation>Editar</translation>
    </message>
    <message>
        <source>Export Address List</source>
        <translation>Exportar lista de direcciones</translation>
    </message>
    <message>
        <source>Comma separated file (*.csv)</source>
        <translation>Archivo separado por comas (*.csv)</translation>
    </message>
    <message>
        <source>Exporting Failed</source>
        <translation>Exportación fallida</translation>
    </message>
    <message>
        <source>There was an error trying to save the address list to %1. Please try again.</source>
        <translation>Hubo un error intentando guardar la lista de direcciones %1. Por favor intente de nuevo</translation>
    </message>
</context>
<context>
    <name>AddressTableModel</name>
    <message>
        <source>Label</source>
        <translation>Etiqueta</translation>
    </message>
    <message>
        <source>Address</source>
        <translation>Dirección</translation>
    </message>
    <message>
        <source>(no label)</source>
        <translation>(sin etiqueta)</translation>
    </message>
</context>
<context>
    <name>AdminAuthorization</name>
    <message>
        <source>Enter Password</source>
        <translation type="unfinished"></translation>
    </message>
    <message>
        <source>Enter your root password to run the maintenancetool:</source>
        <translation type="unfinished"></translation>
    </message>
</context>
<context>
    <name>AskPassphraseDialog</name>
    <message>
        <source>Passphrase Dialog</source>
        <translation>Diálogo de contraseña</translation>
    </message>
    <message>
        <source>Enter passphrase</source>
        <translation>Introduza contraseña</translation>
    </message>
    <message>
        <source>New passphrase</source>
        <translation>Nueva contraseña</translation>
    </message>
    <message>
        <source>Repeat new passphrase</source>
        <translation>Repetir nueva contraseña</translation>
    </message>
    <message>
        <source>Serves to disable the trivial sendmoney when OS account compromised. Provides no real security.</source>
        <translation>Sirve para desactivar el envío de dinero cuando la cuenta del SO está comprometida. No provee de una seguridad real</translation>
    </message>
    <message>
        <source>For anonymization and staking only</source>
        <translation>Para anonimización y staking solamente</translation>
    </message>
    <message>
        <source>Enter the new passphrase to the wallet.&lt;br/&gt;Please use a passphrase of &lt;b&gt;ten or more random characters&lt;/b&gt;, or &lt;b&gt;eight or more words&lt;/b&gt;.</source>
        <translation>Escriba la frase de paso (contraseña) para la wallet. &lt;br/&gt;Por favor utiliza una contraseña de &lt;b&gt;10 o más carácteres aleatorios&lt;/b&gt;, or &lt;b&gt; ocho o más palabras&lt;/b&gt;</translation>
    </message>
    <message>
        <source>Encrypt wallet</source>
        <translation>Encriptar la Wallet</translation>
    </message>
    <message>
        <source>This operation needs your wallet passphrase to unlock the wallet.</source>
        <translation>Esta operación requiere tu contraseña para desbloquear la Wallet</translation>
    </message>
    <message>
        <source>Unlock wallet</source>
        <translation>Desbloquear Wallet</translation>
    </message>
    <message>
        <source>This operation needs your wallet passphrase to decrypt the wallet.</source>
        <translation>Esta operación requiere tu contraseña para desbloquear la Wallet</translation>
    </message>
    <message>
        <source>Decrypt wallet</source>
        <translation>Desencriptar Wallet</translation>
    </message>
    <message>
        <source>Change passphrase</source>
        <translation>Cambiar contraseña</translation>
    </message>
    <message>
        <source>Enter the old and new passphrase to the wallet.</source>
        <translation>Escriba la vieja y nueva contraseña para la wallet</translation>
    </message>
    <message>
        <source>Confirm wallet encryption</source>
        <translation>Confirmar la encriptación de la wallet</translation>
    </message>
    <message>
        <source>LUX will close now to finish the encryption process. Remember that encrypting your wallet cannot fully protect your LUXs from being stolen by malware infecting your computer.</source>
        <translation type="vanished">LUX se cerrará ahora para finalizar el proceso de encriptación. Recordad que encriptar vuestra wallet no puede proteger completamente que tus LUXs sean robados mediante malware infectando tu ordenador.</translation>
    </message>
    <message>
        <source>Are you sure you wish to encrypt your wallet?</source>
        <translation>Estás seguro de que quieres encriptar tu wallet?</translation>
    </message>
    <message>
        <source>Warning: If you encrypt your wallet and lose your passphrase, you will &lt;b&gt;LOSE ALL OF YOUR LUX&lt;/b&gt;!</source>
        <translation>Atención: Si encriptas tu wallet y pierdes tu contraseña, perderás &lt;b&gt; TODOS TUS LUX&lt;/b&gt;!</translation>
    </message>
    <message>
        <source>Wallet encrypted</source>
        <translation>Wallet encriptada</translation>
    </message>
    <message>
        <source>IMPORTANT: Any previous backups you have made of your wallet file should be replaced with the newly generated, encrypted wallet file. For security reasons, previous backups of the unencrypted wallet file will become useless as soon as you start using the new, encrypted wallet.</source>
        <translation>IMPORTANTE: Cualquier backup anterior que hayas hecho de tu wallet debe ser reemplazado con el nuevo archivo encriptado de la wallet. Por razones de seguridad, las copias de seguridad del archivo de wallet sin encriptar dejarán de tener uso tan pronto como empieces a usar la nueva cartera encriptada.</translation>
    </message>
    <message>
        <source>Wallet encryption failed</source>
        <translation>La encriptación de la wallet ha fallado</translation>
    </message>
    <message>
        <source>Wallet encryption failed due to an internal error. Your wallet was not encrypted.</source>
        <translation>La encriptación de la wallet ha fallado debido a un error interno. Tu wallet no ha sido encriptada.</translation>
    </message>
    <message>
        <source>The supplied passphrases do not match.</source>
        <translation>Las contraseñas suministradas no coinciden.</translation>
    </message>
    <message>
        <source>Wallet unlock failed</source>
        <translation>Fallo en el desbloqueo de la wallet</translation>
    </message>
    <message>
        <source>The passphrase entered for the wallet decryption was incorrect.</source>
        <translation>La contraseña introducida para la desencriptación de la wallet es incorrecta.</translation>
    </message>
    <message>
        <source>Wallet decryption failed</source>
        <translation>Fallo en la desencriptación de la wallet</translation>
    </message>
    <message>
        <source>Wallet passphrase was successfully changed.</source>
        <translation>Se cambió la contraseña con éxito.</translation>
    </message>
    <message>
        <source>Warning: The Caps Lock key is on!</source>
        <translation>Atención: La tecla Mayúsculas está encendida!</translation>
    </message>
    <message>
        <source>%1 will close now to finish the encryption process.Remember that encrypting your wallet cannot fully protect your LUXs from being stolen by malware infecting your computer.</source>
        <translation type="unfinished"></translation>
    </message>
    <message>
        <source>IMPORTANT: Any previous backups you have made of your wallet file should be replaced with the newly generated, encrypted wallet file. Previous backups of the unencrypted wallet file contain the same HD seed andstill have full access to all your funds just like the new, encrypted wallet.</source>
        <translation type="unfinished"></translation>
    </message>
    <message>
        <source>%1 will close now to finish the encryption process. Remember that encrypting your wallet cannot fully protect your funds from being stolen by malware infecting your computer.</source>
        <translation type="unfinished"></translation>
    </message>
</context>
<context>
    <name>BanTableModel</name>
    <message>
        <source>IP/Netmask</source>
        <translation type="unfinished"></translation>
    </message>
    <message>
        <source>Banned Until</source>
        <translation type="unfinished"></translation>
    </message>
</context>
<context>
    <name>Bip38ToolDialog</name>
    <message>
        <source>BIP 38 Tool</source>
        <translation>Herramienta BIP 38</translation>
    </message>
    <message>
        <source>&amp;BIP 38 Encrypt</source>
        <translation>&amp;Encriptación BIP 38</translation>
    </message>
    <message>
        <source>Enter a Lux Address that you would like to encrypt using BIP 38. Enter a passphrase in the middle box. Press encrypt to compute the encrypted private key.</source>
        <translation>Introduzca la dirección LUX que querría encriptar usando BIP 38. Introduzca una contraseña en la caja central. Clickee en encriptar para computar la clave privada encriptada.</translation>
    </message>
    <message>
        <source>Address:</source>
        <translation>Dirección:</translation>
    </message>
    <message>
        <source>The LUX address to sign the message with</source>
        <translation>La dirección LUX con la que firmar el mensaje</translation>
    </message>
    <message>
        <source>Choose previously used address</source>
        <translation>Escoje una dirección usada previamente</translation>
    </message>
    <message>
        <source>Alt+A</source>
        <translation>Alt + A</translation>
    </message>
    <message>
        <source>Paste address from clipboard</source>
        <translation>Pegar dirección desde el clipboard</translation>
    </message>
    <message>
        <source>Alt+P</source>
        <translation>Alt + P</translation>
    </message>
    <message>
        <source>Passphrase: </source>
        <translation>Contraseña:</translation>
    </message>
    <message>
        <source>Encrypted Key:</source>
        <translation>Clave Encriptada:</translation>
    </message>
    <message>
        <source>Copy the current signature to the system clipboard</source>
        <translation>Copiar la firma actual al clipboard del sistema</translation>
    </message>
    <message>
        <source>Sign the message to prove you own this LUX address</source>
        <translation>Firmar el mensaje para demostrar que eres el propietario de esta dirección LUX</translation>
    </message>
    <message>
        <source>Encrypt &amp;Key</source>
        <translation>Encriptar &amp; Clave</translation>
    </message>
    <message>
        <source>Reset all sign message fields</source>
        <translation>Resetear todos los campos de firma de mensaje</translation>
    </message>
    <message>
        <source>Clear &amp;All</source>
        <translation>Limpiar &amp;Todo</translation>
    </message>
    <message>
        <source>&amp;BIP 38 Decrypt</source>
        <translation>&amp;Desencriptación BIP 38</translation>
    </message>
    <message>
        <source>Enter the BIP 38 encrypted private key. Enter the passphrase in the middle box. Click Decrypt Key to compute the private key. After the key is decrypted, clicking &apos;Import Address&apos; will add this private key to the wallet.</source>
        <translation>Introducir la clave encriptada privada BIP 38. Introducir la contraseña en la caja central. Pulsar en Desencriptar Clave para computar la clave privada. Después de que la clave sea desencriptada, pulsando en &apos;Importar Dirección&apos; añadirá esta clave privada a la wallet.</translation>
    </message>
    <message>
        <source>The LUX address the message was signed with</source>
        <translation>La dirección LUX con la que el mensaje fue firmado</translation>
    </message>
    <message>
        <source>Verify the message to ensure it was signed with the specified LUX address</source>
        <translation>Verificar el mensaje para asegurarse que fue firmado con la dirección LUX especificada</translation>
    </message>
    <message>
        <source>Decrypt &amp;Key</source>
        <translation>Desencriptar &amp; Clave</translation>
    </message>
    <message>
        <source>Reset all verify message fields</source>
        <translation>Resetear todos los campos de verificación de mensaje</translation>
    </message>
    <message>
        <source>Decrypted Key:</source>
        <translation>Clave desencriptada</translation>
    </message>
    <message>
        <source>Import Address</source>
        <translation>Importar Dirección</translation>
    </message>
    <message>
        <source>Click &quot;Decrypt Key&quot; to compute key</source>
        <translation>Clickar &quot;Desencriptar Clave&quot; para computar la clave</translation>
    </message>
    <message>
        <source>The entered passphrase is invalid. </source>
        <translation>La contraseña introducida es inválida</translation>
    </message>
    <message>
        <source>Allowed: 0-9,a-z,A-Z,</source>
        <translation>Permitido: 0-9,a.z,A-Z,</translation>
    </message>
    <message>
        <source>The entered address is invalid.</source>
        <translation>La dirección introducida es inválida</translation>
    </message>
    <message>
        <source>Please check the address and try again.</source>
        <translation>Por favor comprobar la dirección y probar de nuevo.</translation>
    </message>
    <message>
        <source>The entered address does not refer to a key.</source>
        <translation>La dirección introducido no se refiere a ninguna clave.</translation>
    </message>
    <message>
        <source>Wallet unlock was cancelled.</source>
        <translation>El desbloqueo de la wallet fue cancelado.</translation>
    </message>
    <message>
        <source>Private key for the entered address is not available.</source>
        <translation>La clave privada para la dirección introducida no está disponible.</translation>
    </message>
    <message>
        <source>Failed to decrypt.</source>
        <translation>Fallo en la desencriptación</translation>
    </message>
    <message>
        <source>Please check the key and passphrase and try again.</source>
        <translation>Por favor comprobar la clave y la contraseña y probar de nuevo.</translation>
    </message>
    <message>
        <source>Data Not Valid.</source>
        <translation>Datos No Válidos.</translation>
    </message>
    <message>
        <source>Please try again.</source>
        <translation>Por favor intentar de nuevo.</translation>
    </message>
    <message>
        <source>Please wait while key is imported</source>
        <translation>Por favor esperar mientras se importa la clave</translation>
    </message>
    <message>
        <source>Key Already Held By Wallet</source>
        <translation>Llave Ya Presente En El Monedero</translation>
    </message>
    <message>
        <source>Error Adding Key To Wallet</source>
        <translation>Error Añadiendo la Clave en la Wallet</translation>
    </message>
    <message>
        <source>Successfully Added Private Key To Wallet</source>
        <translation>Clave privada añadida a la wallet con éxito</translation>
    </message>
</context>
<context>
    <name>BitcoinGUI</name>
    <message>
        <source>Wallet</source>
        <translation>Wallet</translation>
    </message>
    <message>
        <source>Node</source>
        <translation>Nodo</translation>
    </message>
    <message>
        <source>&amp;Overview</source>
        <translation>&amp;Visión general</translation>
    </message>
    <message>
        <source>Show general overview of wallet</source>
        <translation>Mostrar visión general de la wallet</translation>
    </message>
    <message>
        <source>&amp;Send</source>
        <translation>&amp;Mandar</translation>
    </message>
    <message>
        <source>&amp;Receive</source>
        <translation>&amp;Recibir</translation>
    </message>
    <message>
        <source>&amp;Transactions</source>
        <translation>&amp;Transacciones</translation>
    </message>
    <message>
        <source>Browse transaction history</source>
        <translation>Navegar por el historial de transacciones</translation>
    </message>
    <message>
        <source>E&amp;xit</source>
        <translation>S&amp;alir</translation>
    </message>
    <message>
        <source>Quit application</source>
        <translation>Cerrar aplicación</translation>
    </message>
    <message>
        <source>About &amp;Qt</source>
        <translation>Sobre &amp;Qt</translation>
    </message>
    <message>
        <source>Show information about Qt</source>
        <translation>Mostrar información sobre Qt</translation>
    </message>
    <message>
        <source>&amp;Options...</source>
        <translation>&amp;Opciones...</translation>
    </message>
    <message>
        <source>&amp;Show / Hide</source>
        <translation>&amp;Mostrar / Esconder</translation>
    </message>
    <message>
        <source>Show or hide the main Window</source>
        <translation>Mostrar o esconder la ventana principal</translation>
    </message>
    <message>
        <source>&amp;Encrypt Wallet...</source>
        <translation>&amp;Encriptar wallet...</translation>
    </message>
    <message>
        <source>Encrypt the private keys that belong to your wallet</source>
        <translation>Encriptar las claves privadas que pertenecen a tu wallet</translation>
    </message>
    <message>
        <source>&amp;Backup Wallet...</source>
        <translation>&amp;Copia de seguridad de la wallet...</translation>
    </message>
    <message>
        <source>Backup wallet to another location</source>
        <translation>Copia de seguridad de la wallet a otra ubicación</translation>
    </message>
    <message>
        <source>&amp;Change Passphrase...</source>
        <translation>&amp;Cambiar contraseña...</translation>
    </message>
    <message>
        <source>Change the passphrase used for wallet encryption</source>
        <translation>Cambiar contraseña usada para la encriptación de la wallet</translation>
    </message>
    <message>
        <source>&amp;Unlock Wallet...</source>
        <translation>&amp;Desbloquear wallet...</translation>
    </message>
    <message>
        <source>Unlock wallet</source>
        <translation>Desbloquear wallet</translation>
    </message>
    <message>
        <source>&amp;Lock Wallet</source>
        <translation>&amp;Bloquear Wallet</translation>
    </message>
    <message>
        <source>Sign &amp;message...</source>
        <translation>Firmar &amp;mensaje..</translation>
    </message>
    <message>
        <source>&amp;Verify message...</source>
        <translation>&amp;Verificar mensaje...</translation>
    </message>
    <message>
        <source>&amp;Information</source>
        <translation>&amp;Información</translation>
    </message>
    <message>
        <source>Show diagnostic information</source>
        <translation>Mostrar información de diagnóstico</translation>
    </message>
    <message>
        <source>&amp;Debug console</source>
        <translation>&amp;Consola de depuración</translation>
    </message>
    <message>
        <source>Open debugging console</source>
        <translation>Abrir consola de depuración</translation>
    </message>
    <message>
        <source>&amp;Network Monitor</source>
        <translation>&amp;Monitor de red</translation>
    </message>
    <message>
        <source>Show network monitor</source>
        <translation>Mostrar monitor de red</translation>
    </message>
    <message>
        <source>&amp;Peers list</source>
        <translation>&amp;Lista de Peers</translation>
    </message>
    <message>
        <source>Show peers info</source>
        <translation>Mostrar información de peers</translation>
    </message>
    <message>
        <source>Wallet &amp;Repair</source>
        <translation>&amp;Reparación de la wallet</translation>
    </message>
    <message>
        <source>Show wallet repair options</source>
        <translation>Mostrar opciónes de reparación de la wallet</translation>
    </message>
    <message>
        <source>Open configuration file</source>
        <translation>Abrir archivo configuración</translation>
    </message>
    <message>
        <source>Show Automatic &amp;Backups</source>
        <translation>Mostrar &amp;copias de seguridad automatizadas</translation>
    </message>
    <message>
        <source>Show automatically created wallet backups</source>
        <translation>Mostrar las copias de seguridad creadas automáticamente</translation>
    </message>
    <message>
        <source>&amp;Sending addresses...</source>
        <translation>&amp;Direcciones de envío...</translation>
    </message>
    <message>
        <source>Show the list of used sending addresses and labels</source>
        <translation>Mostrar la lista y etiquetas de direcciones de envío usadas</translation>
    </message>
    <message>
        <source>&amp;Receiving addresses...</source>
        <translation>&amp;Dirección receptora</translation>
    </message>
    <message>
        <source>Show the list of used receiving addresses and labels</source>
        <translation>Mostrar la lista de las direcciones y etiquetas usadas</translation>
    </message>
    <message>
        <source>Open &amp;URI...</source>
        <translation type="vanished">Abrirl &amp;URI...</translation>
    </message>
    <message>
        <source>&amp;Command-line options</source>
        <translation>&amp;Opciones de linea de comandos</translation>
    </message>
    <message numerus="yes">
        <source>Processed %n blocks of transaction history.</source>
        <translation>
            <numerusform>Procesado bloque %n del histórico de transacciones.</numerusform>
            <numerusform>Procesados %n bloques del histórico de transacciones.</numerusform>
        </translation>
    </message>
    <message>
        <source>Synchronizing additional data: %p%</source>
        <translation type="vanished">Sincronizando datos adicionales: %p%</translation>
    </message>
    <message>
        <source>&amp;File</source>
        <translation>&amp;Archivo</translation>
    </message>
    <message>
        <source>&amp;Settings</source>
        <translation>&amp;Ajustes</translation>
    </message>
    <message>
        <source>&amp;Tools</source>
        <translation>&amp;Herramientas</translation>
    </message>
    <message>
        <source>&amp;Help</source>
        <translation>&amp;Ayuda</translation>
    </message>
    <message>
        <source>Tabs toolbar</source>
        <translation>Herramienta de pestañas</translation>
    </message>
    <message>
        <source>Luxcore</source>
        <translation>Núcleo LUX</translation>
    </message>
    <message>
        <source>Send coins to a LUX address</source>
        <translation>Mandar coins a una dirección LUX</translation>
    </message>
    <message>
        <source>Request payments (generates QR codes and lux: URIs)</source>
        <translation>Solicitud de pago (genera un código QR y URIs)</translation>
    </message>
    <message>
        <source>&amp;Masternodes</source>
        <translation>&amp;Masternodos</translation>
    </message>
    <message>
        <source>Browse masternodes</source>
        <translation>Explorar masternodos</translation>
    </message>
    <message>
        <source>&amp;About Luxcore</source>
        <translation>&amp;Sobre el núcleo de LUX</translation>
    </message>
    <message>
        <source>Show information about Luxcore</source>
        <translation>Mostrar información sobre el núcleo de LUX</translation>
    </message>
    <message>
        <source>Modify configuration options for LUX</source>
        <translation>Modificar las opciones de configuración de LUX</translation>
    </message>
    <message>
        <source>Sign messages with your LUX addresses to prove you own them</source>
        <translation>Firmar mensajes con sus direcciones LUX para demostrar que le pertenecen</translation>
    </message>
    <message>
        <source>Verify messages to ensure they were signed with specified LUX addresses</source>
        <translation>Verificar mensajes para asegurar que están firmados con la dirección LUX especificada</translation>
    </message>
    <message>
        <source>&amp;BIP38 tool</source>
        <translation>&amp;Herramienta BIP38</translation>
    </message>
    <message>
        <source>Encrypt and decrypt private keys using a passphrase</source>
        <translation>Encriptar y desencriptar las llaves privadas usando una contraseña</translation>
    </message>
    <message>
        <source>&amp;MultiSend</source>
        <translation>&amp;MultiEnvío</translation>
    </message>
    <message>
        <source>MultiSend Settings</source>
        <translation>Configuración de MultiEnvío</translation>
    </message>
    <message>
        <source>Open Wallet &amp;Configuration File</source>
        <translation>Abrir Fichero de &amp;Configuración del Monedero</translation>
    </message>
    <message>
        <source>Open &amp;Masternode Configuration File</source>
        <translation>Abrir Fichero de Configuración de Nodos &amp;Maestros</translation>
    </message>
    <message>
        <source>Open Masternode configuration file</source>
        <translation>Abrir Fichero de Configuración de Nodos Maestros</translation>
    </message>
    <message>
        <source>Open a LUX: URI or payment request</source>
        <translation>Abrir un LUX: URI o solicitud de pago</translation>
    </message>
    <message>
        <source>&amp;Blockchain explorer</source>
        <translation>Explorador de &amp;Bloques</translation>
    </message>
    <message>
        <source>Block explorer window</source>
        <translation>Ventana del explorador de bloques</translation>
    </message>
    <message>
        <source>Show the Luxcore help message to get a list with possible LUX command-line options</source>
        <translation>Mostrar la ayuda de Luxcore para obtener una lista de posibles opciones en línea de comandos</translation>
    </message>
    <message>
        <source>Luxcore client</source>
        <translation>Cliente Luxcore</translation>
    </message>
    <message numerus="yes">
        <source>%n active connection(s) to LUX network</source>
        <translation type="vanished">
            <numerusform>%n conexión(es) activas a la red LUX</numerusform>
            <numerusform>%n conexión(es) activas a la red LUX</numerusform>
        </translation>
    </message>
    <message>
        <source>Synchronizing with network...</source>
        <translation>Sincronizando con la red...</translation>
    </message>
    <message>
        <source>Importing blocks from disk...</source>
        <translation type="vanished">Importando bloques de disco...</translation>
    </message>
    <message>
        <source>Reindexing blocks on disk...</source>
        <translation>Reindexando bloques en el disco...</translation>
    </message>
    <message>
        <source>No block source available...</source>
        <translation type="vanished">Fuente de bloques no disponible...</translation>
    </message>
    <message>
        <source>Up to date</source>
        <translation>Actualizado</translation>
    </message>
    <message numerus="yes">
        <source>%n hour(s)</source>
        <translation>
            <numerusform>%n hora</numerusform>
            <numerusform>%n horas</numerusform>
        </translation>
    </message>
    <message numerus="yes">
        <source>%n day(s)</source>
        <translation>
            <numerusform>%n día</numerusform>
            <numerusform>%n días</numerusform>
        </translation>
    </message>
    <message numerus="yes">
        <source>%n week(s)</source>
        <translation>
            <numerusform>%n semana</numerusform>
            <numerusform>%n semanas</numerusform>
        </translation>
    </message>
    <message>
        <source>%1 and %2</source>
        <translation>%1 y %2</translation>
    </message>
    <message numerus="yes">
        <source>%n year(s)</source>
        <translation>
            <numerusform>%n año</numerusform>
            <numerusform>%n años</numerusform>
        </translation>
    </message>
    <message>
        <source>%1 behind</source>
        <translation>%1 detrás</translation>
    </message>
    <message>
        <source>Catching up...</source>
        <translation>Recogiendo...</translation>
    </message>
    <message>
        <source>Last received block was generated %1 ago.</source>
        <translation>El último bloque recibido se generó hace %1.</translation>
    </message>
    <message>
        <source>Transactions after this will not yet be visible.</source>
        <translation>Las transacciones posteriores todavía no son visibles.</translation>
    </message>
    <message>
        <source>Error</source>
        <translation>Error</translation>
    </message>
    <message>
        <source>Warning</source>
        <translation>Advertencia</translation>
    </message>
    <message>
        <source>Information</source>
        <translation>Información</translation>
    </message>
    <message>
        <source>Sent transaction</source>
        <translation>Transacción enviada</translation>
    </message>
    <message>
        <source>Incoming transaction</source>
        <translation>Transacción entrante</translation>
    </message>
    <message>
        <source>Sent MultiSend transaction</source>
        <translation>Transacción MultiEnvío emitida</translation>
    </message>
    <message>
        <source>Date: %1
Amount: %2
Type: %3
Address: %4
</source>
        <translation type="vanished">Fecha: %1
Cantidad: %2
Tipo: %3
Dirección: %4
</translation>
    </message>
    <message>
        <source>Staking is active
 MultiSend: %1</source>
        <translation>La recompensa de participación está activa
MultiEnvío: %1</translation>
    </message>
    <message>
        <source>Active</source>
        <translation>Activo</translation>
    </message>
    <message>
        <source>Not Active</source>
        <translation>Inactivo</translation>
    </message>
    <message>
        <source>Staking is not active
 MultiSend: %1</source>
        <translation>Staking inactiva
MultiEnvío: %1</translation>
    </message>
    <message>
        <source>Wallet is &lt;b&gt;encrypted&lt;/b&gt; and currently &lt;b&gt;unlocked&lt;/b&gt;</source>
        <translation>El monedero está &lt;b&gt;encriptado&lt;/b&gt; y actualmente &lt;b&gt;desbloqueado&lt;/b&gt;</translation>
    </message>
    <message>
        <source>Wallet is &lt;b&gt;encrypted&lt;/b&gt; and currently &lt;b&gt;unlocked&lt;/b&gt; for anonymization and staking only</source>
        <translation>El monedero está &lt;b&gt;encriptado&lt;/b&gt; y actualmente &lt;b&gt;desbloqueado&lt;/b&gt; sólo para anonimato y prueba de participación.</translation>
    </message>
    <message>
        <source>Wallet is &lt;b&gt;encrypted&lt;/b&gt; and currently &lt;b&gt;locked&lt;/b&gt;</source>
        <translation>El monedero está &lt;b&gt;encriptado&lt;/b&gt; y actualmente &lt;b&gt;bloqueado&lt;/b&gt;</translation>
    </message>
    <message>
        <source>New lux-qt version available: &lt;br /&gt; %1. &lt;br /&gt;</source>
        <translation type="unfinished"></translation>
    </message>
    <message>
        <source>Check for updates</source>
        <translation type="unfinished"></translation>
    </message>
    <message>
        <source>&amp;Trading</source>
        <translation type="unfinished"></translation>
    </message>
    <message>
        <source>Trading on Cryptopia</source>
        <translation type="unfinished"></translation>
    </message>
    <message>
        <source>&amp;LSR Token</source>
        <translation type="unfinished"></translation>
    </message>
    <message>
        <source>LSR Token (send, receive or add Token in list)</source>
        <translation type="unfinished"></translation>
    </message>
    <message>
        <source>&amp;Smart Contracts</source>
        <translation type="unfinished"></translation>
    </message>
    <message>
        <source>Smart Contracts Actions</source>
        <translation type="unfinished"></translation>
    </message>
    <message>
        <source>Check for &amp;Update</source>
        <translation type="unfinished"></translation>
    </message>
    <message>
        <source>Check whether there is an updated wallet from Luxcore</source>
        <translation type="unfinished"></translation>
    </message>
    <message>
        <source>&amp;Restore Wallet...</source>
        <translation type="unfinished"></translation>
    </message>
    <message>
        <source>Restore wallet from another location</source>
        <translation type="unfinished"></translation>
    </message>
    <message>
        <source>Edit &amp;Configuration File</source>
        <translation type="unfinished"></translation>
    </message>
    <message>
        <source>Edit configuration file</source>
        <translation type="unfinished"></translation>
    </message>
    <message>
        <source>Open payment request | &amp;URI...</source>
        <translation type="unfinished"></translation>
    </message>
    <message>
        <source>&amp;Hex Address Converter</source>
        <translation type="unfinished"></translation>
    </message>
    <message>
        <source>Converter for LUX Smart Contract addresses</source>
        <translation type="unfinished"></translation>
    </message>
    <message numerus="yes">
        <source>%n active connection(s) to Luxcore network</source>
        <translation type="unfinished">
            <numerusform></numerusform>
            <numerusform></numerusform>
        </translation>
    </message>
    <message>
        <source>Network activity disabled</source>
        <translation type="unfinished"></translation>
    </message>
    <message>
        <source>Syncing Headers (%1%)...</source>
        <translation type="unfinished"></translation>
    </message>
    <message>
        <source>Indexing blocks on disk...</source>
        <translation type="unfinished"></translation>
    </message>
    <message>
        <source>Processing blocks on disk...</source>
        <translation type="unfinished"></translation>
    </message>
    <message>
        <source>Date: %1
</source>
        <translation type="unfinished"></translation>
    </message>
    <message>
        <source>Amount: %1
</source>
        <translation type="unfinished"></translation>
    </message>
    <message>
        <source>Type: %1
</source>
        <translation type="unfinished"></translation>
    </message>
    <message>
        <source>Label: %1
</source>
        <translation type="unfinished"></translation>
    </message>
    <message>
        <source>Address: %1
</source>
        <translation type="unfinished"></translation>
    </message>
    <message>
        <source>HD key generation is &lt;b&gt;enabled&lt;/b&gt;</source>
        <translation type="unfinished"></translation>
    </message>
    <message>
        <source>HD key generation is &lt;b&gt;disabled&lt;/b&gt;</source>
        <translation type="unfinished"></translation>
    </message>
    <message>
        <source>A fatal error occurred. LUX can no longer continue safely and will quit.</source>
        <translation type="unfinished"></translation>
    </message>
    <message>
        <source>Connecting to peers...</source>
        <translation type="unfinished"></translation>
    </message>
</context>
<context>
    <name>BlockExplorer</name>
    <message>
        <source>Blockchain Explorer</source>
        <translation>Explorador de Cadena de Bloques</translation>
    </message>
    <message>
        <source>Address / Block / Transaction</source>
        <translation>Dirección / Bloque / Transacción</translation>
    </message>
    <message>
        <source>Search</source>
        <translation>Buscar</translation>
    </message>
    <message>
        <source>TextLabel</source>
        <translation>EtiquetaDeTexto</translation>
    </message>
    <message>
        <source>Not all transactions will be shown. To view all transactions you need to set txindex=1 in the configuration file (lux.conf).</source>
        <translation>No se muestran todas las transacciones. Para ver todas las transacciones introduzca la línea &quot;txindex=1&quot; en el archivo de configuración (lux.conf).</translation>
    </message>
    <message>
        <source>&lt;</source>
        <translation type="unfinished"></translation>
    </message>
    <message>
        <source>&gt;</source>
        <translation type="unfinished"></translation>
    </message>
    <message>
        <source>unknown</source>
        <translation type="unfinished"></translation>
    </message>
    <message>
        <source>Height</source>
        <translation type="unfinished"></translation>
    </message>
    <message>
        <source>Size</source>
        <translation type="unfinished"></translation>
    </message>
    <message>
        <source>Timestamp</source>
        <translation type="unfinished"></translation>
    </message>
    <message>
        <source>Number of Transactions</source>
        <translation type="unfinished"></translation>
    </message>
    <message>
        <source>Difficulty</source>
        <translation type="unfinished"></translation>
    </message>
    <message>
        <source>Value Out</source>
        <translation type="unfinished"></translation>
    </message>
    <message>
        <source>Fees</source>
        <translation type="unfinished"></translation>
    </message>
    <message>
        <source>Type</source>
        <translation type="unfinished"></translation>
    </message>
    <message>
        <source>Generated</source>
        <translation type="unfinished"></translation>
    </message>
    <message>
        <source>Bits</source>
        <translation type="unfinished"></translation>
    </message>
    <message>
        <source>Nonce</source>
        <translation type="unfinished"></translation>
    </message>
    <message>
        <source>Version</source>
        <translation type="unfinished">Versión</translation>
    </message>
    <message>
        <source>Hash</source>
        <translation type="unfinished"></translation>
    </message>
    <message>
        <source>Merkle Root</source>
        <translation type="unfinished"></translation>
    </message>
    <message>
        <source>State Root</source>
        <translation type="unfinished"></translation>
    </message>
    <message>
        <source>UTXO Root</source>
        <translation type="unfinished"></translation>
    </message>
    <message>
        <source>Block</source>
        <translation type="unfinished"></translation>
    </message>
    <message>
        <source>Transaction</source>
        <translation type="unfinished"></translation>
    </message>
    <message>
        <source>Call SC</source>
        <translation type="unfinished"></translation>
    </message>
    <message>
        <source>Create SC</source>
        <translation type="unfinished"></translation>
    </message>
    <message>
        <source>Input</source>
        <translation type="unfinished"></translation>
    </message>
    <message>
        <source>Output</source>
        <translation type="unfinished"></translation>
    </message>
    <message>
        <source>Inputs</source>
        <translation type="unfinished"></translation>
    </message>
    <message>
        <source>Outputs</source>
        <translation type="unfinished"></translation>
    </message>
    <message>
        <source>Tx Hash</source>
        <translation type="unfinished"></translation>
    </message>
    <message>
        <source>Amount</source>
        <translation type="unfinished">Cantidad</translation>
    </message>
    <message>
        <source>From</source>
        <translation type="unfinished"></translation>
    </message>
    <message>
        <source>To</source>
        <translation type="unfinished"></translation>
    </message>
    <message>
        <source>Redeemed in</source>
        <translation type="unfinished"></translation>
    </message>
    <message>
        <source>Balance</source>
        <translation type="unfinished"></translation>
    </message>
    <message>
        <source>Delta</source>
        <translation type="unfinished"></translation>
    </message>
    <message>
        <source>In Block</source>
        <translation type="unfinished"></translation>
    </message>
    <message>
        <source>Taken from</source>
        <translation type="unfinished"></translation>
    </message>
    <message>
        <source>outputs (see tx)</source>
        <translation type="unfinished"></translation>
    </message>
    <message>
        <source>unhandled or invalid address</source>
        <translation type="unfinished"></translation>
    </message>
    <message>
        <source>movements displayed.</source>
        <translation type="unfinished"></translation>
    </message>
    <message>
        <source>Transactions to/from</source>
        <translation type="unfinished"></translation>
    </message>
    <message>
        <source>-addressindex parameter is required to show address history</source>
        <translation type="unfinished"></translation>
    </message>
    <message>
        <source>Luxcore Blockchain Explorer</source>
        <translation type="unfinished"></translation>
    </message>
    <message>
        <source>Address</source>
        <translation type="unfinished">Dirección</translation>
    </message>
</context>
<context>
    <name>CallContractPage</name>
    <message>
        <source>Form</source>
        <translation type="unfinished">Formulario</translation>
    </message>
    <message>
        <source>Read Smart Contract (This is not a tx)</source>
        <translation type="unfinished"></translation>
    </message>
    <message>
        <source>Contract Address</source>
        <translation type="unfinished"></translation>
    </message>
    <message>
        <source>Choose from contract book page</source>
        <translation type="unfinished"></translation>
    </message>
    <message>
        <source>Paste contract address from clipboard</source>
        <translation type="unfinished"></translation>
    </message>
    <message>
        <source>Save contract info</source>
        <translation type="unfinished"></translation>
    </message>
    <message>
        <source>Interface (ABI)</source>
        <translation type="unfinished"></translation>
    </message>
    <message>
        <source>Function</source>
        <translation type="unfinished"></translation>
    </message>
    <message>
        <source>Optional</source>
        <translation type="unfinished"></translation>
    </message>
    <message>
        <source>Sender Address</source>
        <translation type="unfinished"></translation>
    </message>
    <message>
        <source>Clear All</source>
        <translation type="unfinished"></translation>
    </message>
    <message>
        <source>Read Contract</source>
        <translation type="unfinished"></translation>
    </message>
    <message>
        <source>The account address.</source>
        <translation type="unfinished"></translation>
    </message>
    <message>
        <source>The sender address hex string.</source>
        <translation type="unfinished"></translation>
    </message>
    <message>
        <source>Read contract</source>
        <translation type="unfinished"></translation>
    </message>
</context>
<context>
    <name>ClientModel</name>
    <message>
        <source>Total: %1 (OBF compatible: %2 / Enabled: %3)</source>
        <translation type="vanished">Total: %1 (Ofuscación compatible: %2 / Activado: %3)</translation>
    </message>
    <message>
        <source>Network Alert</source>
        <translation>Alerta de Red</translation>
    </message>
</context>
<context>
    <name>CoinControlDialog</name>
    <message>
        <source>Quantity:</source>
        <translation>Cantidad:</translation>
    </message>
    <message>
        <source>Bytes:</source>
        <translation>Octetos:</translation>
    </message>
    <message>
        <source>Amount:</source>
        <translation>Cantidad:</translation>
    </message>
    <message>
        <source>Priority:</source>
        <translation>Prioridad:</translation>
    </message>
    <message>
        <source>Fee:</source>
        <translation>Comisión:</translation>
    </message>
    <message>
        <source>Coin Selection</source>
        <translation>Selección de Moneda</translation>
    </message>
    <message>
        <source>Dust:</source>
        <translation>Calderilla:</translation>
    </message>
    <message>
        <source>After Fee:</source>
        <translation>Con Comisión:</translation>
    </message>
    <message>
        <source>Change:</source>
        <translation>Cambio:</translation>
    </message>
    <message>
        <source>(un)select all</source>
        <translation>(de)seleccionar todos</translation>
    </message>
    <message>
        <source>toggle lock state</source>
        <translation>cambiar estado de bloqueo</translation>
    </message>
    <message>
        <source>Tree mode</source>
        <translation>Modo de Árbol</translation>
    </message>
    <message>
        <source>List mode</source>
        <translation>Modo de Lista</translation>
    </message>
    <message>
        <source>(1 locked)</source>
        <translation>(1 bloqueado)</translation>
    </message>
    <message>
        <source>Amount</source>
        <translation>Cantidad</translation>
    </message>
    <message>
        <source>Received with label</source>
        <translation>Recibido con etiqueta</translation>
    </message>
    <message>
        <source>Received with address</source>
        <translation>Recibido con dirección</translation>
    </message>
    <message>
        <source>DS Rounds</source>
        <translation type="vanished">Rondas DS:</translation>
    </message>
    <message>
        <source>Date</source>
        <translation>Fecha</translation>
    </message>
    <message>
        <source>Confirmations</source>
        <translation>Confirmaciones</translation>
    </message>
    <message>
        <source>Confirmed</source>
        <translation>Confirmado</translation>
    </message>
    <message>
        <source>Priority</source>
        <translation>Prioridad</translation>
    </message>
    <message>
        <source>Copy address</source>
        <translation>Copiar dirección</translation>
    </message>
    <message>
        <source>Copy label</source>
        <translation>Copiar etiqueta</translation>
    </message>
    <message>
        <source>Copy amount</source>
        <translation>Copiar cantidad</translation>
    </message>
    <message>
        <source>Copy transaction ID</source>
        <translation>Copiar código de transacción</translation>
    </message>
    <message>
        <source>Lock unspent</source>
        <translation>Bloquear no gastados</translation>
    </message>
    <message>
        <source>Unlock unspent</source>
        <translation>Desbloquear no gastados</translation>
    </message>
    <message>
        <source>Copy quantity</source>
        <translation>Copiar cantidad</translation>
    </message>
    <message>
        <source>Copy fee</source>
        <translation>Copiar comisión</translation>
    </message>
    <message>
        <source>Copy after fee</source>
        <translation>Copiar después de comisión</translation>
    </message>
    <message>
        <source>Copy bytes</source>
        <translation>Copiar octetos</translation>
    </message>
    <message>
        <source>Copy priority</source>
        <translation>Copiar prioridad</translation>
    </message>
    <message>
        <source>Copy dust</source>
        <translation>Copiar calderilla</translation>
    </message>
    <message>
        <source>Copy change</source>
        <translation>Copiar cambio</translation>
    </message>
    <message>
        <source>Please switch to &quot;List mode&quot; to use this function.</source>
        <translation>Por favor cambie a &quot;Modo de Lista&quot; para utilizar esta función.</translation>
    </message>
    <message>
        <source>Non-anonymized input selected. &lt;b&gt;Darksend will be disabled.&lt;/b&gt;&lt;br&gt;&lt;br&gt;If you still want to use Darksend, please deselect all non-nonymized inputs first and then check Darksend checkbox again.</source>
        <translation type="vanished">Has seleccionado una entrada que no ha sido anonimizada. &lt;b&gt;La Ofuscación será deshabilitada.&lt;/b&gt;&lt;br&gt;&lt;br&gt;Si todavía quiere utilizar la Ofuscación, por favor primero deseleccione todas las entrada no anonimizadas y entonces marque la casilla de Ofuscación de nuevo.</translation>
    </message>
    <message>
        <source>highest</source>
        <translation>la más alta</translation>
    </message>
    <message>
        <source>higher</source>
        <translation>más alta</translation>
    </message>
    <message>
        <source>high</source>
        <translation>alta</translation>
    </message>
    <message>
        <source>medium-high</source>
        <translation>medio-alta</translation>
    </message>
    <message>
        <source>Can vary +/- %1 duff(s) per input.</source>
        <translation>Puede variar +/- %1 duff(s) por entrada.</translation>
    </message>
    <message>
        <source>n/a</source>
        <translation>n/a</translation>
    </message>
    <message>
        <source>medium</source>
        <translation>media</translation>
    </message>
    <message>
        <source>low-medium</source>
        <translation>baja-media</translation>
    </message>
    <message>
        <source>low</source>
        <translation>baja</translation>
    </message>
    <message>
        <source>lower</source>
        <translation>muy baja</translation>
    </message>
    <message>
        <source>lowest</source>
        <translation>la más baja</translation>
    </message>
    <message>
        <source>(%1 locked)</source>
        <translation>(%1 bloqueado)</translation>
    </message>
    <message>
        <source>none</source>
        <translation>ninguno</translation>
    </message>
    <message>
        <source>yes</source>
        <translation>sí</translation>
    </message>
    <message>
        <source>no</source>
        <translation>no</translation>
    </message>
    <message>
        <source>This label turns red, if the transaction size is greater than 1000 bytes.</source>
        <translation>Esta etiqueta se pone roja, si el tamaño de la transacción es mayor de 1000 bytes.</translation>
    </message>
    <message>
        <source>This means a fee of at least %1 per kB is required.</source>
        <translation>Esto significa que se requiere una comisión de al menos %1 por kB.</translation>
    </message>
    <message>
        <source>Can vary +/- 1 byte per input.</source>
        <translation>Puede variar +/- 1 byte por entrada.</translation>
    </message>
    <message>
        <source>Transactions with higher priority are more likely to get included into a block.</source>
        <translation>Las transacciones con alta prioridad tienen más probabilidades de ser incluidas en un bloque.</translation>
    </message>
    <message>
        <source>This label turns red, if the priority is smaller than &quot;medium&quot;.</source>
        <translation>Esta etiqueta se vuelve roja, si la prioridad es inferior a &quot;media&quot;.</translation>
    </message>
    <message>
        <source>This label turns red, if any recipient receives an amount smaller than %1.</source>
        <translation>Esta etiqueta se vuelve roja, si algún destinatario recibe una cantidad menor que %1.</translation>
    </message>
    <message>
        <source>(no label)</source>
        <translation>(sin etiqueta)</translation>
    </message>
    <message>
        <source>change from %1 (%2)</source>
        <translation>cambio desde %1 (%2)</translation>
    </message>
    <message>
        <source>(change)</source>
        <translation>(cambio)</translation>
    </message>
    <message>
        <source>Luxsend Rounds</source>
        <translation type="unfinished"></translation>
    </message>
    <message>
        <source>Non-anonymized input selected. &lt;b&gt;Luxsend will be disabled.&lt;/b&gt;&lt;br&gt;&lt;br&gt;If you still want to use Luxsend, please deselect all non-nonymized inputs first and then check Luxsend checkbox again.</source>
        <translation type="unfinished"></translation>
    </message>
</context>
<context>
    <name>ContractBookPage</name>
    <message>
        <source>Form</source>
        <translation type="unfinished">Formulario</translation>
    </message>
    <message>
        <source>Create a new contract info</source>
        <translation type="unfinished"></translation>
    </message>
    <message>
        <source>New</source>
        <translation type="unfinished"></translation>
    </message>
    <message>
        <source>Copy the currently selected contract address to the system clipboard</source>
        <translation type="unfinished"></translation>
    </message>
    <message>
        <source>Copy</source>
        <translation type="unfinished"></translation>
    </message>
    <message>
        <source>Delete the currently selected contract info from the list</source>
        <translation type="unfinished"></translation>
    </message>
    <message>
        <source>Delete</source>
        <translation type="unfinished">Borrar</translation>
    </message>
    <message>
        <source>Export the data to a file</source>
        <translation type="unfinished"></translation>
    </message>
    <message>
        <source>Export</source>
        <translation type="unfinished"></translation>
    </message>
    <message>
        <source>Choose</source>
        <translation type="unfinished"></translation>
    </message>
    <message>
        <source>Choose the contract for send/call</source>
        <translation type="unfinished"></translation>
    </message>
    <message>
        <source>These are your saved contracts. Always check the contract address and the ABI before sending/calling.</source>
        <translation type="unfinished"></translation>
    </message>
    <message>
        <source>Copy &amp;Address</source>
        <translation type="unfinished">Copiar &amp;Dirección</translation>
    </message>
    <message>
        <source>Copy &amp;Name</source>
        <translation type="unfinished"></translation>
    </message>
    <message>
        <source>Copy &amp;Interface</source>
        <translation type="unfinished"></translation>
    </message>
    <message>
        <source>&amp;Edit</source>
        <translation type="unfinished">Editar</translation>
    </message>
    <message>
        <source>&amp;Delete</source>
        <translation type="unfinished">Borrar</translation>
    </message>
    <message>
        <source>Are you sure you want to delete the address &quot;%1&quot; from your contract address list?</source>
        <translation type="unfinished"></translation>
    </message>
    <message>
        <source>Delete contact address</source>
        <translation type="unfinished"></translation>
    </message>
    <message>
        <source>Export Contract List</source>
        <translation type="unfinished"></translation>
    </message>
    <message>
        <source>Comma separated file (*.csv)</source>
        <translation type="unfinished">Archivo separado por comas (*.csv)</translation>
    </message>
    <message>
        <source>Exporting Failed</source>
        <translation type="unfinished">Exportación fallida</translation>
    </message>
    <message>
        <source>There was an error trying to save the address list to %1. Please try again.</source>
        <translation type="unfinished">Hubo un error intentando guardar la lista de direcciones %1. Por favor intente de nuevo</translation>
    </message>
</context>
<context>
    <name>ContractResult</name>
    <message>
        <source>StackedWidget</source>
        <translation type="unfinished"></translation>
    </message>
    <message>
        <source>Contract Summary</source>
        <translation type="unfinished"></translation>
    </message>
    <message>
        <source>ContractAddress</source>
        <translation type="unfinished"></translation>
    </message>
    <message>
        <source>Hash160</source>
        <translation type="unfinished"></translation>
    </message>
    <message>
        <source>SenderAddress</source>
        <translation type="unfinished"></translation>
    </message>
    <message>
        <source>Transaction ID</source>
        <translation type="unfinished"></translation>
    </message>
    <message>
        <source>Contract Book</source>
        <translation type="unfinished"></translation>
    </message>
    <message>
        <source>Save contract to Contract Book</source>
        <translation type="unfinished"></translation>
    </message>
    <message>
        <source>Contract label</source>
        <translation type="unfinished"></translation>
    </message>
    <message>
        <source>Set contract label</source>
        <translation type="unfinished"></translation>
    </message>
    <message>
        <source>OK</source>
        <translation type="unfinished"></translation>
    </message>
    <message>
        <source>Contract Address</source>
        <translation type="unfinished"></translation>
    </message>
    <message>
        <source>Function</source>
        <translation type="unfinished"></translation>
    </message>
    <message>
        <source>Sender Address</source>
        <translation type="unfinished"></translation>
    </message>
    <message>
        <source>Result</source>
        <translation type="unfinished"></translation>
    </message>
    <message>
        <source>Create contract</source>
        <translation type="unfinished"></translation>
    </message>
</context>
<context>
    <name>ContractTableModel</name>
    <message>
        <source>Label</source>
        <translation type="unfinished">Etiqueta</translation>
    </message>
    <message>
        <source>Contract Address</source>
        <translation type="unfinished"></translation>
    </message>
    <message>
        <source>Interface (ABI)</source>
        <translation type="unfinished"></translation>
    </message>
    <message>
        <source>(no label)</source>
        <translation type="unfinished">(sin etiqueta)</translation>
    </message>
</context>
<context>
    <name>CreateContract</name>
    <message>
        <source>Form</source>
        <translation type="unfinished">Formulario</translation>
    </message>
    <message>
        <source>Create Smart Contract</source>
        <translation type="unfinished"></translation>
    </message>
    <message>
        <source>Solidity</source>
        <translation type="unfinished"></translation>
    </message>
    <message>
        <source>Token</source>
        <translation type="unfinished"></translation>
    </message>
    <message>
        <source>Bytecode</source>
        <translation type="unfinished"></translation>
    </message>
    <message>
        <source>Interface (ABI)</source>
        <translation type="unfinished"></translation>
    </message>
    <message>
        <source>Constructor</source>
        <translation type="unfinished"></translation>
    </message>
    <message>
        <source>Optional</source>
        <translation type="unfinished"></translation>
    </message>
    <message>
        <source>Sender Address</source>
        <translation type="unfinished"></translation>
    </message>
    <message>
        <source>Gas Price</source>
        <translation type="unfinished"></translation>
    </message>
    <message>
        <source>Gas Limit</source>
        <translation type="unfinished"></translation>
    </message>
    <message>
        <source>Clear All</source>
        <translation type="unfinished"></translation>
    </message>
    <message>
        <source>Create Contract</source>
        <translation type="unfinished"></translation>
    </message>
    <message>
        <source>The bytecode of the contract</source>
        <translation type="unfinished"></translation>
    </message>
    <message>
        <source>The quantum address that will be used to create the contract.</source>
        <translation type="unfinished"></translation>
    </message>
    <message>
        <source>The Gas Price is too high, are you sure you want to possibly spend a max of %1 for this transaction?</source>
        <translation type="unfinished"></translation>
    </message>
    <message>
        <source>High Gas price</source>
        <translation type="unfinished"></translation>
    </message>
    <message>
        <source>Are you sure you want to create contract? &lt;br /&gt;</source>
        <translation type="unfinished"></translation>
    </message>
    <message>
        <source>Confirm contract creation.</source>
        <translation type="unfinished"></translation>
    </message>
    <message>
        <source>Create contract</source>
        <translation type="unfinished"></translation>
    </message>
    <message>
        <source>Gas limit. Default = %1, Max = %2</source>
        <translation type="unfinished"></translation>
    </message>
    <message>
        <source>Gas price: LUX price per gas unit. Default = %1, Min = %2</source>
        <translation type="unfinished"></translation>
    </message>
</context>
<context>
    <name>DarksendConfig</name>
    <message>
        <source>Configure Darksend</source>
        <translation>Configurar Ofuscación</translation>
    </message>
    <message>
        <source>Basic Privacy</source>
        <translation>Privacidad Básica</translation>
    </message>
    <message>
        <source>High Privacy</source>
        <translation>Alta Privacidad</translation>
    </message>
    <message>
        <source>Maximum Privacy</source>
        <translation>Máxima Privacidad</translation>
    </message>
    <message>
        <source>Please select a privacy level.</source>
        <translation>Por favor selecciones un nivel de privacidad.</translation>
    </message>
    <message>
        <source>Use 2 separate masternodes to mix funds up to 10000 LUX</source>
        <translation>Use 2 nodos maestros diferentes para mezclar los fondos hasta los 10000 LUX</translation>
    </message>
    <message>
        <source>Use 8 separate masternodes to mix funds up to 10000 LUX</source>
        <translation>Use 8 nodos maestros diferentes para mezclar fondos hasta los 10000 LUX</translation>
    </message>
    <message>
        <source>Use 16 separate masternodes</source>
        <translation>Use 16 nodos maestros diferentes</translation>
    </message>
    <message>
        <source>This option is the quickest and will cost about ~0.025 LUX to anonymize 10000 LUX</source>
        <translation>Esta opción es la más rápida y costará alrededor de ~0.025 LUX para anonimizar 10000 LUX</translation>
    </message>
    <message>
        <source>This option is moderately fast and will cost about 0.05 LUX to anonymize 10000 LUX</source>
        <translation>Esta opción es moderadamente rápida y costará cerca de 0.05 LUX para anonimizar 10000 LUX.</translation>
    </message>
    <message>
        <source>This is the slowest and most secure option. Using maximum anonymity will cost</source>
        <translation>Esta es la opción más lenta pero más segura. Usar el máximo anonimato costará</translation>
    </message>
    <message>
        <source>0.1 LUX per 10000 LUX you anonymize.</source>
        <translation>0.1 LUX por 10000 LUX que anonimizas.</translation>
    </message>
    <message>
        <source>Darksend Configuration</source>
        <translation>Configuración de Ofuscación</translation>
    </message>
    <message>
        <source>Darksend was successfully set to basic (%1 and 2 rounds). You can change this at any time by opening LUX&apos;s configuration screen.</source>
        <translation>La Ofuscación se configuró correctamente en modo básico (%1 y 2 rondas). Puedes cambiar esto en cualquier momento accediendo a la ventana de configuración de LUX.</translation>
    </message>
    <message>
        <source>Darksend was successfully set to high (%1 and 8 rounds). You can change this at any time by opening LUX&apos;s configuration screen.</source>
        <translation>La Ofuscación se activó correctamente en modo alto (%1 y 8 rondas). Usted puede cambiar esto en cualquier momento abriendo la ventana de configuración de LUX.</translation>
    </message>
    <message>
        <source>Darksend was successfully set to maximum (%1 and 16 rounds). You can change this at any time by opening LUX&apos;s configuration screen.</source>
        <translation>La Ofuscación se activó correctamente en su grado máximo (%1 y 16 rondas). Usted puede cambiar ésto en cualquier momento en la ventana de configuración de LUX.</translation>
    </message>
</context>
<context>
    <name>DialogMaster</name>
    <message>
        <source>Information</source>
        <translation type="unfinished">Información</translation>
    </message>
    <message>
        <source>Question</source>
        <translation type="unfinished"></translation>
    </message>
    <message>
        <source>Warning</source>
        <translation type="unfinished">Advertencia</translation>
    </message>
    <message>
        <source>Error</source>
        <translation type="unfinished">Error</translation>
    </message>
    <message>
        <source>About</source>
        <translation type="unfinished"></translation>
    </message>
    <message>
        <source>%1 — Version %2</source>
        <translation type="unfinished"></translation>
    </message>
    <message>
        <source>Qt-Version: &lt;a href=&quot;https://www.qt.io/&quot;&gt;%2&lt;/a&gt;</source>
        <translation type="unfinished"></translation>
    </message>
    <message>
        <source>Developed by: %1</source>
        <translation type="unfinished"></translation>
    </message>
    <message>
        <source>Project Website: &lt;a href=&quot;%1&quot;&gt;%2&lt;/a&gt;</source>
        <translation type="unfinished"></translation>
    </message>
    <message>
        <source>License: &lt;a href=&quot;%1&quot;&gt;%2&lt;/a&gt;</source>
        <translation type="unfinished"></translation>
    </message>
    <message>
        <source>License: %1</source>
        <translation type="unfinished"></translation>
    </message>
    <message>
        <source>About Qt</source>
        <translation type="unfinished"></translation>
    </message>
</context>
<context>
    <name>EditAddressDialog</name>
    <message>
        <source>Edit Address</source>
        <translation>Editar Dirección</translation>
    </message>
    <message>
        <source>&amp;Label</source>
        <translation>&amp;Etiqueta</translation>
    </message>
    <message>
        <source>The label associated with this address list entry</source>
        <translation>La etiqueta asociada con esta entrada de la libreta de direcciones</translation>
    </message>
    <message>
        <source>&amp;Address</source>
        <translation>&amp;Dirección</translation>
    </message>
    <message>
        <source>The address associated with this address list entry. This can only be modified for sending addresses.</source>
        <translation>La dirección asociada con esta entrada de la libreta de direcciones. Ésta sólo puede ser modificada en las direcciones de envío.</translation>
    </message>
    <message>
        <source>New receiving address</source>
        <translation>Nueva dirección de cobro</translation>
    </message>
    <message>
        <source>New sending address</source>
        <translation>Nueva dirección de envío</translation>
    </message>
    <message>
        <source>Edit receiving address</source>
        <translation>Editar dirección de cobro</translation>
    </message>
    <message>
        <source>Edit sending address</source>
        <translation>Editar dirección de envío</translation>
    </message>
    <message>
        <source>The entered address &quot;%1&quot; is not a valid LUX address.</source>
        <translation>La dirección introducida &quot;%1&quot; no es una dirección LUX válida.</translation>
    </message>
    <message>
        <source>The entered address &quot;%1&quot; is already in the address book.</source>
        <translation>La dirección introducida &quot;%1&quot; ya está en la libreta de direcciones.</translation>
    </message>
    <message>
        <source>Could not unlock wallet.</source>
        <translation>No se pudo desbloquear el monedero.</translation>
    </message>
    <message>
        <source>New key generation failed.</source>
        <translation>La generación de llave nueva falló.</translation>
    </message>
</context>
<context>
    <name>EditContractInfoDialog</name>
    <message>
        <source>Dialog</source>
        <translation type="unfinished"></translation>
    </message>
    <message>
        <source>Label</source>
        <translation type="unfinished">Etiqueta</translation>
    </message>
    <message>
        <source>Contract Address</source>
        <translation type="unfinished"></translation>
    </message>
    <message>
        <source>Interface (ABI)</source>
        <translation type="unfinished"></translation>
    </message>
    <message>
        <source>New contract info</source>
        <translation type="unfinished"></translation>
    </message>
    <message>
        <source>Edit contract info</source>
        <translation type="unfinished"></translation>
    </message>
    <message>
        <source>The entered address &quot;%1&quot; is already in the contract book.</source>
        <translation type="unfinished"></translation>
    </message>
</context>
<context>
    <name>Eula</name>
    <message>
        <source>End User Software License Agreement</source>
        <translation type="unfinished"></translation>
    </message>
    <message>
        <source>Please read the following license agreement. You must accept the terms contained in this agreement before continuing with the application.</source>
        <translation type="unfinished"></translation>
    </message>
    <message>
        <source>Cancel</source>
        <translation type="unfinished"></translation>
    </message>
    <message>
        <source>Next</source>
        <translation type="unfinished"></translation>
    </message>
    <message>
        <source>&lt;p style=&quot;line-height:140&quot;&gt;&lt;span&gt;&lt;br&gt;Please read the following license agreement. You must accept the terms contained in this agreement before continuing with the application.</source>
        <translation type="unfinished"></translation>
    </message>
    <message>
        <source>I have read and agree to the terms contained in the license agreements.</source>
        <translation type="unfinished"></translation>
    </message>
    <message>
        <source>I do not accept the terms and conditions of above licence agreements.</source>
        <translation type="unfinished"></translation>
    </message>
    <message>
        <source>Don&apos;t show this dialog again</source>
        <translation type="unfinished"></translation>
    </message>
    <message>
        <source>&lt;p style=&quot;line-height:10&quot;&gt;&lt;b&gt;GENERAL&lt;/b&gt;&lt;/p&gt;</source>
        <translation type="unfinished"></translation>
    </message>
    <message>
        <source>&lt;p style=&quot;line-height:10&quot;&gt;---------------------&lt;/p&gt;</source>
        <translation type="unfinished"></translation>
    </message>
    <message>
        <source>&lt;p style=&quot;line-height:30&quot;&gt;&lt;br&gt;&lt;/p&gt;</source>
        <translation type="unfinished"></translation>
    </message>
    <message>
        <source>&lt;p style=&quot;line-height:130&quot;&gt;PLEASE READ THIS CONTRACT                    CAREFULLY. BY USING ALL OR ANY PORTION OF THE SOFTWARE YOU ACCEPT ALL THE                    TERMS AND CONDITIONS OF THIS AGREEMENT, INCLUDING, IN PARTICULAR THE                    LIMITATIONS ON: USE CONTAINED IN SECTION 2; TRANSFERABILITY IN SECTION                    4; WARRANTY IN SECTION 6 AND 7; AND LIABILITY IN SECTION 8. YOU AGREE                    THAT THIS AGREEMENT IS ENFORCEABLE LIKE ANY WRITTEN NEGOTIATED AGREEMENT                    SIGNED BY YOU. IF YOU DO NOT AGREE, DO NOT USE THIS SOFTWARE. IF YOU ACQUIRED                    THE SOFTWARE ON TANGIBLE MEDIA (e.g. CD) WITHOUT AN OPPORTUNITY TO REVIEW THIS                    LICENSE AND YOU DO NOT ACCEPT THIS AGREEMENT, YOU MAY OBTAIN A REFUND OF THE                    AMOUNT YOU ORIGINALLY PAID IF YOU: (A) DO NOT USE THE SOFTWARE AND (B) RETURN IT,                    WITH PROOF OF PAYMENT, TO THE LOCATION FROM WHICH IT WAS OBTAINED WITHIN THIRTY                    (30) DAYS OF THE PURCHASE DATE.&lt;/p&gt;</source>
        <translation type="unfinished"></translation>
    </message>
    <message>
        <source>&lt;p style=&quot;line-height:130&quot;&gt;&lt;br&gt;&lt;b&gt;1.	Definitions&lt;/b&gt;&lt;/p&gt;</source>
        <translation type="unfinished"></translation>
    </message>
    <message>
        <source>&lt;p style=&quot;line-height:30&quot;&gt;&lt;/p&gt;</source>
        <translation type="unfinished"></translation>
    </message>
    <message>
        <source>&lt;p style=&quot;line-height:130&quot;&gt;When used in this Agreement, the following terms                    shall have the respective meanings indicated, such meanings to be applicable to                    both the singular and plural forms of the terms defined: &lt;/p&gt;</source>
        <translation type="unfinished"></translation>
    </message>
    <message>
        <source>&lt;p style=&quot;line-height:130&quot;&gt;&lt;b&gt;&quot;Licensor&quot;&lt;/b&gt; means Luxcore, with its main address                    located at Suite 3 Level 27, Governor Macquarie Tower, 1 Farrer Place, Sydney, NSW, 2000.&lt;/p&gt;</source>
        <translation type="unfinished"></translation>
    </message>
    <message>
        <source>&lt;p style=&quot;line-height:130&quot;&gt;&lt;b&gt;&quot;Software&quot;&lt;/b&gt; means (a) all of the contents of the files,                    disk(s), CD-ROM(s) or other media with which this Agreement is provided, including but not                    limited to (i) Luxcore or third party computer information or software; (ii) digital images,                    stock photographs, clip art, sounds or other artistic works (&quot;Stock Files&quot;); (iii) related                    explanatory written materials or files (&quot;Documentation&quot;); and (iv) fonts; and (b) upgrades,                    modified versions, updates, additions, and copies of the Software, if any, licensed to you by                    Luxcore (collectively, &quot;Updates&quot;). &lt;/p&gt;</source>
        <translation type="unfinished"></translation>
    </message>
    <message>
        <source>&lt;p style=&quot;line-height:130&quot;&gt;&lt;b&gt;&quot;Use&quot;&lt;/b&gt; or &lt;b&gt;&quot;Using&quot;&lt;/b&gt; means to access, install, download,                    copy or otherwise benefit from using the functionality of the Software in accordance with the                    Documentation. &lt;/p&gt;</source>
        <translation type="unfinished"></translation>
    </message>
    <message>
        <source>&lt;p style=&quot;line-height:130&quot;&gt;&lt;b&gt;&quot;Licensee&quot;&lt;/b&gt; means You or Your Company, unless otherwise indicated.&lt;/p&gt;</source>
        <translation type="unfinished"></translation>
    </message>
    <message>
        <source>&lt;p style=&quot;line-height:130&quot;&gt;&lt;b&gt;&quot;Permitted Number&quot;&lt;/b&gt; means one (1) unless otherwise indicated under                    a valid license (e.g. volume license) granted by Luxcore.&lt;/p&gt;</source>
        <translation type="unfinished"></translation>
    </message>
    <message>
        <source>&lt;p style=&quot;line-height:130&quot;&gt;&lt;b&gt;&quot;Computer&quot;&lt;/b&gt; means an electronic device that accepts information in                    digital or similar form and manipulates it for a specific result based on a sequence of instructions.&lt;/p&gt;</source>
        <translation type="unfinished"></translation>
    </message>
    <message>
        <source>&lt;p style=&quot;line-height:130&quot;&gt;&lt;br&gt;&lt;b&gt;2.	Software License&lt;/b&gt;&lt;/p&gt;</source>
        <translation type="unfinished"></translation>
    </message>
    <message>
        <source>&lt;p style=&quot;line-height:130&quot;&gt;As long as you comply with the terms of this End User License Agreement (the                    &quot;Agreement&quot;), Luxcore grants to you a non-exclusive license to Use the Software for the purposes described                     in the Documentation. Some third party materials included in the Software may be subject to other terms and                     conditions, which are typically found in a &quot;Read Me&quot; file located near such materials.&lt;/p&gt;</source>
        <translation type="unfinished"></translation>
    </message>
    <message>
        <source>&lt;p style=&quot;line-height:130&quot;&gt;&lt;br&gt;&lt;b&gt;2.1	General Use&lt;/b&gt;&lt;/p&gt;</source>
        <translation type="unfinished"></translation>
    </message>
    <message>
        <source>&lt;p style=&quot;line-height:130&quot;&gt;You may install and Use a copy of the Software on your compatible computer,                    up to the Permitted Number of computers; or&lt;/p&gt;</source>
        <translation type="unfinished"></translation>
    </message>
    <message>
        <source>&lt;p style=&quot;line-height:130&quot;&gt;&lt;br&gt;&lt;b&gt;2.2	Server Use&lt;/b&gt;&lt;/p&gt;</source>
        <translation type="unfinished"></translation>
    </message>
    <message>
        <source>&lt;p style=&quot;line-height:130&quot;&gt;You may install one copy of the Software on your computer file server for the                    purpose of downloading and installing the Software onto other computers within your internal network up to                    the Permitted Number or you may install one copy of the Software on a computer file server within your internal                    network for the sole and exclusive purpose of using the Software through commands, data or instructions (e.g.                    scripts) from an unlimited number of computers on your internal network. No other network use is permitted,                    including but not limited to, using the Software either directly or through commands, data or instructions from                    or to a computer not part of your internal network, for internet or web hosting services or by any user not licensed                    to use this copy of the Software through a valid license from Luxcore; and&lt;/p&gt;</source>
        <translation type="unfinished"></translation>
    </message>
    <message>
        <source>&lt;p style=&quot;line-height:130&quot;&gt;&lt;br&gt;&lt;b&gt;2.3	Backup Copy&lt;/b&gt;&lt;/p&gt;</source>
        <translation type="unfinished"></translation>
    </message>
    <message>
        <source>&lt;p style=&quot;line-height:130&quot;&gt;You may make one backup copy of the Software, provided your backup copy is not installed                     or used on any computer. You may not transfer the rights to a backup copy unless you transfer all rights in the Software                     as provided under Section 6.&lt;/p&gt;</source>
        <translation type="unfinished"></translation>
    </message>
    <message>
        <source>&lt;p style=&quot;line-height:130&quot;&gt;&lt;br&gt;&lt;b&gt;2.4	Home Use &lt;/b&gt;&lt;/p&gt;</source>
        <translation type="unfinished"></translation>
    </message>
    <message>
        <source>&lt;p style=&quot;line-height:130&quot;&gt;You, as the primary user of the computer on which the Software is installed, may also install                    the Software on one of your home computers. However, the Software may not be used on your home computer at the same time the                    Software on the primary computer is being used.&lt;/p&gt;</source>
        <translation type="unfinished"></translation>
    </message>
    <message>
        <source>&lt;p style=&quot;line-height:130&quot;&gt;&lt;br&gt;&lt;b&gt;2.5	Stock Files&lt;/b&gt;&lt;/p&gt;</source>
        <translation type="unfinished"></translation>
    </message>
    <message>
        <source>&lt;p style=&quot;line-height:130&quot;&gt;Unless stated otherwise in the &quot;Read-Me&quot; files associated with the Stock Files, which may                    include specific rights and restrictions with respect to such materials, you may display, modify, reproduce and distribute                    any of the Stock Files included with the Software. However, you may not distribute the Stock Files on a stand-alone basis,                    i.e., in circumstances in which the Stock Files constitute the primary value of the product being distributed. Stock Files                    may not be used in the production of libelous, defamatory, fraudulent, lewd, obscene or pornographic material or any material                    that infringes upon any third party intellectual property rights or in any otherwise illegal manner. You may not claim any                    trademark rights in the Stock Files or derivative works thereof.&lt;/p&gt;</source>
        <translation type="unfinished"></translation>
    </message>
    <message>
        <source>&lt;p style=&quot;line-height:130&quot;&gt;&lt;br&gt;&lt;b&gt;2.6	Limitations&lt;/b&gt;&lt;/p&gt;</source>
        <translation type="unfinished"></translation>
    </message>
    <message>
        <source>&lt;p style=&quot;line-height:130&quot;&gt;To the extent that the Software includes Luxcore Luxgate software, (i) you may customize the                    installer for such software in accordance with the restrictions found at &lt;a href=&quot;https://luxcore.io&quot;&gt;https://luxcore.io&lt;/a&gt;                    (e.g., installation of additional plug-in and help files); however, you may not otherwise alter or modify the installer program                    or create a new installer for any of such software, (ii) such software is licensed and distributed by Luxcore, and (iii) you are                    not authorized to use any plug-in or enhancement that permits you to save modifications to a any format file with such software;                    however, such use is authorized with Luxcore, Luxcore Luxgate, and other current and future Luxcore products. For information on                    how to distribute Luxgate please refer to the sections entitled &quot;How to Distribute Luxgate&quot; at                    &lt;a href=&quot;https://luxcore.io&quot;&gt;https://luxcore.io&lt;/a&gt;.&lt;/p&gt;</source>
        <translation type="unfinished"></translation>
    </message>
    <message>
        <source>&lt;p style=&quot;line-height:130&quot;&gt;&lt;br&gt;&lt;b&gt;3.	Intellectual Property Rights&lt;/b&gt;&lt;/p&gt;</source>
        <translation type="unfinished"></translation>
    </message>
    <message>
        <source>&lt;p style=&quot;line-height:130&quot;&gt;The Software and any copies that you are authorized by Luxcore to make are the intellectual property                     of and are owned by Luxcore and its suppliers. The structure, organization and code of the Software are the valuable trade secrets                     and confidential information of Luxcore and its suppliers. The Software is protected by copyright, including without limitation by                     Australia Copyright Law, international treaty provisions and applicable laws in the country in which it is being used. You may not                     copy the Software, except as set forth in Section 2 (&quot;Software License&quot;).&lt;/p&gt;</source>
        <translation type="unfinished"></translation>
    </message>
    <message>
        <source>&lt;p style=&quot;line-height:130&quot;&gt;Any copies that you are permitted to make pursuant to this Agreement must contain the same copyright                    and other proprietary notices that appear on or in the Software. You also agree not to reverse engineer, decompile, disassemble or                    otherwise attempt to discover the source code of the Software except to the extent you may be expressly permitted to decompile under                    applicable law, it is essential to do so in order to achieve operability of the Software with another software program, and you have                    first requested Luxcore to provide the information necessary to achieve such operability and Luxcore has not made such information                    available.&lt;/p&gt;</source>
        <translation type="unfinished"></translation>
    </message>
    <message>
        <source>&lt;p style=&quot;line-height:130&quot;&gt;Luxcore has the right to impose reasonable conditions and to request a reasonable fee before providing                     such information. Any information supplied by Luxcore or obtained by you, as permitted hereunder, may only be used by you for the                     purpose described herein and may not be disclosed to any third party or used to create any software which is substantially similar                     to the expression of the Software. Requests for information should be directed to the Luxcore Customer Support Department. Trademarks                     shall be used in accordance with accepted trademark practice, including identification of trademarks owners&apos; names. Trademarks can only                     be used to identify printed output produced by the Software and such use of any trademark does not give you any rights of ownership in                     that trademark. Except as expressly stated above, this Agreement does not grant you any intellectual property rights in the Software.&lt;/p&gt;</source>
        <translation type="unfinished"></translation>
    </message>
    <message>
        <source>&lt;p style=&quot;line-height:130&quot;&gt;&lt;br&gt;&lt;b&gt;4.	Transfer&lt;/b&gt;&lt;/p&gt;</source>
        <translation type="unfinished"></translation>
    </message>
    <message>
        <source>&lt;p style=&quot;line-height:130&quot;&gt;You may not, rent, lease, sublicense or authorize all or any portion of the Software to be copied onto                     another users computer except as may be expressly permitted herein. You may, however, transfer all your rights to Use the Software                     to another person or legal entity provided that: (a) you also transfer each this Agreement, the Software and all other software or                     hardware bundled or pre-installed with the Software, including all copies, Updates and prior versions, and all copies of font software                     converted into other formats, to such person or entity; (b) you retain no copies, including backups and copies stored on a computer;                     and (c) the receiving party accepts the terms and conditions of this Agreement and any other terms and conditions upon which you legally                     purchased a license to the Software. Notwithstanding the foregoing, you may not transfer education, pre-release, or not for resale copies                     of the Software.&lt;/p&gt;</source>
        <translation type="unfinished"></translation>
    </message>
    <message>
        <source>&lt;p style=&quot;line-height:130&quot;&gt;&lt;br&gt;&lt;b&gt;5.	Multiple Environment Software / Multiple Language Software / Dual Media Software / Multiple                     Copies/ Bundles / Updates&lt;/b&gt;&lt;/p&gt;</source>
        <translation type="unfinished"></translation>
    </message>
    <message>
        <source>&lt;p style=&quot;line-height:130&quot;&gt;If the Software supports multiple platforms or languages, if you receive the Software on multiple media, if                     you otherwise receive multiple copies of the Software, or if you received the Software bundled with other software, the total number of                     your computers on which all versions of the Software are installed may not exceed the Permitted Number. You may not, rent, lease, sublicense,                     lend or transfer any versions or copies of such Software you do not Use. If the Software is an Update to a previous version of the Software,                     you must possess a valid license to such previous version in order to Use the Update. You may continue to Use the previous version of the Software                     on your computer after you receive the Update to assist you in the transition to the Update, provided that: the Update and the previous version                     are installed on the same computer; the previous version or copies thereof are not transferred to another party or computer unless all copies of                     the Update are also transferred to such party or computer; and you acknowledge that any obligation Luxcore may have to support the previous version                     of the Software may be ended upon availability of the Update.&lt;/p&gt;</source>
        <translation type="unfinished"></translation>
    </message>
    <message>
        <source>&lt;p style=&quot;line-height:130&quot;&gt;&lt;br&gt;&lt;b&gt;6.	NO WARRANTY&lt;/b&gt;&lt;/p&gt;</source>
        <translation type="unfinished"></translation>
    </message>
    <message>
        <source>&lt;p style=&quot;line-height:130&quot;&gt;The Software is being delivered to you &quot;AS IS&quot; and Luxcore makes no warranty as to its use or performance. Luxcore AND                     ITS SUPPLIERS DO NOT AND CANNOT WARRANT THE PERFORMANCE OR RESULTS YOU MAY OBTAIN BY USING THE SOFTWARE. EXCEPT FOR ANY WARRANTY, CONDITION,                     REPRESENTATION OR TERM TO THE EXTENT TO WHICH THE SAME CANNOT OR MAY NOT BE EXCLUDED OR LIMITED BY LAW APPLICABLE TO YOU IN YOUR JURISDICTION, Luxcore                     AND ITS SUPPLIERS MAKE NO WARRANTIES CONDITIONS, REPRESENTATIONS, OR TERMS (EXPRESS OR IMPLIED WHETHER BY STATUTE, COMMON LAW, CUSTOM, USAGE OR OTHERWISE)                     AS TO ANY MATTER INCLUDING WITHOUT LIMITATION NONINFRINGEMENT OF THIRD PARTY RIGHTS, MERCHANTABILITY, INTEGRATION, SATISFACTORY QUALITY, OR FITNESS FOR ANY                     PARTICULAR PURPOSE.&lt;/p&gt;</source>
        <translation type="unfinished"></translation>
    </message>
    <message>
        <source>&lt;p style=&quot;line-height:130&quot;&gt;&lt;br&gt;&lt;b&gt;7.	Pre-release Product Additional Terms&lt;/b&gt;&lt;/p&gt;</source>
        <translation type="unfinished"></translation>
    </message>
    <message>
        <source>&lt;p style=&quot;line-height:130&quot;&gt;If the product you have received with this license is pre-commercial release or beta Software (&quot;Pre-release Software&quot;), then                     the following Section applies. To the extent that any provision in this Section is in conflict with any other term or condition in this Agreement, this                     Section shall supercede such other term(s) and condition(s) with respect to the Pre-release Software, but only to the extent necessary to resolve the conflict.                     You acknowledge that the Software is a pre-release version, does not represent final product from Luxcore, and may contain bugs, errors and other problems that                     could cause system or other failures and data loss. Consequently, the Pre-release Software is provided to you &quot;AS-IS&quot;, and Luxcore disclaims any warranty or                     liability obligations to you of any kind. WHERE LEGALLY LIABILITY CANNOT BE EXCLUDED FOR PRE-RELEASE SOFTWARE, BUT IT MAY BE LIMITED, LUXCORE&apos;S LIABILITY AND                     THAT OF ITS SUPPLIERS SHALL BE LIMITED TO THE SUM OF FIFTY DOLLARS (U.S. $50) IN TOTAL. You acknowledge that Luxcore has not promised or guaranteed to you that                     Pre-release Software will be announced or made available to anyone in the future, that Luxcore has no express or implied obligation to you to announce or                     introduce the Pre-release Software and that Luxcore may not introduce a product similar to or compatible with the Pre-release Software. Accordingly, you                     acknowledge that any research or development that you perform regarding the Pre-release Software or any product associated with the Pre-release Software is                     done entirely at your own risk. During the term of this Agreement, if requested by Luxcore, you will provide feedback to Luxcore regarding testing and use of                     the Pre-release Software, including error or bug reports. If you have been provided the Pre-release Software pursuant to a separate written agreement, such as                     the Luxcore Serial Agreement for Unreleased Products, your use of the Software is also governed by such agreement. You agree that you may not and certify that                     you will not sublicense, lease, loan, rent, or transfer the Pre-release Software. Upon receipt of a later unreleased version of the Pre-release Software or                     release by Luxcore of a publicly released commercial version of the Software, whether as a stand-alone product or as part of a larger product, you agree to                     return or destroy all earlier Pre-release Software received from Luxcore and to abide by the terms of the End User License Agreement for any such later versions                     of the Pre-release Software. Notwithstanding anything in this Section to the contrary, if you are located outside the United States of America or Canada, you agree                     that you will return or destroy all unreleased versions of the Pre-release Software within thirty (30) days of the completion of your testing of the Software                     when such date is earlier than the date for Luxcore&apos;s first commercial shipment of the publicly released (commercial) Software.&lt;/p&gt;</source>
        <translation type="unfinished"></translation>
    </message>
    <message>
        <source>&lt;p style=&quot;line-height:130&quot;&gt;&lt;br&gt;&lt;b&gt;8.	LIMITATION OF LIABILITY&lt;/b&gt;&lt;/p&gt;</source>
        <translation type="unfinished"></translation>
    </message>
    <message>
        <source>&lt;p style=&quot;line-height:130&quot;&gt;IN NO EVENT WILL LUXCORE OR ITS SUPPLIERS BE LIABLE TO YOU FOR ANY DAMAGES, CLAIMS OR COSTS WHATSOEVER OR ANY CONSEQUENTIAL, INDIRECT,                    INCIDENTAL DAMAGES, OR ANY LOST PROFITS OR LOST SAVINGS, EVEN IF AN LUXCORE REPRESENTATIVE HAS BEEN ADVISED OF THE POSSIBILITY OF SUCH LOSS, DAMAGES, CLAIMS OR                    COSTS OR FOR ANY CLAIM BY ANY THIRD PARTY. THE FOREGOING LIMITATIONS AND EXCLUSIONS APPLY TO THE EXTENT PERMITTED BY APPLICABLE LAW IN YOUR JURISDICTION. LUXCORE&apos;S                    AGGREGATE LIABILITY AND THAT OF ITS SUPPLIERS UNDER OR IN CONNECTION WITH THIS AGREEMENT SHALL BE LIMITED TO THE AMOUNT PAID FOR THE SOFTWARE, IF ANY. Nothing                    contained in this Agreement limits Luxcore&apos;s liability to you in the event of death or personal injury resulting from Luxcore&apos;s negligence or for the tort of                    deceit (fraud). Luxcore is acting on behalf of its suppliers for the purpose of disclaiming, excluding and/or limiting obligations, warranties and liability as                    provided in this Agreement, but in no other respects and for no other purpose. For further information, please see the jurisdiction specific information at the                    end of this Agreement, if any, or contact Luxcore&apos;s Customer Support Department.&lt;/p&gt;</source>
        <translation type="unfinished"></translation>
    </message>
    <message>
        <source>&lt;p style=&quot;line-height:130&quot;&gt;&lt;br&gt;&lt;b&gt;9.	Export Rules (OPTIONAL - FOR AMERICAN COMPANIES)&lt;/b&gt;&lt;/p&gt;</source>
        <translation type="unfinished"></translation>
    </message>
    <message>
        <source>&lt;p style=&quot;line-height:130&quot;&gt;You agree that the Software will not be shipped, transferred or exported into any country or used in any manner prohibited by the                    United States Export Administration Act or any other export laws, restrictions or regulations (collectively the &quot;Export Laws&quot;). In addition, if the Software is                    identified as export controlled items under the Export Laws, you represent and warrant that you are not a citizen, or otherwise located within, an embargoed nation                    (including without limitation Iran, Iraq, Syria, Sudan, Libya, Cuba, North Korea, and Serbia) and that you are not otherwise prohibited under the Export Laws from                    receiving the Software. All rights to Use the Software are granted on condition that such rights are forfeited if you fail to comply with the terms of this                    Agreement.&lt;/p&gt;</source>
        <translation type="unfinished"></translation>
    </message>
    <message>
        <source>&lt;p style=&quot;line-height:130&quot;&gt;&lt;br&gt;&lt;b&gt;10.	Governing Law&lt;/b&gt;&lt;/p&gt;</source>
        <translation type="unfinished"></translation>
    </message>
    <message>
        <source>&lt;p style=&quot;line-height:130&quot;&gt;This Agreement shall be governed by and interpreted in accordance with the laws of the Melbourne, Victoria, Australia.&lt;/p&gt;</source>
        <translation type="unfinished"></translation>
    </message>
    <message>
        <source>&lt;p style=&quot;line-height:130&quot;&gt;&lt;br&gt;&lt;b&gt;11.	General Provisions&lt;/b&gt;&lt;/p&gt;</source>
        <translation type="unfinished"></translation>
    </message>
    <message>
        <source>&lt;p style=&quot;line-height:130&quot;&gt;If any part of this Agreement is found void and unenforceable, it will not affect the validity of the balance of the Agreement,                    which shall remain valid and enforceable according to its terms. This Agreement shall not prejudice the statutory rights of any party dealing as a consumer.                    This Agreement may only be modified by a writing signed by an authorized officer of Luxcore. Updates may be licensed to you by Luxcore with additional or                    different terms. This is the entire agreement between Luxcore and you relating to the Software and it supersedes any prior representations, discussions,                    undertakings, communications or advertising relating to the Software.&lt;/p&gt;</source>
        <translation type="unfinished"></translation>
    </message>
    <message>
        <source>&lt;p style=&quot;line-height:130&quot;&gt;&lt;br&gt;&lt;b&gt;12.	Notice to U.S. Government End Users&lt;/b&gt;&lt;/p&gt;</source>
        <translation type="unfinished"></translation>
    </message>
    <message>
        <source>&lt;p style=&quot;line-height:130&quot;&gt;The Software and Documentation are &quot;Commercial Items,&quot; as that term is defined at 48 C.F.R. </source>
        <translation type="unfinished"></translation>
    </message>
    <message>
        <source>2.101, consisting of &quot;Commercial Computer Software&quot; and &quot;Commercial Computer Software Documentation,&quot; as such terms are used in 48 C.F.R. </source>
        <translation type="unfinished"></translation>
    </message>
    <message>
        <source>12.212 or 48 C.F.R. </source>
        <translation type="unfinished"></translation>
    </message>
    <message>
        <source>227.7202, as applicable. Consistent with 48 C.F.R. </source>
        <translation type="unfinished"></translation>
    </message>
    <message>
        <source>227.7202-1 through 227.7202-4, as applicable, the                 Commercial Computer Software and Commercial Computer Software Documentation are being licensed to U.S. Government end users (a) only as Commercial Items and                 (b) with only those rights as are granted to all other end users pursuant to the terms and conditions herein. Unpublished-rights reserved under the copyright                 laws of the United States. For U.S. Government End Users, Luxcore agrees to comply with all applicable equal opportunity laws including, if appropriate, the                 provisions of Executive Order 11246, as amended, Section 402 of the Vietnam Era Veterans Readjustment Assistance Act of 1974 (38 USC 4212), and Section 503                 of the Rehabilitation Act of 1973, as amended, and the regulations at 41 CFR Parts 60-1 through 60-60, 60-250, and 60-741. The affirmative action clause and                 regulations contained in the preceding sentence shall be incorporated by reference in this Agreement.&lt;/p&gt;</source>
        <translation type="unfinished"></translation>
    </message>
    <message>
        <source>&lt;p style=&quot;line-height:130&quot;&gt;&lt;br&gt;&lt;b&gt;13.	Compliance with Licenses&lt;/b&gt;&lt;/p&gt;</source>
        <translation type="unfinished"></translation>
    </message>
    <message>
        <source>&lt;p style=&quot;line-height:130&quot;&gt;If you are a business or organization, you agree that upon request from Luxcore or Luxcore &apos;s authorized representative, you will                    within thirty (30) days fully document and certify that use of any and all Luxcore Software at the time of the request is in conformity with your valid licenses                    from Luxcore.&lt;/p&gt;</source>
        <translation type="unfinished"></translation>
    </message>
    <message>
        <source>&lt;p style=&quot;line-height:130&quot;&gt;If you have any questions regarding this Agreement or if you wish to request any information from Luxcore please use the address                     and contact information included with this product to contact the Luxcore office serving your jurisdiction.&lt;/p&gt;</source>
        <translation type="unfinished"></translation>
    </message>
    <message>
        <source>&lt;p style=&quot;line-height:130&quot;&gt;Luxcore, Luxgate, and all other Luxcore&apos;s products are either registered trademarks or trademarks of Luxcore in the United States,                     Europe and/or other countries.&lt;/p&gt;&lt;br&gt;&lt;br&gt;</source>
        <translation type="unfinished"></translation>
    </message>
    <message>
        <source>lux_</source>
        <translation type="unfinished"></translation>
    </message>
    <message>
        <source>luxVersion</source>
        <translation type="unfinished"></translation>
    </message>
</context>
<context>
    <name>ExecRPCCommand</name>
    <message>
        <source>Mandatory fields are not present:
%1</source>
        <translation type="unfinished"></translation>
    </message>
    <message>
        <source>Optional fields are not present:
%1</source>
        <translation type="unfinished"></translation>
    </message>
    <message>
        <source>Parse error: unbalanced &apos; or &quot;</source>
        <translation type="unfinished"></translation>
    </message>
</context>
<context>
    <name>FreespaceChecker</name>
    <message>
        <source>A new data directory will be created.</source>
        <translation>Se creará una nueva carpeta de datos.</translation>
    </message>
    <message>
        <source>name</source>
        <translation>nombre</translation>
    </message>
    <message>
        <source>Directory already exists. Add %1 if you intend to create a new directory here.</source>
        <translation>El directorio ya existe, Añada %1 si pretende crear una nueva carpeta aquí.</translation>
    </message>
    <message>
        <source>Path already exists, and is not a directory.</source>
        <translation>La ruta ya existe, y no es una carpeta.</translation>
    </message>
    <message>
        <source>Cannot create data directory here.</source>
        <translation>No se puede crear un directorio de datos aquí.</translation>
    </message>
</context>
<context>
    <name>HelpMessageDialog</name>
    <message>
        <source>version</source>
        <translation>versión</translation>
    </message>
    <message>
        <source>Luxcore</source>
        <translation>Núcleo LUX</translation>
    </message>
    <message>
        <source>(%1-bit)</source>
        <translation>(%1-bit)</translation>
    </message>
    <message>
        <source>About Luxcore</source>
        <translation>Acerca de Luxcore</translation>
    </message>
    <message>
        <source>Command-line options</source>
        <translation>Opciones de línea de comandos</translation>
    </message>
    <message>
        <source>Usage:</source>
        <translation>Uso:</translation>
    </message>
    <message>
        <source>command-line options</source>
        <translation>opciones de línea de comandos</translation>
    </message>
    <message>
        <source>UI options</source>
        <translation type="vanished">Opciones de Interface de Usuario</translation>
    </message>
    <message>
        <source>Choose data directory on startup (default: 0)</source>
        <translation type="vanished">Elegir carpeta de datos al inicio (por defecto: 0)</translation>
    </message>
    <message>
        <source>Set language, for example &quot;de_DE&quot; (default: system locale)</source>
        <translation>Seleccionar el idioma, por ejemplo &quot;es_ES&quot; (por defecto: idioma del sistema)</translation>
    </message>
    <message>
        <source>Start minimized</source>
        <translation>Arrancar minimizado</translation>
    </message>
    <message>
        <source>Set SSL root certificates for payment request (default: -system-)</source>
        <translation>Elegir certificado raíz SSL para solicitud de pago (por defecto: -sistema-)</translation>
    </message>
    <message>
        <source>Show splash screen on startup (default: 1)</source>
        <translation type="vanished">Mostrar pantalla de bienvenida al inicio (por defecto: 1)</translation>
    </message>
    <message>
        <source>UI Options:</source>
        <translation type="unfinished"></translation>
    </message>
    <message>
        <source>Choose data directory on startup (default: %u)</source>
        <translation type="unfinished"></translation>
    </message>
    <message>
        <source>Show splash screen on startup (default: %u)</source>
        <translation type="unfinished"></translation>
    </message>
    <message>
        <source>Reset all settings changed in the GUI</source>
        <translation type="unfinished"></translation>
    </message>
</context>
<context>
    <name>HexAddressConverter</name>
    <message>
        <source>Hex Address Converter</source>
        <translation type="unfinished"></translation>
    </message>
    <message>
        <source>Address</source>
        <translation type="unfinished">Dirección</translation>
    </message>
    <message>
        <source>Result</source>
        <translation type="unfinished"></translation>
    </message>
</context>
<context>
    <name>Intro</name>
    <message>
        <source>Welcome</source>
        <translation>Bienvenido/a</translation>
    </message>
    <message>
        <source>Welcome to Luxcore.</source>
        <translation>Bienvenido/a a Luxcore.</translation>
    </message>
    <message>
        <source>As this is the first time the program is launched, you can choose where Luxcore will store its data.</source>
        <translation>Al ser la primera vez que se inicia el programa, usted puede elegir dónde guardará Luxcore sus datos.</translation>
    </message>
    <message>
        <source>Luxcore will download and store a copy of the LUX block chain. At least %1GB of data will be stored in this directory, and it will grow over time. The wallet will also be stored in this directory.</source>
        <translation>Luxcore descargará y guardará una copia de la cadena de bloques LUX. Por lo menos %1GB de datos serán guardados en esta carpeta, y crecerá con el tiempo. El monedero también se guardará en esta carpeta.</translation>
    </message>
    <message>
        <source>Use the default data directory</source>
        <translation>Usar la carpeta de datos por defecto</translation>
    </message>
    <message>
        <source>Use a custom data directory:</source>
        <translation>Usar una carpeta de datos personalizada:</translation>
    </message>
    <message>
        <source>Luxcore</source>
        <translation>Núcleo LUX</translation>
    </message>
    <message>
        <source>Error: Specified data directory &quot;%1&quot; cannot be created.</source>
        <translation>Error: La carpeta de datos especificada &quot;%1&quot; no pudo ser creada.</translation>
    </message>
    <message>
        <source>Error</source>
        <translation>Error</translation>
    </message>
    <message>
        <source>%1 GB of free space available</source>
        <translation>%1 GB de espacio libre en disco</translation>
    </message>
    <message>
        <source>(of %1 GB needed)</source>
        <translation>(de %1 GB necesarios)</translation>
    </message>
</context>
<context>
    <name>LSRToken</name>
    <message>
        <source>Form</source>
        <translation type="unfinished">Formulario</translation>
    </message>
    <message>
        <source>Send</source>
        <translation type="unfinished"></translation>
    </message>
    <message>
        <source>Receive</source>
        <translation type="unfinished"></translation>
    </message>
    <message>
        <source>AddToken</source>
        <translation type="unfinished"></translation>
    </message>
    <message>
        <source>Copy token address</source>
        <translation type="unfinished"></translation>
    </message>
    <message>
        <source>Copy token balance</source>
        <translation type="unfinished"></translation>
    </message>
    <message>
        <source>Copy token name</source>
        <translation type="unfinished"></translation>
    </message>
    <message>
        <source>Copy sender address</source>
        <translation type="unfinished"></translation>
    </message>
    <message>
        <source>Remove token</source>
        <translation type="unfinished"></translation>
    </message>
    <message>
        <source>Confirm token remove</source>
        <translation type="unfinished"></translation>
    </message>
    <message>
        <source>The selected token will be removed from the list. Are you sure?</source>
        <translation type="unfinished"></translation>
    </message>
</context>
<context>
    <name>LuxNodeConfigDialog</name>
    <message>
        <source>LuxNodes Node Configuration Template</source>
        <translation type="unfinished"></translation>
    </message>
    <message>
        <source>&lt;html&gt;&lt;head/&gt;&lt;body&gt;&lt;p&gt;This pane shows an example lux.conf template with the necessary masternode settings.&lt;/p&gt;&lt;/body&gt;&lt;/html&gt;</source>
        <translation type="unfinished"></translation>
    </message>
</context>
<context>
    <name>MasternodeList</name>
    <message>
        <source>Form</source>
        <translation type="vanished">Formulario</translation>
    </message>
    <message>
        <source>My Masternodes</source>
        <translation type="vanished">Mis Nodos Maestros</translation>
    </message>
    <message>
        <source>Note: Status of your masternodes in local wallet can potentially be slightly incorrect.&lt;br /&gt;Always wait for wallet to sync additional data and then double check from another node&lt;br /&gt;if your node should be running but you still see &quot;MISSING&quot; in &quot;Status&quot; field.</source>
        <translation type="vanished">Nota: El estado de tus nodos maestros en el monedero local podría ser incorrecto.&lt;br /&gt;Siempre espere a que el monedero sincronice la información adicional y entonces compruébelo desde otro nodo&lt;br /&gt;si su nodo debería estar funcionando pero aún vee el mensaje &quot;FALTA&quot; en el campo &quot;Estado&quot;.</translation>
    </message>
    <message>
        <source>Alias</source>
        <translation type="vanished">Apodo</translation>
    </message>
    <message>
        <source>Address</source>
        <translation type="vanished">Dirección</translation>
    </message>
    <message>
        <source>Protocol</source>
        <translation type="vanished">Protocolo</translation>
    </message>
    <message>
        <source>Status</source>
        <translation type="vanished">Estado</translation>
    </message>
    <message>
        <source>Active</source>
        <translation type="vanished">Activo</translation>
    </message>
    <message>
        <source>Last Seen (UTC)</source>
        <translation type="vanished">Visto por útlima vez (UTC)</translation>
    </message>
    <message>
        <source>Pubkey</source>
        <translation type="vanished">Llave pública</translation>
    </message>
    <message>
        <source>S&amp;tart alias</source>
        <translation type="vanished">&amp;Iniciar apodo</translation>
    </message>
    <message>
        <source>Start &amp;all</source>
        <translation type="vanished">Iniciar &amp;todo</translation>
    </message>
    <message>
        <source>Start &amp;MISSING</source>
        <translation type="vanished">Iniciar &amp;FALTAN</translation>
    </message>
    <message>
        <source>&amp;Update status</source>
        <translation type="vanished">Estado de &amp;Actualización</translation>
    </message>
    <message>
        <source>Status will be updated automatically in (sec):</source>
        <translation type="vanished">El estado se actualizará automáticamente en (seg):</translation>
    </message>
    <message>
        <source>0</source>
        <translation type="vanished">0</translation>
    </message>
    <message>
        <source>All Masternodes</source>
        <translation type="vanished">Todos los Nodos Maestros</translation>
    </message>
    <message>
        <source>Filter List:</source>
        <translation type="vanished">Filtrar la Lista:</translation>
    </message>
    <message>
        <source>Filter masternode list</source>
        <translation type="vanished">Filtrar la lista de nodos maestros</translation>
    </message>
    <message>
        <source>Node Count:</source>
        <translation type="vanished">Número de Nodos:</translation>
    </message>
    <message>
        <source>Start alias</source>
        <translation type="vanished">Iniciar apodo</translation>
    </message>
    <message>
        <source>Confirm masternode start</source>
        <translation type="vanished">Confirmar inicio del nodo maestro</translation>
    </message>
    <message>
        <source>Are you sure you want to start masternode %1?</source>
        <translation type="vanished">¿Está seguro de que quiere arrancar el nodo maestro %1?</translation>
    </message>
    <message>
        <source>Confirm all masternodes start</source>
        <translation type="vanished">Confirmar el arranque de todos los nodos maestros</translation>
    </message>
    <message>
        <source>Are you sure you want to start ALL masternodes?</source>
        <translation type="vanished">¿Estás seguro de querer arrancar TODOS los nodos maestros?</translation>
    </message>
    <message>
        <source>Command is not available right now</source>
        <translation type="vanished">El comando no está disponible en este momento</translation>
    </message>
    <message>
        <source>You can&apos;t use this command until masternode list is synced</source>
        <translation type="vanished">No se puede utilizar este comando hasta que la lista de nodos maestros esté sincronizada</translation>
    </message>
    <message>
        <source>Confirm missing masternodes start</source>
        <translation type="vanished">Confirmar arranque de nodos maestros no encontrados</translation>
    </message>
    <message>
        <source>Are you sure you want to start MISSING masternodes?</source>
        <translation type="vanished">¿Estás seguro de querer arrancar los nodos maestros NO ENCONTRADOS?</translation>
    </message>
</context>
<context>
    <name>MasternodeManager</name>
    <message>
        <source>Form</source>
        <translation type="unfinished">Formulario</translation>
    </message>
    <message>
        <source>Masternodes Network</source>
        <translation type="unfinished"></translation>
    </message>
    <message>
        <source>Address</source>
        <translation type="unfinished">Dirección</translation>
    </message>
    <message>
        <source>Rank</source>
        <translation type="unfinished"></translation>
    </message>
    <message>
        <source>Active</source>
        <translation type="unfinished">Activo</translation>
    </message>
    <message>
        <source>Active (secs)</source>
        <translation type="unfinished"></translation>
    </message>
    <message>
        <source>Last Seen</source>
        <translation type="unfinished"></translation>
    </message>
    <message>
        <source>Pubkey</source>
        <translation type="unfinished">Llave pública</translation>
    </message>
    <message>
        <source>Masternodes Activated:</source>
        <translation type="unfinished"></translation>
    </message>
    <message>
        <source>0</source>
        <translation type="unfinished">0</translation>
    </message>
    <message>
        <source>Parallel Masternodes</source>
        <translation type="unfinished"></translation>
    </message>
    <message>
        <source>Masternode Configuration</source>
        <translation type="unfinished"></translation>
    </message>
    <message>
        <source>Alias</source>
        <translation type="unfinished">Apodo</translation>
    </message>
    <message>
        <source>IP/Onion</source>
        <translation type="unfinished"></translation>
    </message>
    <message>
        <source>Status</source>
        <translation type="unfinished">Estado</translation>
    </message>
    <message>
        <source>Collateral Address</source>
        <translation type="unfinished"></translation>
    </message>
    <message>
        <source>&amp;Create...</source>
        <translation type="unfinished"></translation>
    </message>
    <message>
        <source>&amp;Edit</source>
        <translation type="unfinished">Editar</translation>
    </message>
    <message>
        <source>&amp;Get Config</source>
        <translation type="unfinished"></translation>
    </message>
    <message>
        <source>&amp;Remove</source>
        <translation type="unfinished"></translation>
    </message>
    <message>
        <source>&amp;Start</source>
        <translation type="unfinished"></translation>
    </message>
    <message>
        <source>&amp;Start All</source>
        <translation type="unfinished"></translation>
    </message>
    <message>
        <source>&amp;Stop</source>
        <translation type="unfinished"></translation>
    </message>
    <message>
        <source>&amp;Stop All</source>
        <translation type="unfinished"></translation>
    </message>
</context>
<context>
    <name>ModalOverlay</name>
    <message>
        <source>Form</source>
        <translation type="unfinished">Formulario</translation>
    </message>
    <message>
        <source>The displayed information may be out of date. Your wallet automatically synchronizes with the Luxcore network after a connection is established. Recent transactions may not yet be visible, and therefore your wallet&apos;s balance might be incorrect. This information will be correct once your wallet has finished synchronizing with the Luxcore network, as detailed below.</source>
        <translation type="unfinished"></translation>
    </message>
    <message>
        <source>This means that recent transactions will not be visible, and the balance will not be up-to-date until this process has completed. Attempting to spend LUX during this time will not be accepted by the network!!!</source>
        <translation type="unfinished"></translation>
    </message>
    <message>
        <source>Number of blocks left</source>
        <translation type="unfinished"></translation>
    </message>
    <message>
        <source>unknown...</source>
        <translation type="unfinished"></translation>
    </message>
    <message>
        <source>Last block time</source>
        <translation type="unfinished">Momento del último bloque</translation>
    </message>
    <message>
        <source>Progress</source>
        <translation type="unfinished"></translation>
    </message>
    <message>
        <source>~</source>
        <translation type="unfinished"></translation>
    </message>
    <message>
        <source>Progress increase per hour</source>
        <translation type="unfinished"></translation>
    </message>
    <message>
        <source>calculating...</source>
        <translation type="unfinished"></translation>
    </message>
    <message>
        <source>Estimated time left until synced</source>
        <translation type="unfinished"></translation>
    </message>
    <message>
        <source>Hide</source>
        <translation type="unfinished"></translation>
    </message>
    <message>
        <source>Unknown. Syncing Headers (%1)...</source>
        <translation type="unfinished"></translation>
    </message>
    <message>
        <source>Unknown...</source>
        <translation type="unfinished"></translation>
    </message>
</context>
<context>
    <name>MultiSendDialog</name>
    <message>
        <source>MultiSend</source>
        <translation>MultiEnvío</translation>
    </message>
    <message>
        <source>Enter whole numbers 1 - 100</source>
        <translation>Introduzca números enteros 1 - 100</translation>
    </message>
    <message>
        <source>Enter % to Give (1-100)</source>
        <translation>Introduzca % a Dar (1-100)</translation>
    </message>
    <message>
        <source>Enter Address to Send to</source>
        <translation>Introduzca Dirección a la cual Enviar</translation>
    </message>
    <message>
        <source>MultiSend allows you to automatically send up to 100% of your stake or masternode reward to a list of other LUX addresses after it matures.
To Add: enter percentage to give and LUX address to add to the MultiSend vector.
To Delete: Enter address to delete and press delete.
MultiSend will not be activated unless you have clicked Activate</source>
        <translation type="vanished">MultiEnvío le permite enviar automáticamente hasta el 100% de recomensa de participación o de nodo maestro a una lista de otras direcciones LUX después de su maduración.
Para Añadir: introduzca porcentaje a mandar y las direcciones LUX a añadir al vector MultiEnvío.
Para Eliminar: Introduzca la dirección a eliminar y pulse la tecla delete.
MultiEnvío no se activará a menos que haga usted click en Activar</translation>
    </message>
    <message>
        <source>Add to MultiSend Vector</source>
        <translation>Añadir al vector MultiSend</translation>
    </message>
    <message>
        <source>Add</source>
        <translation>Añadir</translation>
    </message>
    <message>
        <source>Deactivate MultiSend</source>
        <translation>Desactivar MultiEnvío</translation>
    </message>
    <message>
        <source>Deactivate</source>
        <translation>Desactivar</translation>
    </message>
    <message>
        <source>Choose an address from the address book</source>
        <translation>Seleccione una dirección de la libreta de direcciones</translation>
    </message>
    <message>
        <source>Alt+A</source>
        <translation>Alt + A</translation>
    </message>
    <message>
        <source>Percentage of stake to send</source>
        <translation>Porcentaje de capital a mandar</translation>
    </message>
    <message>
        <source>Percentage:</source>
        <translation>Porcentaje:</translation>
    </message>
    <message>
        <source>Address to send portion of stake to</source>
        <translation>Dirección a enviar porción de la recompensa</translation>
    </message>
    <message>
        <source>Address:</source>
        <translation>Dirección:</translation>
    </message>
    <message>
        <source>Delete Address From MultiSend Vector</source>
        <translation>Borrar Dirección De Vector MultiEnvío</translation>
    </message>
    <message>
        <source>Delete</source>
        <translation>Borrar</translation>
    </message>
    <message>
        <source>Activate MultiSend</source>
        <translation>Activar MultiEnvío</translation>
    </message>
    <message>
        <source>Activate</source>
        <translation>Activar</translation>
    </message>
    <message>
        <source>View MultiSend Vector</source>
        <translation>Ver Vector MultiEnvío</translation>
    </message>
    <message>
        <source>View MultiSend</source>
        <translation>Ver MultiEnvío</translation>
    </message>
    <message>
        <source>Send For Stakes</source>
        <translation>Mandar Para Participaciones</translation>
    </message>
    <message>
        <source>Send For Masternode Rewards</source>
        <translation>Enviar Para Recomensas De Nodos Maestros</translation>
    </message>
    <message>
        <source>The entered address:
</source>
        <translation>La dirección introducida:
</translation>
    </message>
    <message>
        <source> is invalid.
Please check the address and try again.</source>
        <translation>es inválida.
Por favor compruebe la dirección e inténtelo de nuevo.</translation>
    </message>
    <message>
        <source>The total amount of your MultiSend vector is over 100% of your stake reward
</source>
        <translation>La cantidad total de su vector MultiEnvío es superior al 100% de su recompensa
</translation>
    </message>
    <message>
        <source>Please Enter 1 - 100 for percent.</source>
        <translation>Por favor Introduzca 1 - 100 por ciento.</translation>
    </message>
    <message>
        <source>MultiSend Vector
</source>
        <translation>Vector MultiEnvío
</translation>
    </message>
    <message>
        <source>Removed </source>
        <translation>Borrado</translation>
    </message>
    <message>
        <source>Could not locate address
</source>
        <translation>No se pudo localizar la dirección
</translation>
    </message>
    <message>
        <source>MultiSend allows you to automatically send up to 100% of your stake or masternode reward to a list of other LUX addresses after it matures.</source>
        <translation type="unfinished"></translation>
    </message>
    <message>
        <source>Add to the MultiSend vector</source>
        <translation type="unfinished"></translation>
    </message>
    <message>
        <source>Delete from  MultiSend vector</source>
        <translation type="unfinished"></translation>
    </message>
    <message>
        <source>Activate multisend</source>
        <translation type="unfinished"></translation>
    </message>
    <message>
        <source>Deactivate multisend</source>
        <translation type="unfinished"></translation>
    </message>
    <message>
        <source>MultiSend enabled for Stakes</source>
        <translation type="unfinished"></translation>
    </message>
    <message>
        <source>MultiSend enabled for Masternode Rewards</source>
        <translation type="unfinished"></translation>
    </message>
    <message>
        <source>MultiSend is not active</source>
        <translation type="unfinished"></translation>
    </message>
    <message>
        <source>Unable to activate MultiSend, check MultiSend vector</source>
        <translation type="unfinished"></translation>
    </message>
    <message>
        <source>Need to select to send on stake and/or masternode rewards</source>
        <translation type="unfinished"></translation>
    </message>
    <message>
        <source>MultiSend activated but writing settings to DB failed</source>
        <translation type="unfinished"></translation>
    </message>
    <message>
        <source>MultiSend activated</source>
        <translation type="unfinished"></translation>
    </message>
    <message>
        <source>First address is not valid</source>
        <translation type="unfinished"></translation>
    </message>
    <message>
        <source>MultiSend disabled but writing settings to DB failed</source>
        <translation type="unfinished"></translation>
    </message>
    <message>
        <source>MultiSend disabled</source>
        <translation type="unfinished"></translation>
    </message>
</context>
<context>
    <name>OpenURIDialog</name>
    <message>
        <source>Open URI</source>
        <translation>Abrir URI</translation>
    </message>
    <message>
        <source>Open payment request from URI or file</source>
        <translation>Abrir solicitud de pago de URI o archivo</translation>
    </message>
    <message>
        <source>URI:</source>
        <translation>URI:</translation>
    </message>
    <message>
        <source>Select payment request file</source>
        <translation>Seleccione el fichero que contiene la solicitud de pago</translation>
    </message>
    <message>
        <source>Select payment request file to open</source>
        <translation>Seleccione el fichero de solicitud de pago que desea abrir</translation>
    </message>
</context>
<context>
    <name>OptionsDialog</name>
    <message>
        <source>Options</source>
        <translation>Opciones</translation>
    </message>
    <message>
        <source>&amp;Main</source>
        <translation>&amp;Principal</translation>
    </message>
    <message>
        <source>Size of &amp;database cache</source>
        <translation>Tamaño del caché de &amp;base de datos</translation>
    </message>
    <message>
        <source>MB</source>
        <translation>MB</translation>
    </message>
    <message>
        <source>Number of script &amp;verification threads</source>
        <translation>Número de procesos de &amp;verificación de scripts</translation>
    </message>
    <message>
        <source>(0 = auto, &lt;0 = leave that many cores free)</source>
        <translation>(0 = auto, &lt;0 = dejar libres tal número de cores)</translation>
    </message>
    <message>
        <source>W&amp;allet</source>
        <translation>&amp;Monedero</translation>
    </message>
    <message>
        <source>If you disable the spending of unconfirmed change, the change from a transaction&lt;br/&gt;cannot be used until that transaction has at least one confirmation.&lt;br/&gt;This also affects how your balance is computed.</source>
        <translation>Si deselecciona el gasto de cambio no confirmado, las entradas de una transacción&lt;br/&gt;no podrán ser usadas hasta que esa transacción tenga al menos una confirmación.&lt;br/&gt;Esto también afecta a cómo se calcula su balance actual.</translation>
    </message>
    <message>
        <source>Automatically open the LUX client port on the router. This only works when your router supports UPnP and it is enabled.</source>
        <translation>Abrir automáticamente el puerto del cliente LUX en el enrutador. Ésto sólo funciona si su enrutador soporta UPnP y esta función está activada.</translation>
    </message>
    <message>
        <source>Accept connections from outside</source>
        <translation>Aceptar conexiones del exterior</translation>
    </message>
    <message>
        <source>Allow incoming connections</source>
        <translation>Permitir conexiones entrantes</translation>
    </message>
    <message>
        <source>&amp;Connect through SOCKS5 proxy (default proxy):</source>
        <translation>&amp;Conectar a través de un proxy SOCKS5 (proxy por defecto):</translation>
    </message>
    <message>
        <source>Expert</source>
        <translation>Experto</translation>
    </message>
    <message>
        <source>Automatically start LUX after logging in to the system.</source>
        <translation>Arrancar LUX automáticamente después de identificarse en Windows.</translation>
    </message>
    <message>
        <source>&amp;Start LUX on system login</source>
        <translation>&amp;Arrancar LUX al inicio del sistema</translation>
    </message>
    <message>
        <source>This setting determines the amount of individual masternodes that an input will be anonymized through.&lt;br/&gt;More rounds of anonymization gives a higher degree of privacy, but also costs more in fees.</source>
        <translation>Esta configuración determina la cantidad máxima de nodos maestros individuales a través de los cuales una entrada se anonimizará.&lt;br/&gt;Más rondas de anonimización ofrecen un mayor grado de privacidad, pero también cuesta más en comisiones.</translation>
    </message>
    <message>
        <source>Darksend rounds to use</source>
        <translation>Rondas de Ofuscación a utilizar</translation>
    </message>
    <message>
        <source>This amount acts as a threshold to turn off Darksend once it&apos;s reached.</source>
        <translation>Esta cantidad actúa como un techo para desactivar la Ofuscación una vez alcanzado.</translation>
    </message>
    <message>
        <source>Amount of LUX to keep anonymized</source>
        <translation>Cantidad de LUX a mantener anonimizados</translation>
    </message>
    <message>
        <source>Whether to show coin control features or not.</source>
        <translation>Mostrar las características de control de monedas individuales, o no</translation>
    </message>
    <message>
        <source>Enable coin &amp;control features</source>
        <translation>Activar funciones de control de &amp;monedas</translation>
    </message>
    <message>
        <source>Show additional tab listing all your masternodes in first sub-tab&lt;br/&gt;and all masternodes on the network in second sub-tab.</source>
        <translation>Mostrar pestaña adicional listando todos sus nodos maestros en la primera sub-pestaña&lt;br/&gt;y todos los nodos maestros de la red en la segunda sub-pestaña.</translation>
    </message>
    <message>
        <source>Show Masternodes Tab</source>
        <translation>Mostrar la pestaña de Nodos Maestros</translation>
    </message>
    <message>
        <source>&amp;Spend unconfirmed change</source>
        <translation>&amp;Gastar cambio no confirmado</translation>
    </message>
    <message>
        <source>&amp;Network</source>
        <translation>&amp;Red</translation>
    </message>
    <message>
        <source>The user interface language can be set here. This setting will take effect after restarting LUX.</source>
        <translation>El idioma de interface de usuario puede seleccionarse aquí. Este ajuste tomará efecto después de reiniciar LUX.</translation>
    </message>
    <message>
        <source>Language missing or translation incomplete? Help contributing translations here:
https://www.transifex.com/lux-project/lux-project-translations</source>
        <translation type="vanished">¿Falta su lenguaje o la traducción está incompleta? Contribuya con las traducciones aquí:
https://www.transifex.com/lux-project/lux-project-translations</translation>
    </message>
    <message>
        <source>Map port using &amp;UPnP</source>
        <translation>Mapear un puerto utilizando &amp;UPnP</translation>
    </message>
    <message>
        <source>Connect to the LUX network through a SOCKS5 proxy.</source>
        <translation>Conectar a la red LUX mediante un proxy SOCKS5.</translation>
    </message>
    <message>
        <source>Proxy &amp;IP:</source>
        <translation>&amp;IP del proxy:</translation>
    </message>
    <message>
        <source>IP address of the proxy (e.g. IPv4: 127.0.0.1 / IPv6: ::1)</source>
        <translation>Dirección IP del proxy (p.e. IPv4: 127.0.0.1 / IPv6: ::1)</translation>
    </message>
    <message>
        <source>&amp;Port:</source>
        <translation>&amp;Puerto:</translation>
    </message>
    <message>
        <source>Port of the proxy (e.g. 9050)</source>
        <translation>Puerto del proxy (p.e. 9050)</translation>
    </message>
    <message>
        <source>&amp;Window</source>
        <translation>&amp;Ventana</translation>
    </message>
    <message>
        <source>Show only a tray icon after minimizing the window.</source>
        <translation>Mostrar sólo un icono en la bandeja al minimizar la ventana.</translation>
    </message>
    <message>
        <source>&amp;Minimize to the tray instead of the taskbar</source>
        <translation>&amp;Minimizar a la bandeja en lugar de a la barra de tareas</translation>
    </message>
    <message>
        <source>Minimize instead of exit the application when the window is closed. When this option is enabled, the application will be closed only after selecting Quit in the menu.</source>
        <translation>Minimizar en lugar de cerrar la aplicación cuando se cierra la ventana. Cuando active esta opción, tendrá que cerrar la aplicación seleccionando Salir desde el menú.</translation>
    </message>
    <message>
        <source>M&amp;inimize on close</source>
        <translation>M&amp;inimizar al cerrar</translation>
    </message>
    <message>
        <source>&amp;Display</source>
        <translation>&amp;Mostrar</translation>
    </message>
    <message>
        <source>User Interface &amp;language:</source>
        <translation>&amp;Idioma de la interface de usuario:</translation>
    </message>
    <message>
        <source>User Interface Theme:</source>
        <translation>Tema de la Interface de Usuario:</translation>
    </message>
    <message>
        <source>&amp;Unit to show amounts in:</source>
        <translation>&amp;Unidad para mostrar cantidades:</translation>
    </message>
    <message>
        <source>Choose the default subdivision unit to show in the interface and when sending coins.</source>
        <translation>Seleccionar la subdivisión a mostrar por defecto en la interface y al enviar monedas.</translation>
    </message>
    <message>
        <source>Decimal digits</source>
        <translation>Dígitos decimales</translation>
    </message>
    <message>
        <source>Third party URLs (e.g. a block explorer) that appear in the transactions tab as context menu items. %s in the URL is replaced by transaction hash. Multiple URLs are separated by vertical bar |.</source>
        <translation>Direcciones web de terceras partes (p.e. un explorador de bloques) que aparecen en la pestaña de transacciones como objetos contextuales del menú. %s en la dirección web es reemplazada por el identificador de la transacción. Múltiples direcciones web están separadas por una barra vertical (|).</translation>
    </message>
    <message>
        <source>Third party transaction URLs</source>
        <translation>Direcciones web de transacciones de terceras partes</translation>
    </message>
    <message>
        <source>Active command-line options that override above options:</source>
        <translation>Opciones de línea de comando activas que anulan las opciones anteriores:</translation>
    </message>
    <message>
        <source>Reset all client options to default.</source>
        <translation>Resetear todas las opciones de cliente a su valor por defecto.</translation>
    </message>
    <message>
        <source>&amp;Reset Options</source>
        <translation>Opciones de &amp;Reset</translation>
    </message>
    <message>
        <source>&amp;OK</source>
        <translation>&amp;OK</translation>
    </message>
    <message>
        <source>&amp;Cancel</source>
        <translation>&amp;Cancelar</translation>
    </message>
    <message>
        <source>default</source>
        <translation>por defecto</translation>
    </message>
    <message>
        <source>none</source>
        <translation>ninguno</translation>
    </message>
    <message>
        <source>Confirm options reset</source>
        <translation>Confirmar reinicio de las opciones</translation>
    </message>
    <message>
        <source>Client restart required to activate changes.</source>
        <translation>Se requiere un reinicio del cliente para activar los cambios.</translation>
    </message>
    <message>
        <source>Client will be shutdown, do you want to proceed?</source>
        <translation>El cliente se cerrará, ¿procedemos?</translation>
    </message>
    <message>
        <source>This change would require a client restart.</source>
        <translation>Este cambio requerirá un reinicio del cliente.</translation>
    </message>
    <message>
        <source>The supplied proxy address is invalid.</source>
        <translation>La dirección proxy indicada es inválida.</translation>
    </message>
    <message>
        <source>Enable  log &amp;events</source>
        <translation type="unfinished"></translation>
    </message>
    <message>
        <source>Number of debug log files</source>
        <translation type="unfinished"></translation>
    </message>
    <message>
        <source>Show additional information and buttons for Luxsend on overview screen.</source>
        <translation type="unfinished"></translation>
    </message>
    <message>
        <source>Enable advanced Luxsend interface</source>
        <translation type="unfinished"></translation>
    </message>
    <message>
        <source>Check for &amp;updates</source>
        <translation type="unfinished"></translation>
    </message>
    <message>
        <source>Coming soon</source>
        <translation type="unfinished"></translation>
    </message>
    <message>
        <source>&amp;Activate Parallel Masternode</source>
        <translation type="unfinished"></translation>
    </message>
    <message>
        <source>Enable &amp;zero balance for receiver token address</source>
        <translation type="unfinished"></translation>
    </message>
    <message>
        <source>Don&apos;t use change &amp;address</source>
        <translation type="unfinished"></translation>
    </message>
    <message>
        <source>Number of automatic wallet backups</source>
        <translation type="unfinished"></translation>
    </message>
    <message>
        <source>&amp;Hide the icon from the system tray.</source>
        <translation type="unfinished"></translation>
    </message>
    <message>
        <source>Hide tray icon</source>
        <translation type="unfinished"></translation>
    </message>
    <message>
        <source>Language missing or translation incomplete? Help contributing translations here:
https://www.transifex.com/luxcore/luxcore</source>
        <translation type="unfinished"></translation>
    </message>
</context>
<context>
    <name>OverviewPage</name>
    <message>
        <source>Form</source>
        <translation>Formulario</translation>
    </message>
    <message>
        <source>Available:</source>
        <translation>Disponible:</translation>
    </message>
    <message>
        <source>Your current spendable balance</source>
        <translation>Tu balance actualmente disponible</translation>
    </message>
    <message>
        <source>Pending:</source>
        <translation>Pendiente:</translation>
    </message>
    <message>
        <source>Total of transactions that have yet to be confirmed, and do not yet count toward the spendable balance</source>
        <translation>Total de transacciones que aún deben ser confirmadas, y todavía no cuentan en el balance disponible</translation>
    </message>
    <message>
        <source>Immature:</source>
        <translation>Inmaduro:</translation>
    </message>
    <message>
        <source>Staked or masternode rewards that has not yet matured</source>
        <translation>Recompensa de participación o de nodo maestro que aún no ha madurado</translation>
    </message>
    <message>
        <source>Balances</source>
        <translation>Balances</translation>
    </message>
    <message>
        <source>The displayed information may be out of date. Your wallet automatically synchronizes with the LUX network after a connection is established, but this process has not completed yet.</source>
        <translation>La información mostrada puede estar desactualizada. Su monedero se sincroniza automáticamente con la red LUX después de establecer una conexión, pero este proceso aún no se ha completado.</translation>
    </message>
    <message>
        <source>Unconfirmed transactions to watch-only addresses</source>
        <translation>Transacciones no confirmadas a direcciones sólo de lectura</translation>
    </message>
    <message>
        <source>Staked or masternode rewards in watch-only addresses that has not yet matured</source>
        <translation>Recompensa de participación o de nodo maestro en direcciones de sólo lectura que todavía no han madurado</translation>
    </message>
    <message>
        <source>Total:</source>
        <translation>Total:</translation>
    </message>
    <message>
        <source>Your current total balance</source>
        <translation>Su balance total actual</translation>
    </message>
    <message>
        <source>Current total balance in watch-only addresses</source>
        <translation>Balance total actual en direcciones de sólo lectura</translation>
    </message>
    <message>
        <source>Watch-only:</source>
        <translation>Sólo-lectura:</translation>
    </message>
    <message>
        <source>Your current balance in watch-only addresses</source>
        <translation>Su balance actual en direcciones de sólo lectura</translation>
    </message>
    <message>
        <source>Spendable:</source>
        <translation>Disponible:</translation>
    </message>
    <message>
        <source>Status:</source>
        <translation>Estado:</translation>
    </message>
    <message>
        <source>Darksend Balance:</source>
        <translation type="vanished">Balance de Ofuscación:</translation>
    </message>
    <message>
        <source>0 LUX / 0 Rounds</source>
        <translation>0 LUX / 0 Rondas</translation>
    </message>
    <message>
        <source>Enabled/Disabled</source>
        <translation>Activado/Desactivado</translation>
    </message>
    <message>
        <source>Try to manually submit a Darksend request.</source>
        <translation type="vanished">Intentar enviar manualmente una solicitud de Ofuscación.</translation>
    </message>
    <message>
        <source>Reset the current status of Darksend (can interrupt Darksend if it&apos;s in the process of Mixing, which can cost you money!)</source>
        <translation type="vanished">Reiniciar el estado actual de Ofuscación (puede interrumpir la Ofuscación si está en el proceso de Mezcla, que puede costarle dinero!)</translation>
    </message>
    <message>
        <source>Darksend</source>
        <translation>Ofuscación</translation>
    </message>
    <message>
        <source>Completion:</source>
        <translation>Completado:</translation>
    </message>
    <message>
        <source>Amount and Rounds:</source>
        <translation>Cantidad y Rondas:</translation>
    </message>
    <message>
        <source>Submitted Denom:</source>
        <translation>Denominación Enviada:</translation>
    </message>
    <message>
        <source>n/a</source>
        <translation>n/a</translation>
    </message>
    <message>
        <source>Recent transactions</source>
        <translation>Transacciones recientes</translation>
    </message>
    <message>
        <source>Start/Stop Mixing</source>
        <translation>Empezar/Parar Mezcla</translation>
    </message>
    <message>
        <source>The denominations you submitted to the Masternode.&lt;br&gt;To mix, other users must submit the exact same denominations.</source>
        <translation>Las denominaciones que enviaste al Nodo Maestro.&lt;br&gt;Para mezclar, otros usuarios deben mandar exactamente las mismas denominaciones.</translation>
    </message>
    <message>
        <source>(Last Message)</source>
        <translation>(Último Mensaje)</translation>
    </message>
    <message>
        <source>Try Mix</source>
        <translation>Intentar Mezclar</translation>
    </message>
    <message>
        <source>Reset</source>
        <translation>Reiniciar</translation>
    </message>
    <message>
        <source>out of sync</source>
        <translation>desincronizado</translation>
    </message>
    <message>
        <source>Disabled</source>
        <translation>Desactivado</translation>
    </message>
    <message>
        <source>No inputs detected</source>
        <translation>No se detectan entradas</translation>
    </message>
    <message numerus="yes">
        <source>%n Rounds</source>
        <translation>
            <numerusform>%n Ronda</numerusform>
            <numerusform>%n Rondas</numerusform>
        </translation>
    </message>
    <message>
        <source>Not enough compatible inputs to anonymize &lt;span style=&apos;color:red;&apos;&gt;%1&lt;/span&gt;,&lt;br&gt;will anonymize &lt;span style=&apos;color:red;&apos;&gt;%2&lt;/span&gt; instead</source>
        <translation>No hay suficientes entradas compatibles para anonimizar &lt;span style=&apos;color:red;&apos;&gt;%1&lt;/span&gt;,&lt;br&gt;anonimizará &lt;span style=&apos;color:red;&apos;&gt;%2&lt;/span&gt; en su lugar
</translation>
    </message>
    <message>
        <source>Overall progress</source>
        <translation>Progreso total</translation>
    </message>
    <message>
        <source>Denominated</source>
        <translation>Nominadas</translation>
    </message>
    <message>
        <source>Anonymized</source>
        <translation>Anonimizadas</translation>
    </message>
    <message>
        <source>Last Darksend message:
</source>
        <translation type="vanished">Último mensaje de Ofuscación:
</translation>
    </message>
    <message>
        <source>Darksend was successfully reset.</source>
        <translation>La Ofuscación fue reiniciada satisfactoriamente.</translation>
    </message>
    <message>
        <source>If you don&apos;t want to see internal Darksend fees/transactions select &quot;Most Common&quot; as Type on the &quot;Transactions&quot; tab.</source>
        <translation>Si no quiere ver aquí las operaciones internas de Ofuscación seleccione &quot;Las Más Comunes&quot; como el Tipo en la pestaña de &quot;Transacciones&quot;.</translation>
    </message>
    <message>
        <source>Darksend requires at least %1 to use.</source>
        <translation>La Ofuscación requiere como mínimo %1 para usarse.</translation>
    </message>
    <message>
        <source>Wallet is locked and user declined to unlock. Disabling Darksend.</source>
        <translation>El Monedero está bloqueado y el usuario declinó su desbloqueo. Desactivando Ofuscación.</translation>
    </message>
    <message>
        <source>Found enough compatible inputs to anonymize %1</source>
        <translation>Se encontraron suficientes entradas compatibles para anonimizar %1</translation>
    </message>
    <message>
        <source>Start Luxsend</source>
        <translation>Comenzar Ofuscación</translation>
    </message>
    <message>
        <source>Stop Luxsend</source>
        <translation>Parar Ofuscación</translation>
    </message>
    <message>
        <source>Mixed</source>
        <translation>Mezcladas</translation>
    </message>
    <message>
        <source>Enabled</source>
        <translation>Activado</translation>
    </message>
    <message>
        <source>N/A</source>
        <translation>N/A</translation>
    </message>
    <message>
        <source>Luxsend Balance:</source>
        <translation type="unfinished"></translation>
    </message>
    <message>
        <source>Try to manually submit a Luxsend request.</source>
        <translation type="unfinished"></translation>
    </message>
    <message>
        <source>Reset the current status of Luxsend (can interrupt Luxsend if it&apos;s in the process of Mixing, which can cost you money!)</source>
        <translation type="unfinished"></translation>
    </message>
    <message>
        <source>Luxsend</source>
        <translation type="unfinished"></translation>
    </message>
    <message>
        <source>LSR Tokens</source>
        <translation type="unfinished"></translation>
    </message>
    <message>
        <source>Go to token page</source>
        <translation type="unfinished"></translation>
    </message>
    <message>
        <source>Add Token</source>
        <translation type="unfinished"></translation>
    </message>
    <message numerus="yes">
        <source>Denominated inputs have %5 of %n rounds on average</source>
        <translation type="unfinished">
            <numerusform></numerusform>
            <numerusform></numerusform>
        </translation>
    </message>
    <message>
        <source>Waiting for update</source>
        <translation type="unfinished"></translation>
    </message>
    <message>
        <source>Waiting in a queue</source>
        <translation type="unfinished"></translation>
    </message>
    <message>
        <source>Accepting entries</source>
        <translation type="unfinished"></translation>
    </message>
    <message>
        <source>Master node broadcast</source>
        <translation type="unfinished"></translation>
    </message>
    <message>
        <source>Signing</source>
        <translation type="unfinished"></translation>
    </message>
    <message>
        <source>Transmitting</source>
        <translation type="unfinished"></translation>
    </message>
    <message>
        <source>Errored</source>
        <translation type="unfinished"></translation>
    </message>
    <message>
        <source>Success</source>
        <translation type="unfinished"></translation>
    </message>
</context>
<context>
    <name>PaymentServer</name>
    <message>
        <source>Payment request error</source>
        <translation>Error en la solicitud de pago</translation>
    </message>
    <message>
        <source>URI handling</source>
        <translation>Manejo de URI</translation>
    </message>
    <message>
        <source>Payment request fetch URL is invalid: %1</source>
        <translation>Solicitud de pago via web inválida: %1</translation>
    </message>
    <message>
        <source>Payment request file handling</source>
        <translation>Manejo del fichero de solicitud de pago</translation>
    </message>
    <message>
        <source>Invalid payment address %1</source>
        <translation>Dirección de pago inválida %1</translation>
    </message>
    <message>
        <source>Cannot start lux: click-to-pay handler</source>
        <translation>No se puede iniciar lux: módulo click-to-pay</translation>
    </message>
    <message>
        <source>URI cannot be parsed! This can be caused by an invalid LUX address or malformed URI parameters.</source>
        <translation type="vanished">¡El identificador de la dirección no puede ser analizado! Esto puede ser causado por una dirección LUX inválida o parámetros del identificador malformados.</translation>
    </message>
    <message>
        <source>Payment request file cannot be read! This can be caused by an invalid payment request file.</source>
        <translation>El fichero de solicitud de pago no se pudo leer! Esto puede estar causado por una solicitud de pago inválida.</translation>
    </message>
    <message>
        <source>Payment request rejected</source>
        <translation>Solicitud de pago rechazada</translation>
    </message>
    <message>
        <source>Payment request network doesn&apos;t match client network.</source>
        <translation>La solicitud de pago no coincide con la red del cliente.</translation>
    </message>
    <message>
        <source>Payment request has expired.</source>
        <translation>La solicitud de pago ha expirado.</translation>
    </message>
    <message>
        <source>Payment request is not initialized.</source>
        <translation>La solicitud de pago no está inicializada.</translation>
    </message>
    <message>
        <source>Unverified payment requests to custom payment scripts are unsupported.</source>
        <translation>Solicitudes de pago no verificadas a scripts de pago personalizado no están soportadas.</translation>
    </message>
    <message>
        <source>Requested payment amount of %1 is too small (considered dust).</source>
        <translation>La cantidad de pago solicitada de %1 es demasiado pequeña (se considera calderilla).</translation>
    </message>
    <message>
        <source>Refund from %1</source>
        <translation>Reembolso desde %1</translation>
    </message>
    <message>
        <source>Payment request %1 is too large (%2 bytes, allowed %3 bytes).</source>
        <translation>La solicitud de pago %1 es demasiado larga (%2 bytes, permitidos %3 bytes).</translation>
    </message>
    <message>
        <source>Payment request DoS protection</source>
        <translation>Protección de Denegación de Servicio para la solicitud de pago</translation>
    </message>
    <message>
        <source>Error communicating with %1: %2</source>
        <translation>Error de comunicación con %1: %2</translation>
    </message>
    <message>
        <source>Payment request cannot be parsed!</source>
        <translation>¡La solicitud de pago no se pudo procesar!</translation>
    </message>
    <message>
        <source>Bad response from server %1</source>
        <translation>Respuesta inadecuada del servidor %1</translation>
    </message>
    <message>
        <source>Network request error</source>
        <translation>Error de Red</translation>
    </message>
    <message>
        <source>Payment acknowledged</source>
        <translation>Pago confirmado</translation>
    </message>
    <message>
        <source>URI cannot be parsed! This can be caused by an invalid lux address or malformed URI parameters.</source>
        <translation type="unfinished"></translation>
    </message>
</context>
<context>
    <name>PeerTableModel</name>
    <message>
        <source>Address/Hostname</source>
        <translation>Dirección/Nombre Host</translation>
    </message>
    <message>
        <source>Version</source>
        <translation>Versión</translation>
    </message>
    <message>
        <source>Ping Time</source>
        <translation>Intervalo de Ping</translation>
    </message>
</context>
<context>
    <name>ProgressDialog</name>
    <message>
        <source>Check for Updates</source>
        <translation type="unfinished"></translation>
    </message>
    <message>
        <source>Checking for updates…</source>
        <translation type="unfinished"></translation>
    </message>
</context>
<context>
    <name>QObject</name>
    <message>
        <source>Amount</source>
        <translation>Cantidad</translation>
    </message>
    <message>
        <source>Enter a LUX address (e.g. %1)</source>
        <translation type="vanished">Introduzca una dirección LUX (p.e. %1)</translation>
    </message>
    <message>
        <source>%1 d</source>
        <translation>%1 d</translation>
    </message>
    <message>
        <source>%1 h</source>
        <translation>%1 h</translation>
    </message>
    <message>
        <source>%1 m</source>
        <translation>%1 m</translation>
    </message>
    <message>
        <source>%1 s</source>
        <translation>%1 s</translation>
    </message>
    <message>
        <source>NETWORK</source>
        <translation>RED</translation>
    </message>
    <message>
        <source>UNKNOWN</source>
        <translation>DESCONOCIDO</translation>
    </message>
    <message>
        <source>None</source>
        <translation>Ninguno</translation>
    </message>
    <message>
        <source>N/A</source>
        <translation>N/A</translation>
    </message>
    <message>
        <source>%1 ms</source>
        <translation>%1 ms</translation>
    </message>
    <message>
        <source>ABI parsing error:</source>
        <translation type="unfinished"></translation>
    </message>
    <message>
        <source>Unsupported type %1 %2.</source>
        <translation type="unfinished"></translation>
    </message>
    <message>
        <source>Error encoding parameter %1 %2.</source>
        <translation type="unfinished"></translation>
    </message>
    <message>
        <source>Error decoding parameter %1 %2.</source>
        <translation type="unfinished"></translation>
    </message>
    <message>
        <source>Enter a Lux address (e.g. %1)</source>
        <translation type="unfinished"></translation>
    </message>
    <message>
        <source>WITNESS</source>
        <translation type="unfinished"></translation>
    </message>
    <message numerus="yes">
        <source>%n second(s)</source>
        <translation type="unfinished">
            <numerusform></numerusform>
            <numerusform></numerusform>
        </translation>
    </message>
    <message numerus="yes">
        <source>%n minute(s)</source>
        <translation type="unfinished">
            <numerusform></numerusform>
            <numerusform></numerusform>
        </translation>
    </message>
    <message numerus="yes">
        <source>%n hour(s)</source>
        <translation type="unfinished">
            <numerusform>%n hora</numerusform>
            <numerusform>%n horas</numerusform>
        </translation>
    </message>
    <message numerus="yes">
        <source>%n day(s)</source>
        <translation type="unfinished">
            <numerusform>%n día</numerusform>
            <numerusform>%n días</numerusform>
        </translation>
    </message>
    <message numerus="yes">
        <source>%n week(s)</source>
        <translation type="unfinished">
            <numerusform>%n semana</numerusform>
            <numerusform>%n semanas</numerusform>
        </translation>
    </message>
    <message>
        <source>%1 and %2</source>
        <translation type="unfinished">%1 y %2</translation>
    </message>
    <message numerus="yes">
        <source>%n year(s)</source>
        <translation type="unfinished">
            <numerusform>%n año</numerusform>
            <numerusform>%n años</numerusform>
        </translation>
    </message>
    <message>
        <source>Luxcore</source>
        <translation type="unfinished">Núcleo LUX</translation>
    </message>
    <message>
        <source>Error: Specified data directory &quot;%1&quot; does not exist.</source>
        <translation type="unfinished"></translation>
    </message>
    <message>
        <source>Error: Cannot parse configuration file: %1. Only use key=value syntax.</source>
        <translation type="unfinished"></translation>
    </message>
    <message>
        <source>Error: Invalid combination of -regtest and -testnet.</source>
        <translation type="unfinished"></translation>
    </message>
    <message>
        <source>Error reading masternode configuration file: %1</source>
        <translation type="unfinished"></translation>
    </message>
    <message>
        <source>Luxcore didn&apos;t yet exit safely...</source>
        <translation type="unfinished"></translation>
    </message>
    <message>
        <source>unknown</source>
        <translation type="unfinished"></translation>
    </message>
</context>
<context>
    <name>QPlatformTheme</name>
    <message>
        <source>Cancel</source>
        <translation type="unfinished"></translation>
    </message>
    <message>
        <source>Close</source>
        <translation type="unfinished"></translation>
    </message>
    <message>
        <source>Apply</source>
        <translation type="unfinished"></translation>
    </message>
    <message>
        <source>&amp;Yes</source>
        <translation type="unfinished"></translation>
    </message>
    <message>
        <source>&amp;No</source>
        <translation type="unfinished"></translation>
    </message>
    <message>
        <source>OK</source>
        <translation type="unfinished"></translation>
    </message>
    <message>
        <source>&amp;Save</source>
        <translation type="unfinished"></translation>
    </message>
</context>
<context>
    <name>QRImageWidget</name>
    <message>
        <source>&amp;Save Image...</source>
        <translation>&amp;Guardar Imagen...</translation>
    </message>
    <message>
        <source>&amp;Copy Image</source>
        <translation>&amp;Copiar Imagen</translation>
    </message>
    <message>
        <source>Save QR Code</source>
        <translation>Guardar Código QR</translation>
    </message>
    <message>
        <source>PNG Image (*.png)</source>
        <translation>Imagen PNG (*.png)</translation>
    </message>
</context>
<context>
    <name>QtLuxUpdater::AtomFeeder</name>
    <message>
        <source>Check for Updates</source>
        <translation type="unfinished"></translation>
    </message>
    <message>
        <source>Cannot connect to server. Please check your network connection!</source>
        <translation type="unfinished"></translation>
    </message>
</context>
<context>
    <name>QtLuxUpdater::ProgressDialog</name>
    <message>
        <source>Canceling update check…</source>
        <translation type="unfinished"></translation>
    </message>
</context>
<context>
    <name>QtLuxUpdater::UpdateController</name>
    <message>
        <source>Check for Updates</source>
        <translation type="unfinished"></translation>
    </message>
    <message>
        <source>Checks if new updates are available. You will be prompted before updates are installed.</source>
        <translation type="unfinished"></translation>
    </message>
    <message>
        <source>The program is already checking for updates!</source>
        <translation type="unfinished"></translation>
    </message>
    <message>
        <source>Do you want to check for updates now?</source>
        <translation type="unfinished"></translation>
    </message>
    <message>
        <source>Checking for updates was canceled!</source>
        <translation type="unfinished"></translation>
    </message>
    <message>
        <source>Install Updates</source>
        <translation type="unfinished"></translation>
    </message>
    <message>
        <source>New updates are available. The maintenance tool will be started to install those as soon as you close the application!</source>
        <translation type="unfinished"></translation>
    </message>
    <message>
        <source>No new updates available!</source>
        <translation type="unfinished"></translation>
    </message>
    <message>
        <source>The update process failed!</source>
        <translation type="unfinished"></translation>
    </message>
</context>
<context>
    <name>QtLuxUpdater::UpdateInfoDialog</name>
    <message>
        <source>Updates for %1 are available!</source>
        <translation type="unfinished"></translation>
    </message>
    <message>
        <source>Check for Updates</source>
        <translation type="unfinished"></translation>
    </message>
    <message>
        <source>There are new updates available! You can install them now or later.</source>
        <translation type="unfinished"></translation>
    </message>
    <message>
        <source>%1 v%2 — %3</source>
        <translation type="unfinished"></translation>
    </message>
    <message>
        <source>Run with &amp;elevated rights</source>
        <translation type="unfinished"></translation>
    </message>
    <message>
        <source>Install Now</source>
        <translation type="unfinished"></translation>
    </message>
    <message>
        <source>Install On Exit</source>
        <translation type="unfinished"></translation>
    </message>
    <message>
        <source>Install later</source>
        <translation type="unfinished"></translation>
    </message>
    <message>
        <source>%L1 Bytes</source>
        <translation type="unfinished"></translation>
    </message>
    <message>
        <source>Install Now?</source>
        <translation type="unfinished"></translation>
    </message>
    <message>
        <source>Close the application and install updates?</source>
        <translation type="unfinished"></translation>
    </message>
    <message>
        <source>Updates will be installed on exit. The maintenance tool will be started as soon as you close the application!</source>
        <translation type="unfinished"></translation>
    </message>
    <message>
        <source>%L1 KiB</source>
        <translation type="unfinished"></translation>
    </message>
    <message>
        <source>%L1 MiB</source>
        <translation type="unfinished"></translation>
    </message>
    <message>
        <source>%L1 GiB</source>
        <translation type="unfinished"></translation>
    </message>
</context>
<context>
    <name>RPCConsole</name>
    <message>
        <source>Tools window</source>
        <translation>Ventana de herramientas</translation>
    </message>
    <message>
        <source>&amp;Information</source>
        <translation>&amp;Información</translation>
    </message>
    <message>
        <source>General</source>
        <translation>General</translation>
    </message>
    <message>
        <source>Name</source>
        <translation>Nombre</translation>
    </message>
    <message>
        <source>Client name</source>
        <translation>Nombre de cliente</translation>
    </message>
    <message>
        <source>N/A</source>
        <translation>N/A</translation>
    </message>
    <message>
        <source>Number of connections</source>
        <translation>Número de conexiones</translation>
    </message>
    <message>
        <source>&amp;Open</source>
        <translation>&amp;Abrir</translation>
    </message>
    <message>
        <source>Startup time</source>
        <translation>Tiempo de funcionamiento</translation>
    </message>
    <message>
        <source>Network</source>
        <translation>Red</translation>
    </message>
    <message>
        <source>Last block time</source>
        <translation>Momento del último bloque</translation>
    </message>
    <message>
        <source>Debug log file</source>
        <translation>Fichero de depuración</translation>
    </message>
    <message>
        <source>Using OpenSSL version</source>
        <translation>Usando la versión OpenSSL</translation>
    </message>
    <message>
        <source>Build date</source>
        <translation type="vanished">Fecha de compilación</translation>
    </message>
    <message>
        <source>Current number of blocks</source>
        <translation>Número actual de bloques</translation>
    </message>
    <message>
        <source>Client version</source>
        <translation>Versión del cliente</translation>
    </message>
    <message>
        <source>Using BerkeleyDB version</source>
        <translation>Usando BerkeleyDB versión</translation>
    </message>
    <message>
        <source>Block chain</source>
        <translation>Cadena de bloques</translation>
    </message>
    <message>
        <source>Open the LUX debug log file from the current data directory. This can take a few seconds for large log files.</source>
        <translation>Abrir el fichero de depuración LUX en el directorio actual de datos. Esto puede llevar unos segundos para ficheros de depuración grandes.</translation>
    </message>
    <message>
        <source>Number of Masternodes</source>
        <translation>Número de Nodos Maestros</translation>
    </message>
    <message>
        <source>&amp;Console</source>
        <translation>&amp;Consola</translation>
    </message>
    <message>
        <source>Clear console</source>
        <translation>Limpiar consola</translation>
    </message>
    <message>
        <source>&amp;Network Traffic</source>
        <translation>&amp;Tráfico de Red</translation>
    </message>
    <message>
        <source>&amp;Clear</source>
        <translation>&amp;Limpiar</translation>
    </message>
    <message>
        <source>Totals</source>
        <translation>Totales</translation>
    </message>
    <message>
        <source>Received</source>
        <translation>Recibidos</translation>
    </message>
    <message>
        <source>Sent</source>
        <translation>Enviados</translation>
    </message>
    <message>
        <source>&amp;Peers</source>
        <translation>&amp;Nodos conectados</translation>
    </message>
    <message>
        <source>Select a peer to view detailed information.</source>
        <translation>Seleccione un nodo conectado para ver información detallada.</translation>
    </message>
    <message>
        <source>Direction</source>
        <translation>Dirección</translation>
    </message>
    <message>
        <source>Protocol</source>
        <translation>Protocolo</translation>
    </message>
    <message>
        <source>Version</source>
        <translation>Versión</translation>
    </message>
    <message>
        <source>Services</source>
        <translation>Servicios</translation>
    </message>
    <message>
        <source>Starting Height</source>
        <translation>Altura de inicio</translation>
    </message>
    <message>
        <source>Sync Height</source>
        <translation>Altura de sincronía</translation>
    </message>
    <message>
        <source>Ban Score</source>
        <translation>Puntuación de Baneo</translation>
    </message>
    <message>
        <source>Connection Time</source>
        <translation>Tiempo de Conexión</translation>
    </message>
    <message>
        <source>Last Send</source>
        <translation>Último Envío</translation>
    </message>
    <message>
        <source>Last Receive</source>
        <translation>Última Recepción</translation>
    </message>
    <message>
        <source>Bytes Sent</source>
        <translation>Bytes Enviados</translation>
    </message>
    <message>
        <source>Bytes Received</source>
        <translation>Bytes Recibidos</translation>
    </message>
    <message>
        <source>Ping Time</source>
        <translation>Intervalo de Ping</translation>
    </message>
    <message>
        <source>&amp;Wallet Repair</source>
        <translation>Reparar &amp;Monedero</translation>
    </message>
    <message>
        <source>Salvage wallet</source>
        <translation>Salvar monedero</translation>
    </message>
    <message>
        <source>Rescan blockchain files</source>
        <translation>Reescanear ficheros de cadena de bloques</translation>
    </message>
    <message>
        <source>Recover transactions 1</source>
        <translation>Recuperar transacciones 1</translation>
    </message>
    <message>
        <source>Recover transactions 2</source>
        <translation>Recuperar transacciones 2</translation>
    </message>
    <message>
        <source>Upgrade wallet format</source>
        <translation>Actualizar formato del monedero</translation>
    </message>
    <message>
        <source>The buttons below will restart the wallet with command-line options to repair the wallet, fix issues with corrupt blockhain files or missing/obsolete transactions.</source>
        <translation>Los botones de más abajo reiniciarán el programa con comandos especiales para reparar el monedero, solucionar problemas con cadenas de bloques corruptas o buscar transacciones obsoletas o perdidas</translation>
    </message>
    <message>
        <source>-salvagewallet: Attempt to recover private keys from a corrupt wallet.dat.</source>
        <translation>-salvagewallet: Intentar recuperar las llaves privadas de una monedero corrupto (wallet.dat).</translation>
    </message>
    <message>
        <source>-rescan: Rescan the block chain for missing wallet transactions.</source>
        <translation>-rescan: Reescanear la cadena de bloques buscando transacciones que no aparecen</translation>
    </message>
    <message>
        <source>-zapwallettxes=1: Recover transactions from blockchain (keep meta-data, e.g. account owner).</source>
        <translation>&lt;zapwallettxes=1: Recuperar transacciones desde la cadena de bloques (mantener meta-datos, p.e. datos del propietario de la cuenta).</translation>
    </message>
    <message>
        <source>-zapwallettxes=2: Recover transactions from blockchain (drop meta-data).</source>
        <translation>-zapwallettxes=2: Recuperar transacciones desde la cadena de bloques (desechar meta-datos).</translation>
    </message>
    <message>
        <source>-upgradewallet: Upgrade wallet to latest format on startup. (Note: this is NOT an update of the wallet itself!)</source>
        <translation>-upgradewallet: Actualizar el monedero al último formato en el inicio. (Nota: esto NO es una actualización del software como tal!)</translation>
    </message>
    <message>
        <source>Wallet repair options.</source>
        <translation>Opciones de reparación de monedero.</translation>
    </message>
    <message>
        <source>Rebuild index</source>
        <translation>Reconstruir índice</translation>
    </message>
    <message>
        <source>-reindex: Rebuild block chain index from current blk000??.dat files.</source>
        <translation>-reindex: Reconstruir el índice de la cadena de bloques desde los ficheros blk000??.dat actuales.</translation>
    </message>
    <message>
        <source>Wallet Path</source>
        <translation>Ruta al Monedero</translation>
    </message>
    <message>
        <source>In:</source>
        <translation>Dentro:</translation>
    </message>
    <message>
        <source>Out:</source>
        <translation>Fuera:</translation>
    </message>
    <message>
        <source>Welcome to the LUX RPC console.</source>
        <translation>Bienvenido a la consola RPC de LUX.</translation>
    </message>
    <message>
        <source>Wallet in use: </source>
        <translation>Monedero en uso:</translation>
    </message>
    <message>
        <source>Use up and down arrows to navigate history, and &lt;b&gt;Ctrl-L&lt;/b&gt; to clear screen.</source>
        <translation>Use las teclas arriba y abajo para navegar por la historia, y &lt;b&gt;Ctrl-L&lt;/b&gt; para limpiar la pantalla.</translation>
    </message>
    <message>
        <source>Type &lt;b&gt;help&lt;/b&gt; for an overview of available commands.</source>
        <translation>Escriba &lt;b&gt;help&lt;/b&gt; para ver una lista de posibles comandos.</translation>
    </message>
    <message>
        <source>%1 B</source>
        <translation>%1 B</translation>
    </message>
    <message>
        <source>%1 KB</source>
        <translation>%1 KB</translation>
    </message>
    <message>
        <source>%1 MB</source>
        <translation>%1 MB</translation>
    </message>
    <message>
        <source>%1 GB</source>
        <translation>%1 GB</translation>
    </message>
    <message>
        <source>via %1</source>
        <translation>via %1</translation>
    </message>
    <message>
        <source>never</source>
        <translation>nunca</translation>
    </message>
    <message>
        <source>Inbound</source>
        <translation>Entrantes</translation>
    </message>
    <message>
        <source>Outbound</source>
        <translation>Salientes</translation>
    </message>
    <message>
        <source>Unknown</source>
        <translation>Desconocido</translation>
    </message>
    <message>
        <source>Fetching...</source>
        <translation type="vanished">Descargando...</translation>
    </message>
    <message>
        <source>DataDir</source>
        <translation type="unfinished"></translation>
    </message>
    <message>
        <source>Temporarily switch network activity ON/OFF</source>
        <translation type="unfinished"></translation>
    </message>
    <message>
        <source>&amp;Switch Network Activity</source>
        <translation type="unfinished"></translation>
    </message>
    <message>
        <source>Decrease font size</source>
        <translation type="unfinished"></translation>
    </message>
    <message>
        <source>Increase font size</source>
        <translation type="unfinished"></translation>
    </message>
    <message>
        <source>Banned peers</source>
        <translation type="unfinished"></translation>
    </message>
    <message>
        <source>Whitelisted</source>
        <translation type="unfinished"></translation>
    </message>
    <message>
        <source>Synced Blocks</source>
        <translation type="unfinished"></translation>
    </message>
    <message>
        <source>The duration of a currently outstanding ping.</source>
        <translation type="unfinished"></translation>
    </message>
    <message>
        <source>Ping Wait</source>
        <translation type="unfinished"></translation>
    </message>
    <message>
        <source>&amp;Disconnect Node</source>
        <translation type="unfinished"></translation>
    </message>
    <message>
        <source>&amp;Ban Node for</source>
        <translation type="unfinished"></translation>
    </message>
    <message>
        <source>&amp;1 hour</source>
        <translation type="unfinished"></translation>
    </message>
    <message>
        <source>&amp;24 hours</source>
        <translation type="unfinished"></translation>
    </message>
    <message>
        <source>&amp;7 days</source>
        <translation type="unfinished"></translation>
    </message>
    <message>
        <source>&amp;1 year</source>
        <translation type="unfinished"></translation>
    </message>
    <message>
        <source>&amp;Unban Node</source>
        <translation type="unfinished"></translation>
    </message>
    <message>
        <source>&lt;b&gt;WARNING: Scammers have been active, telling users to type commands here, stealing their </source>
        <translation type="unfinished"></translation>
    </message>
    <message>
        <source>wallet contents. Do not use this console without fully understanding the command&apos;s ramification.&lt;/b&gt;</source>
        <translation type="unfinished"></translation>
    </message>
    <message>
        <source>Network activity disabled</source>
        <translation type="unfinished"></translation>
    </message>
    <message>
        <source>(node id: %1)</source>
        <translation type="unfinished"></translation>
    </message>
    <message>
        <source>Yes</source>
        <translation type="unfinished"></translation>
    </message>
    <message>
        <source>No</source>
        <translation type="unfinished"></translation>
    </message>
</context>
<context>
    <name>ReceiveCoinsDialog</name>
    <message>
        <source>Reuse one of the previously used receiving addresses.&lt;br&gt;Reusing addresses has security and privacy issues.&lt;br&gt;Do not use this unless re-generating a payment request made before.</source>
        <translation type="vanished">Reusar una de las direcciones de recepción anteriores.&lt;br&gt;Reusar direcciones de recepción tiene implicaciones de seguridad y privacidad.&lt;br&gt;No la utilizar al menos que esté re-generando una solicitud de pago anterior.</translation>
    </message>
    <message>
        <source>R&amp;euse an existing receiving address (not recommended)</source>
        <translation type="vanished">R&amp;eutilizar una dirección de recepción existente (no recomendado)</translation>
    </message>
    <message>
        <source>&amp;Message:</source>
        <translation>&amp;Mensaje:</translation>
    </message>
    <message>
        <source>An optional label to associate with the new receiving address.</source>
        <translation>Una etiqueta opcional a asociar con la nueva dirección de recepción.</translation>
    </message>
    <message>
        <source>An optional message to attach to the payment request, which will be displayed when the request is opened. Note: The message will not be sent with the payment over the LUX network.</source>
        <translation type="vanished">Un mensaje opcional a adjuntar a la solicitud de pago, que será mostrado cuando se abra la solicitud. Nota: El mensaje no se envía junto al pago por la red LUX.</translation>
    </message>
    <message>
        <source>An optional message to attach to the payment request, which will be displayed when the request is opened.&lt;br&gt;Note: The message will not be sent with the payment over the LUX network.</source>
        <translation type="vanished">Un mensaje opcional a adjuntar a la solicitud de pago, que será mostrado cuando se abra la solicitud. &lt;br&gt;Nota: El mensaje no se envía junto al pago por la red LUX.</translation>
    </message>
    <message>
        <source>Use this form to request payments. All fields are &lt;b&gt;optional&lt;/b&gt;.</source>
        <translation>Use este formulario para solicitar pagos. Todos los campos &lt;b&gt;opcionales&lt;/b&gt;.</translation>
    </message>
    <message>
        <source>&amp;Label:</source>
        <translation>&amp;Etiqueta:</translation>
    </message>
    <message>
        <source>An optional amount to request. Leave this empty or zero to not request a specific amount.</source>
        <translation>Una cantidad opcional a solicitar. Deje esto vacío o en cero para no pedir una cantidad específica.</translation>
    </message>
    <message>
        <source>&amp;Amount:</source>
        <translation>&amp;Cantidad:</translation>
    </message>
    <message>
        <source>&amp;Request payment</source>
        <translation>&amp;Solicitud de pago</translation>
    </message>
    <message>
        <source>Clear all fields of the form.</source>
        <translation>Limpiar todos los campos del formulario.</translation>
    </message>
    <message>
        <source>Clear</source>
        <translation>Limpiar</translation>
    </message>
    <message>
        <source>Requested payments history</source>
        <translation>Historial de peticiones de pago</translation>
    </message>
    <message>
        <source>Show the selected request (does the same as double clicking an entry)</source>
        <translation>Mostrar la solicitud seleccionada (lo mismo que hacer doble click en una entrada)</translation>
    </message>
    <message>
        <source>Show</source>
        <translation>Mostrar</translation>
    </message>
    <message>
        <source>Remove the selected entries from the list</source>
        <translation>Quitar las entradas seleccionadas de la lista</translation>
    </message>
    <message>
        <source>Remove</source>
        <translation>Quitar</translation>
    </message>
    <message>
        <source>Copy label</source>
        <translation>Copiar etiqueta</translation>
    </message>
    <message>
        <source>Copy message</source>
        <translation>Copiar mensaje</translation>
    </message>
    <message>
        <source>Copy amount</source>
        <translation>Copiar cantidad</translation>
    </message>
    <message>
        <source>An optional message to attach to the payment request, which will be displayed when the request is opened. Note: The message will not be sent with the payment over the Bitcoin network.</source>
        <translation type="unfinished"></translation>
    </message>
    <message>
        <source>Native segwit addresses (aka Bech32 or BIP-173) reduce your transaction fees later on and offer better protection against typos, but old wallets don&apos;t support them. When unchecked, an address compatible with older wallets will be created instead.</source>
        <translation type="unfinished"></translation>
    </message>
    <message>
        <source>Generate native segwit (Bech32) address</source>
        <translation type="unfinished"></translation>
    </message>
    <message>
        <source>Copy URI</source>
        <translation type="unfinished"></translation>
    </message>
</context>
<context>
    <name>ReceiveRequestDialog</name>
    <message>
        <source>QR Code</source>
        <translation>Código QR</translation>
    </message>
    <message>
        <source>Copy &amp;URI</source>
        <translation>Copiar &amp;Identificador</translation>
    </message>
    <message>
        <source>Copy &amp;Address</source>
        <translation>Copiar &amp;Dirección</translation>
    </message>
    <message>
        <source>&amp;Save Image...</source>
        <translation>&amp;Guardar Imagen...</translation>
    </message>
    <message>
        <source>Request payment to %1</source>
        <translation>Solicitar pago a %1</translation>
    </message>
    <message>
        <source>Payment information</source>
        <translation>Información de pago</translation>
    </message>
    <message>
        <source>URI</source>
        <translation>URI (identificador de recurso)</translation>
    </message>
    <message>
        <source>Address</source>
        <translation>Dirección</translation>
    </message>
    <message>
        <source>Amount</source>
        <translation>Cantidad</translation>
    </message>
    <message>
        <source>Label</source>
        <translation>Etiqueta</translation>
    </message>
    <message>
        <source>Message</source>
        <translation>Mensaje</translation>
    </message>
    <message>
        <source>Resulting URI too long, try to reduce the text for label / message.</source>
        <translation>El identificador de recurso es demasiado largo, intente reducir el texto para la etiqueta / mensaje.</translation>
    </message>
    <message>
        <source>Error encoding URI into QR Code.</source>
        <translation>Error codificando el identificador de recurso dentro del código QR.</translation>
    </message>
</context>
<context>
    <name>ReceiveTokenPage</name>
    <message>
        <source>Form</source>
        <translation type="unfinished">Formulario</translation>
    </message>
    <message>
        <source>Copy Address</source>
        <translation type="unfinished"></translation>
    </message>
    <message>
        <source>Address</source>
        <translation type="unfinished">Dirección</translation>
    </message>
</context>
<context>
    <name>RecentRequestsTableModel</name>
    <message>
        <source>Date</source>
        <translation>Fecha</translation>
    </message>
    <message>
        <source>Label</source>
        <translation>Etiqueta</translation>
    </message>
    <message>
        <source>Message</source>
        <translation>Mensaje</translation>
    </message>
    <message>
        <source>Amount</source>
        <translation>Cantidad</translation>
    </message>
    <message>
        <source>(no label)</source>
        <translation>(sin etiqueta)</translation>
    </message>
    <message>
        <source>(no message)</source>
        <translation>(no hay mensajes)</translation>
    </message>
    <message>
        <source>(no amount)</source>
        <translation>(sin cantidad)</translation>
    </message>
</context>
<context>
    <name>RestoreDialog</name>
    <message>
        <source>Dialog</source>
        <translation type="unfinished"></translation>
    </message>
    <message>
        <source>Select wallet file to restore from</source>
        <translation type="unfinished"></translation>
    </message>
    <message>
        <source>...</source>
        <translation type="unfinished"></translation>
    </message>
    <message>
        <source>Choose wallet restore option</source>
        <translation type="unfinished"></translation>
    </message>
    <message>
        <source>Reindex</source>
        <translation type="unfinished"></translation>
    </message>
    <message>
        <source>Salvage</source>
        <translation type="unfinished"></translation>
    </message>
    <message>
        <source>The wallet.dat will be restored from the selected location and the Qt Wallet will be restarted with the -reindex or -salvagewallet option.</source>
        <translation type="unfinished"></translation>
    </message>
    <message>
        <source>&amp;Reset</source>
        <translation type="unfinished"></translation>
    </message>
    <message>
        <source>Confirm wallet restoration</source>
        <translation type="unfinished"></translation>
    </message>
    <message>
        <source>Warning: The wallet will be restored from location &lt;b&gt;%1&lt;/b&gt; and restarted with parameter &lt;b&gt;%2&lt;/b&gt;.</source>
        <translation type="unfinished"></translation>
    </message>
    <message>
        <source>&lt;br&gt;&lt;br&gt;Are you sure you wish to restore your wallet?</source>
        <translation type="unfinished"></translation>
    </message>
    <message>
        <source>Restore Wallet</source>
        <translation type="unfinished"></translation>
    </message>
    <message>
        <source>Wallet (*.dat)</source>
        <translation type="unfinished"></translation>
    </message>
</context>
<context>
    <name>SendCoinsDialog</name>
    <message>
        <source>Send Coins</source>
        <translation>Enviar Monedas</translation>
    </message>
    <message>
        <source>Coin Control Features</source>
        <translation>Funciones de Control de Monedas</translation>
    </message>
    <message>
        <source>Inputs...</source>
        <translation>Entradas...</translation>
    </message>
    <message>
        <source>automatically selected</source>
        <translation>seleccionadas automáticamente</translation>
    </message>
    <message>
        <source>Insufficient funds!</source>
        <translation>¡Fondos insuficientes!</translation>
    </message>
    <message>
        <source>Quantity:</source>
        <translation>Cantidad:</translation>
    </message>
    <message>
        <source>Bytes:</source>
        <translation>Octetos:</translation>
    </message>
    <message>
        <source>Amount:</source>
        <translation>Cantidad:</translation>
    </message>
    <message>
        <source>Priority:</source>
        <translation>Prioridad:</translation>
    </message>
    <message>
        <source>medium</source>
        <translation>media</translation>
    </message>
    <message>
        <source>Fee:</source>
        <translation>Comisión:</translation>
    </message>
    <message>
        <source>Dust:</source>
        <translation>Calderilla:</translation>
    </message>
    <message>
        <source>no</source>
        <translation>no</translation>
    </message>
    <message>
        <source>After Fee:</source>
        <translation>Con Comisión:</translation>
    </message>
    <message>
        <source>Change:</source>
        <translation>Cambio:</translation>
    </message>
    <message>
        <source>If this is activated, but the change address is empty or invalid, change will be sent to a newly generated address.</source>
        <translation>Si esto está activado, pero la dirección de cambio está vacía o es inválida, el cambio será mandado a una nueva dirección generada.</translation>
    </message>
    <message>
        <source>Custom change address</source>
        <translation>Dirección de cambio personalizada</translation>
    </message>
    <message>
        <source>Split UTXO</source>
        <translation>Partir UTXO</translation>
    </message>
    <message>
        <source># of outputs</source>
        <translation># de salidas</translation>
    </message>
    <message>
        <source>UTXO Size:</source>
        <translation>Tamaño de UTXO:</translation>
    </message>
    <message>
        <source>0 LUX</source>
        <translation>0 LUX</translation>
    </message>
    <message>
        <source>Transaction Fee:</source>
        <translation>Comisión de transacción:</translation>
    </message>
    <message>
        <source>Choose...</source>
        <translation>Elegir...</translation>
    </message>
    <message>
        <source>collapse fee-settings</source>
        <translation>minimizar los ajustes de comisión</translation>
    </message>
    <message>
        <source>Minimize</source>
        <translation>Minimizar</translation>
    </message>
    <message>
        <source>Darksend</source>
        <translation>Ofuscación</translation>
    </message>
    <message>
        <source>per kilobyte</source>
        <translation>por kilobyte</translation>
    </message>
    <message>
        <source>total at least</source>
        <translation>total por lo menos</translation>
    </message>
    <message>
        <source>(read the tooltip)</source>
        <translation>(leer el consejo)</translation>
    </message>
    <message>
        <source>Custom:</source>
        <translation>Personalizado:</translation>
    </message>
    <message>
        <source>(Smart fee not initialized yet. This usually takes a few blocks...)</source>
        <translation>(La comisión automática no se ha inicializado todavía. Esto normalmente necesita unos cuantos bloques...)</translation>
    </message>
    <message>
        <source>Confirmation time:</source>
        <translation type="vanished">Tiempo de confirmación:</translation>
    </message>
    <message>
        <source>If the custom fee is set to 1000 uLUXs and the transaction is only 250 bytes, then &quot;per kilobyte&quot; only pays 250 uLUXs in fee,&lt;br /&gt;while &quot;at least&quot; pays 1000 uLUXs. For transactions bigger than a kilobyte both pay by kilobyte.</source>
        <translation>Si la comisión personalizada se fija en 1000 uLUXs y la transacción necesita sólo 250 bytes, entonces la opción &quot;por kilobyte&quot; sólo pagará 250 uLUXs de comisión,&lt;br/&gt;mientras &quot;por lo menos&quot; pagará 1000 uLUXs. Para transacciones que midan más de un kilobyte ambas pagan por kilobyte.</translation>
    </message>
    <message>
        <source>If the custom fee is set to 1000 uLUXs and the transaction is only 250 bytes, then &quot;per kilobyte&quot; only pays 250 uLUXs in fee,&lt;br /&gt;while &quot;total at least&quot; pays 1000 uLUXs. For transactions bigger than a kilobyte both pay by kilobyte.</source>
        <translation>Si la comisión personalizada se fija en 1000 uLUXs y la transacción necesita sólo 250 bytes, entonces la opción &quot;por kilobyte&quot; sólo pagará 250 uLUXs de comisión,&lt;br/&gt;mientras &quot;por lo menos&quot; pagará 1000 uLUXs. Para transacciones que midan más de un kilobyte ambas pagan por kilobyte.</translation>
    </message>
    <message>
        <source>Paying only the minimum fee is just fine as long as there is less transaction volume than space in the blocks.&lt;br /&gt;But be aware that this can end up in a never confirming transaction once there is more demand for LUX transactions than the network can process.</source>
        <translation>Pagar sólo la comisión mínima está bien mientras haya menos volumen de transacciones que espacio en los bloques.&lt;br/&gt;Pero tenga en cuenta que esto podría acabar en una transacción que nunca se confirme si hay más demanda de transacciones LUX de las que la red puede procesar.</translation>
    </message>
    <message>
        <source>normal</source>
        <translation>normal</translation>
    </message>
    <message>
        <source>fast</source>
        <translation>rápido</translation>
    </message>
    <message>
        <source>Recommended</source>
        <translation>Recomendada</translation>
    </message>
    <message>
        <source>Send as zero-fee transaction if possible</source>
        <translation>Enviar como transacción sin comisiones si es posible</translation>
    </message>
    <message>
        <source>(confirmation may take longer)</source>
        <translation>(la primera confirmación puede tardar más)</translation>
    </message>
    <message>
        <source>Confirm the send action</source>
        <translation>Confirmar la acción de enviar</translation>
    </message>
    <message>
        <source>S&amp;end</source>
        <translation>&amp;Enviar</translation>
    </message>
    <message>
        <source>Clear all fields of the form.</source>
        <translation>Limpiar todos los campos del formulario.</translation>
    </message>
    <message>
        <source>Clear &amp;All</source>
        <translation>Limpiar &amp;Todo</translation>
    </message>
    <message>
        <source>Send to multiple recipients at once</source>
        <translation>Enviar a varios destinatarios al mismo tiempo</translation>
    </message>
    <message>
        <source>Add &amp;Recipient</source>
        <translation>Añadir Destinata&amp;rio</translation>
    </message>
    <message>
        <source>InstanTX</source>
        <translation>InstanTX</translation>
    </message>
    <message>
        <source>Balance:</source>
        <translation>Saldo:</translation>
    </message>
    <message>
        <source>Copy quantity</source>
        <translation>Copiar cantidad</translation>
    </message>
    <message>
        <source>Copy amount</source>
        <translation>Copiar cantidad</translation>
    </message>
    <message>
        <source>Copy fee</source>
        <translation>Copiar comisión</translation>
    </message>
    <message>
        <source>Copy after fee</source>
        <translation>Copiar después de comisión</translation>
    </message>
    <message>
        <source>Copy bytes</source>
        <translation>Copiar octetos</translation>
    </message>
    <message>
        <source>Copy priority</source>
        <translation>Copiar prioridad</translation>
    </message>
    <message>
        <source>Copy dust</source>
        <translation>Copiar calderilla</translation>
    </message>
    <message>
        <source>Copy change</source>
        <translation>Copiar cambio</translation>
    </message>
    <message>
        <source>The split block tool does not work when sending to outside addresses. Try again.</source>
        <translation>La herramienta de separación de bloques no funciona cuando se envía a direcciones exteriores. Inténtelo otra vez.</translation>
    </message>
    <message>
        <source>using</source>
        <translation>usando</translation>
    </message>
    <message>
        <source>anonymous funds</source>
        <translation>fondos anónimos</translation>
    </message>
    <message>
        <source>Warning: Invalid LUX address</source>
        <translation>Advertencia: Direcciones LUX inválidas</translation>
    </message>
    <message>
        <source>any available funds (not recommended)</source>
        <translation>cualquier fondo disponible (no recomendado)</translation>
    </message>
    <message>
        <source>and InstanTX</source>
        <translation>y InstanTX</translation>
    </message>
    <message>
        <source>%1 to %2</source>
        <translation>%1 a %2</translation>
    </message>
    <message>
        <source>Are you sure you want to send?</source>
        <translation>¿Está seguro de querer enviar?</translation>
    </message>
    <message>
        <source>are added as transaction fee</source>
        <translation>son añadidos como comisión de transacción</translation>
    </message>
    <message>
        <source>Total Amount = &lt;b&gt;%1&lt;/b&gt;&lt;br /&gt;= %2</source>
        <translation>Cantidad total = &lt;b&gt;%1&lt;/b&gt;&lt;br /&gt;= %2</translation>
    </message>
    <message>
        <source>Confirm send coins</source>
        <translation>Confirmar enviar monedas</translation>
    </message>
    <message>
        <source>A fee %1 times higher than %2 per kB is considered an insanely high fee.</source>
        <translation>Una comisión %1 veces más alta que %2 por kB se considera exageradamente alta.</translation>
    </message>
    <message>
        <source>The recipient address is not valid, please recheck.</source>
        <translation>La dirección de destino no es válida, por favor compruébelo de nuevo.</translation>
    </message>
    <message>
        <source>(darksend requires this amount to be rounded up to the nearest %1).</source>
        <translation>(la ofuscación requiere redondear hacia arriba esta cantidad al %1 más cercano).</translation>
    </message>
    <message>
        <source>(no label)</source>
        <translation>(sin etiqueta)</translation>
    </message>
    <message>
        <source>Confirmation time target:</source>
        <translation type="unfinished"></translation>
    </message>
    <message>
        <source>(count)</source>
        <translation type="unfinished"></translation>
    </message>
    <message>
        <source>The split block tool does not work with multiple addresses. Try again.</source>
        <translation type="unfinished"></translation>
    </message>
    <message>
        <source>The number of output is empty. Try again.</source>
        <translation type="unfinished"></translation>
    </message>
    <message>
        <source>The number of output must be a number and greater than 0. Try again.</source>
        <translation type="unfinished"></translation>
    </message>
    <message>
        <source> split into %1 outputs using the UTXO splitter.</source>
        <translation type="unfinished"></translation>
    </message>
    <message>
        <source>&lt;b&gt;(%1 of %2 entries displayed)&lt;/b&gt;</source>
        <translation type="unfinished"></translation>
    </message>
    <message>
        <source>The amount to pay must be larger than 0.</source>
        <translation type="unfinished"></translation>
    </message>
    <message>
        <source>The amount exceeds your balance.</source>
        <translation type="unfinished"></translation>
    </message>
    <message>
        <source>The total exceeds your balance when the %1 transaction fee is included.</source>
        <translation type="unfinished"></translation>
    </message>
    <message>
        <source>Duplicate address found, can only send to each address once per send operation.</source>
        <translation type="unfinished"></translation>
    </message>
    <message>
        <source>Transaction creation failed!</source>
        <translation type="unfinished"></translation>
    </message>
    <message>
        <source>The transaction was rejected with the following reason: %1</source>
        <translation type="unfinished"></translation>
    </message>
    <message>
        <source>Error: The wallet was unlocked only to anonymize and stake coins.</source>
        <translation type="unfinished"></translation>
    </message>
    <message>
        <source>Error: The wallet was unlocked only to anonymize coins. Unlock canceled.</source>
        <translation type="unfinished"></translation>
    </message>
    <message numerus="yes">
        <source>%n block(s)</source>
        <translation type="unfinished">
            <numerusform></numerusform>
            <numerusform></numerusform>
        </translation>
    </message>
    <message>
        <source>Pay only the minimum fee of %1</source>
        <translation type="unfinished"></translation>
    </message>
    <message numerus="yes">
        <source>Estimated to begin confirmation within %n block(s).</source>
        <translation type="unfinished">
            <numerusform></numerusform>
            <numerusform></numerusform>
        </translation>
    </message>
    <message>
        <source>Warning: Unknown change address</source>
        <translation type="unfinished"></translation>
    </message>
    <message>
        <source>Confirm custom change address</source>
        <translation type="unfinished"></translation>
    </message>
    <message>
        <source>The address you selected for change is not part of this wallet. Any or all funds in your wallet may be sent to this address. Are you sure?</source>
        <translation type="unfinished"></translation>
    </message>
</context>
<context>
    <name>SendCoinsEntry</name>
    <message>
        <source>Choose previously used address</source>
        <translation>Escoje una dirección usada previamente</translation>
    </message>
    <message>
        <source>Alt+A</source>
        <translation>Alt + A</translation>
    </message>
    <message>
        <source>Paste address from clipboard</source>
        <translation>Pegar dirección desde el clipboard</translation>
    </message>
    <message>
        <source>Alt+P</source>
        <translation>Alt + P</translation>
    </message>
    <message>
        <source>&amp;Label:</source>
        <translation>&amp;Etiqueta:</translation>
    </message>
    <message>
        <source>This is a normal payment.</source>
        <translation type="unfinished"></translation>
    </message>
    <message>
        <source>Pay &amp;To:</source>
        <translation type="unfinished"></translation>
    </message>
    <message>
        <source>The LUX address to send the payment to</source>
        <translation type="unfinished"></translation>
    </message>
    <message>
        <source>Remove this entry</source>
        <translation type="unfinished"></translation>
    </message>
    <message>
        <source>Enter a label for this address to add it to the list of used addresses</source>
        <translation type="unfinished"></translation>
    </message>
    <message>
        <source>A&amp;mount:</source>
        <translation type="unfinished"></translation>
    </message>
    <message>
        <source>The fee will be deducted from the amount being sent. The recipient will receive less luxcoins than you enter in the amount field. If multiple recipients are selected, the fee is split equally.</source>
        <translation type="unfinished"></translation>
    </message>
    <message>
        <source>S&amp;ubtract fee from amount</source>
        <translation type="unfinished"></translation>
    </message>
    <message>
        <source>Message:</source>
        <translation type="unfinished"></translation>
    </message>
    <message>
        <source>A message that was attached to the LUX: URI which will be stored with the transaction for your reference. Note: This message will not be sent over the LUX network.</source>
        <translation type="unfinished"></translation>
    </message>
    <message>
        <source>This is an unverified payment request.</source>
        <translation type="unfinished"></translation>
    </message>
    <message>
        <source>Pay To:</source>
        <translation type="unfinished"></translation>
    </message>
    <message>
        <source>Memo:</source>
        <translation type="unfinished"></translation>
    </message>
    <message>
        <source>This is a verified payment request.</source>
        <translation type="unfinished"></translation>
    </message>
    <message>
        <source>Enter a label for this address to add it to your address book</source>
        <translation type="unfinished"></translation>
    </message>
</context>
<context>
    <name>SendConfirmationDialog</name>
    <message>
        <source>Yes</source>
        <translation type="unfinished"></translation>
    </message>
</context>
<context>
    <name>SendToContract</name>
    <message>
        <source>Form</source>
        <translation type="unfinished">Formulario</translation>
    </message>
    <message>
        <source>Write Smart Contract</source>
        <translation type="unfinished"></translation>
    </message>
    <message>
        <source>Choose from contract book page</source>
        <translation type="unfinished"></translation>
    </message>
    <message>
        <source>Paste contract address from clipboard</source>
        <translation type="unfinished"></translation>
    </message>
    <message>
        <source>Save contract info</source>
        <translation type="unfinished"></translation>
    </message>
    <message>
        <source>Contract Address</source>
        <translation type="unfinished"></translation>
    </message>
    <message>
        <source>Interface (ABI)</source>
        <translation type="unfinished"></translation>
    </message>
    <message>
        <source>Function</source>
        <translation type="unfinished"></translation>
    </message>
    <message>
        <source>Optional</source>
        <translation type="unfinished"></translation>
    </message>
    <message>
        <source>Gas Limit</source>
        <translation type="unfinished"></translation>
    </message>
    <message>
        <source>Gas Price</source>
        <translation type="unfinished"></translation>
    </message>
    <message>
        <source>Amount</source>
        <translation type="unfinished">Cantidad</translation>
    </message>
    <message>
        <source>Sender Address</source>
        <translation type="unfinished"></translation>
    </message>
    <message>
        <source>Clear All</source>
        <translation type="unfinished"></translation>
    </message>
    <message>
        <source>Write to Contract</source>
        <translation type="unfinished"></translation>
    </message>
    <message>
        <source>The contract address that will receive the funds and data.</source>
        <translation type="unfinished"></translation>
    </message>
    <message>
        <source>The amount in Lux to send. Default = 0.</source>
        <translation type="unfinished"></translation>
    </message>
    <message>
        <source>The quantum address that will be used as sender.</source>
        <translation type="unfinished"></translation>
    </message>
    <message>
        <source>The Gas Price is too high, are you sure you want to possibly spend a max of %1 for this transaction?</source>
        <translation type="unfinished"></translation>
    </message>
    <message>
        <source>High Gas price</source>
        <translation type="unfinished"></translation>
    </message>
    <message>
        <source>Are you sure you want to send to the contract: &lt;br /&gt;&lt;br /&gt;</source>
        <translation type="unfinished"></translation>
    </message>
    <message>
        <source>&lt;b&gt;%1&lt;/b&gt;?</source>
        <translation type="unfinished"></translation>
    </message>
    <message>
        <source>Confirm sending to contract.</source>
        <translation type="unfinished"></translation>
    </message>
    <message>
        <source>Write to contract</source>
        <translation type="unfinished"></translation>
    </message>
    <message>
        <source>Gas limit: Default = %1, Max = %2.</source>
        <translation type="unfinished"></translation>
    </message>
    <message>
        <source>Gas price: LUX price per gas unit. Default = %1, Min = %2.</source>
        <translation type="unfinished"></translation>
    </message>
</context>
<context>
    <name>SendTokenPage</name>
    <message>
        <source>Form</source>
        <translation type="unfinished">Formulario</translation>
    </message>
    <message>
        <source>PayTo</source>
        <translation type="unfinished"></translation>
    </message>
    <message>
        <source>Amount</source>
        <translation type="unfinished">Cantidad</translation>
    </message>
    <message>
        <source>GasLimit</source>
        <translation type="unfinished"></translation>
    </message>
    <message>
        <source>GasPrice</source>
        <translation type="unfinished"></translation>
    </message>
    <message>
        <source>Description</source>
        <translation type="unfinished"></translation>
    </message>
    <message>
        <source>Confirm</source>
        <translation type="unfinished"></translation>
    </message>
    <message>
        <source>Clear</source>
        <translation type="unfinished">Limpiar</translation>
    </message>
    <message>
        <source>The address that will receive the tokens.</source>
        <translation type="unfinished"></translation>
    </message>
    <message>
        <source>The amount in LSR Token to send.</source>
        <translation type="unfinished"></translation>
    </message>
    <message>
        <source>Optional description for transaction.</source>
        <translation type="unfinished"></translation>
    </message>
    <message>
        <source>Gas limit: Default = %1, Max = %2.</source>
        <translation type="unfinished"></translation>
    </message>
    <message>
        <source>Gas price: LUX/gas unit. Default = %1, Min = %2.</source>
        <translation type="unfinished"></translation>
    </message>
    <message>
        <source>Are you sure you want to send? &lt;br /&gt;&lt;br /&gt;</source>
        <translation type="unfinished"></translation>
    </message>
    <message>
        <source>&lt;b&gt;%1 %2 &lt;/b&gt; to </source>
        <translation type="unfinished"></translation>
    </message>
    <message>
        <source>&lt;br /&gt;%3 &lt;br /&gt;</source>
        <translation type="unfinished"></translation>
    </message>
    <message>
        <source>Confirm send token.</source>
        <translation type="unfinished"></translation>
    </message>
    <message>
        <source>To send %1 you need LUX in address &lt;br /&gt; %2.</source>
        <translation type="unfinished"></translation>
    </message>
    <message>
        <source>Send token</source>
        <translation type="unfinished"></translation>
    </message>
</context>
<context>
    <name>ShutdownWindow</name>
    <message>
        <source>Luxcore is shutting down...</source>
        <translation type="unfinished"></translation>
    </message>
    <message>
        <source>Do not shut down the computer until this window disappears.</source>
        <translation type="unfinished"></translation>
    </message>
</context>
<context>
    <name>SignVerifyMessageDialog</name>
    <message>
        <source>The LUX address to sign the message with</source>
        <translation>La dirección LUX con la que firmar el mensaje</translation>
    </message>
    <message>
        <source>Choose previously used address</source>
        <translation>Escoje una dirección usada previamente</translation>
    </message>
    <message>
        <source>Alt+A</source>
        <translation>Alt + A</translation>
    </message>
    <message>
        <source>Paste address from clipboard</source>
        <translation>Pegar dirección desde el clipboard</translation>
    </message>
    <message>
        <source>Alt+P</source>
        <translation>Alt + P</translation>
    </message>
    <message>
        <source>Copy the current signature to the system clipboard</source>
        <translation>Copiar la firma actual al clipboard del sistema</translation>
    </message>
    <message>
        <source>Sign the message to prove you own this LUX address</source>
        <translation>Firmar el mensaje para demostrar que eres el propietario de esta dirección LUX</translation>
    </message>
    <message>
        <source>The LUX address the message was signed with</source>
        <translation>La dirección LUX con la que el mensaje fue firmado</translation>
    </message>
    <message>
        <source>Verify the message to ensure it was signed with the specified LUX address</source>
        <translation>Verificar el mensaje para asegurarse que fue firmado con la dirección LUX especificada</translation>
    </message>
    <message>
        <source>Reset all sign message fields</source>
        <translation>Resetear todos los campos de firma de mensaje</translation>
    </message>
    <message>
        <source>Clear &amp;All</source>
        <translation>Limpiar &amp;Todo</translation>
    </message>
    <message>
        <source>Reset all verify message fields</source>
        <translation>Resetear todos los campos de verificación de mensaje</translation>
    </message>
    <message>
        <source>The entered address is invalid.</source>
        <translation>La dirección introducida es inválida</translation>
    </message>
    <message>
        <source>Please check the address and try again.</source>
        <translation>Por favor comprobar la dirección y probar de nuevo.</translation>
    </message>
    <message>
        <source>The entered address does not refer to a key.</source>
        <translation>La dirección introducido no se refiere a ninguna clave.</translation>
    </message>
    <message>
        <source>Wallet unlock was cancelled.</source>
        <translation>El desbloqueo de la wallet fue cancelado.</translation>
    </message>
    <message>
        <source>Private key for the entered address is not available.</source>
        <translation>La clave privada para la dirección introducida no está disponible.</translation>
    </message>
    <message>
        <source>Signatures - Sign / Verify a Message</source>
        <translation type="unfinished"></translation>
    </message>
    <message>
        <source>&amp;Sign Message</source>
        <translation type="unfinished"></translation>
    </message>
    <message>
        <source>You can sign messages with your addresses to prove you own them. Be careful not to sign anything vague, as phishing attacks may try to trick you into signing your identity over to them. Only sign fully-detailed statements you agree to.</source>
        <translation type="unfinished"></translation>
    </message>
    <message>
        <source>Enter the message you want to sign here</source>
        <translation type="unfinished"></translation>
    </message>
    <message>
        <source>Signature</source>
        <translation type="unfinished"></translation>
    </message>
    <message>
        <source>Sign &amp;Message</source>
        <translation type="unfinished"></translation>
    </message>
    <message>
        <source>&amp;Verify Message</source>
        <translation type="unfinished"></translation>
    </message>
    <message>
        <source>Enter the signing address, message (ensure you copy line breaks, spaces, tabs, etc. exactly) and signature below to verify the message. Be careful not to read more into the signature than what is in the signed message itself, to avoid being tricked by a man-in-the-middle attack.</source>
        <translation type="unfinished"></translation>
    </message>
    <message>
        <source>Verify &amp;Message</source>
        <translation type="unfinished"></translation>
    </message>
    <message>
        <source>Click &quot;Sign Message&quot; to generate signature</source>
        <translation type="unfinished"></translation>
    </message>
    <message>
        <source>Message signing failed.</source>
        <translation type="unfinished"></translation>
    </message>
    <message>
        <source>Message signed.</source>
        <translation type="unfinished"></translation>
    </message>
    <message>
        <source>The signature could not be decoded.</source>
        <translation type="unfinished"></translation>
    </message>
    <message>
        <source>Please check the signature and try again.</source>
        <translation type="unfinished"></translation>
    </message>
    <message>
        <source>The signature did not match the message digest.</source>
        <translation type="unfinished"></translation>
    </message>
    <message>
        <source>Message verification failed.</source>
        <translation type="unfinished"></translation>
    </message>
    <message>
        <source>Message verified.</source>
        <translation type="unfinished"></translation>
    </message>
</context>
<context>
    <name>SmartContract</name>
    <message>
        <source>Dialog</source>
        <translation type="unfinished"></translation>
    </message>
</context>
<context>
    <name>SmartContractPage</name>
    <message>
        <source>out of sync</source>
        <translation type="unfinished">desincronizado</translation>
    </message>
    <message>
        <source>Disabled</source>
        <translation type="unfinished">Desactivado</translation>
    </message>
    <message>
        <source>Start Luxsend</source>
        <translation type="unfinished">Comenzar Ofuscación</translation>
    </message>
    <message>
        <source>Stop Luxsend</source>
        <translation type="unfinished">Parar Ofuscación</translation>
    </message>
    <message>
        <source>No inputs detected</source>
        <translation type="unfinished">No se detectan entradas</translation>
    </message>
    <message numerus="yes">
        <source>%n Rounds</source>
        <translation type="unfinished">
            <numerusform>%n Ronda</numerusform>
            <numerusform>%n Rondas</numerusform>
        </translation>
    </message>
    <message>
        <source>Found enough compatible inputs to anonymize %1</source>
        <translation type="unfinished">Se encontraron suficientes entradas compatibles para anonimizar %1</translation>
    </message>
    <message>
        <source>Not enough compatible inputs to anonymize &lt;span style=&apos;color:red;&apos;&gt;%1&lt;/span&gt;,&lt;br&gt;will anonymize &lt;span style=&apos;color:red;&apos;&gt;%2&lt;/span&gt; instead</source>
        <translation type="unfinished">No hay suficientes entradas compatibles para anonimizar &lt;span style=&apos;color:red;&apos;&gt;%1&lt;/span&gt;,&lt;br&gt;anonimizará &lt;span style=&apos;color:red;&apos;&gt;%2&lt;/span&gt; en su lugar
</translation>
    </message>
    <message>
        <source>Overall progress</source>
        <translation type="unfinished">Progreso total</translation>
    </message>
    <message>
        <source>Denominated</source>
        <translation type="unfinished">Nominadas</translation>
    </message>
    <message>
        <source>Mixed</source>
        <translation type="unfinished">Mezcladas</translation>
    </message>
    <message>
        <source>Anonymized</source>
        <translation type="unfinished">Anonimizadas</translation>
    </message>
    <message numerus="yes">
        <source>Denominated inputs have %5 of %n rounds on average</source>
        <translation type="unfinished">
            <numerusform></numerusform>
            <numerusform></numerusform>
        </translation>
    </message>
    <message>
        <source>Start Darksend</source>
        <translation type="unfinished"></translation>
    </message>
    <message>
        <source>Enabled</source>
        <translation type="unfinished">Activado</translation>
    </message>
    <message>
        <source>Last Darksend message:
</source>
        <translation type="unfinished">Último mensaje de Ofuscación:
</translation>
    </message>
    <message>
        <source>N/A</source>
        <translation type="unfinished">N/A</translation>
    </message>
    <message>
        <source>Darksend</source>
        <translation type="unfinished">Ofuscación</translation>
    </message>
    <message>
        <source>Darksend was successfully reset.</source>
        <translation type="unfinished">La Ofuscación fue reiniciada satisfactoriamente.</translation>
    </message>
    <message>
        <source>If you don&apos;t want to see internal Darksend fees/transactions select &quot;Most Common&quot; as Type on the &quot;Transactions&quot; tab.</source>
        <translation type="unfinished">Si no quiere ver aquí las operaciones internas de Ofuscación seleccione &quot;Las Más Comunes&quot; como el Tipo en la pestaña de &quot;Transacciones&quot;.</translation>
    </message>
    <message>
        <source>Darksend requires at least %1 to use.</source>
        <translation type="unfinished">La Ofuscación requiere como mínimo %1 para usarse.</translation>
    </message>
    <message>
        <source>Wallet is locked and user declined to unlock. Disabling Darksend.</source>
        <translation type="unfinished">El Monedero está bloqueado y el usuario declinó su desbloqueo. Desactivando Ofuscación.</translation>
    </message>
    <message>
        <source>Stop Darksend</source>
        <translation type="unfinished"></translation>
    </message>
</context>
<context>
    <name>SmartTokenConfig</name>
    <message>
        <source>Form</source>
        <translation type="unfinished">Formulario</translation>
    </message>
    <message>
        <source>Balances</source>
        <translation type="unfinished">Balances</translation>
    </message>
    <message>
        <source>The displayed information may be out of date. Your wallet automatically synchronizes with the LUX network after a connection is established, but this process has not completed yet.</source>
        <translation type="unfinished">La información mostrada puede estar desactualizada. Su monedero se sincroniza automáticamente con la red LUX después de establecer una conexión, pero este proceso aún no se ha completado.</translation>
    </message>
    <message>
        <source>Unconfirmed transactions to watch-only addresses</source>
        <translation type="unfinished">Transacciones no confirmadas a direcciones sólo de lectura</translation>
    </message>
    <message>
        <source>Total of transactions that have yet to be confirmed, and do not yet count toward the spendable balance</source>
        <translation type="unfinished">Total de transacciones que aún deben ser confirmadas, y todavía no cuentan en el balance disponible</translation>
    </message>
    <message>
        <source>Staked or masternode rewards in watch-only addresses that has not yet matured</source>
        <translation type="unfinished">Recompensa de participación o de nodo maestro en direcciones de sólo lectura que todavía no han madurado</translation>
    </message>
    <message>
        <source>Total:</source>
        <translation type="unfinished">Total:</translation>
    </message>
    <message>
        <source>Staked or masternode rewards that has not yet matured</source>
        <translation type="unfinished">Recompensa de participación o de nodo maestro que aún no ha madurado</translation>
    </message>
    <message>
        <source>Immature:</source>
        <translation type="unfinished">Inmaduro:</translation>
    </message>
    <message>
        <source>Your current total balance</source>
        <translation type="unfinished">Su balance total actual</translation>
    </message>
    <message>
        <source>Current total balance in watch-only addresses</source>
        <translation type="unfinished">Balance total actual en direcciones de sólo lectura</translation>
    </message>
    <message>
        <source>Watch-only:</source>
        <translation type="unfinished">Sólo-lectura:</translation>
    </message>
    <message>
        <source>Available:</source>
        <translation type="unfinished">Disponible:</translation>
    </message>
    <message>
        <source>Your current spendable balance</source>
        <translation type="unfinished">Tu balance actualmente disponible</translation>
    </message>
    <message>
        <source>Your current balance in watch-only addresses</source>
        <translation type="unfinished">Su balance actual en direcciones de sólo lectura</translation>
    </message>
    <message>
        <source>Pending:</source>
        <translation type="unfinished">Pendiente:</translation>
    </message>
    <message>
        <source>Spendable:</source>
        <translation type="unfinished">Disponible:</translation>
    </message>
    <message>
        <source>Status:</source>
        <translation type="unfinished">Estado:</translation>
    </message>
    <message>
        <source>Completion:</source>
        <translation type="unfinished">Completado:</translation>
    </message>
    <message>
        <source>Luxsend Balance:</source>
        <translation type="unfinished"></translation>
    </message>
    <message>
        <source>Amount and Rounds:</source>
        <translation type="unfinished">Cantidad y Rondas:</translation>
    </message>
    <message>
        <source>0 LUX / 0 Rounds</source>
        <translation type="unfinished">0 LUX / 0 Rondas</translation>
    </message>
    <message>
        <source>Submitted Denom:</source>
        <translation type="unfinished">Denominación Enviada:</translation>
    </message>
    <message>
        <source>The denominations you submitted to the Masternode.&lt;br&gt;To mix, other users must submit the exact same denominations.</source>
        <translation type="unfinished">Las denominaciones que enviaste al Nodo Maestro.&lt;br&gt;Para mezclar, otros usuarios deben mandar exactamente las mismas denominaciones.</translation>
    </message>
    <message>
        <source>n/a</source>
        <translation type="unfinished">n/a</translation>
    </message>
    <message>
        <source>Enabled/Disabled</source>
        <translation type="unfinished">Activado/Desactivado</translation>
    </message>
    <message>
        <source>Start/Stop Mixing</source>
        <translation type="unfinished">Empezar/Parar Mezcla</translation>
    </message>
    <message>
        <source>(Last Message)</source>
        <translation type="unfinished">(Último Mensaje)</translation>
    </message>
    <message>
        <source>Try to manually submit a Luxsend request.</source>
        <translation type="unfinished"></translation>
    </message>
    <message>
        <source>Try Mix</source>
        <translation type="unfinished">Intentar Mezclar</translation>
    </message>
    <message>
        <source>Reset the current status of Luxsend (can interrupt Luxsend if it&apos;s in the process of Mixing, which can cost you money!)</source>
        <translation type="unfinished"></translation>
    </message>
    <message>
        <source>Reset</source>
        <translation type="unfinished">Reiniciar</translation>
    </message>
    <message>
        <source>Luxsend</source>
        <translation type="unfinished"></translation>
    </message>
    <message>
        <source>Recent transactions</source>
        <translation type="unfinished">Transacciones recientes</translation>
    </message>
</context>
<context>
    <name>SplashScreen</name>
    <message>
        <source>Luxcore</source>
        <translation>Núcleo LUX</translation>
    </message>
    <message>
        <source>[testnet]</source>
        <translation type="unfinished"></translation>
    </message>
    <message>
        <source>Version %1</source>
        <translation type="unfinished"></translation>
    </message>
    <message>
        <source>The Bitcoin Core developers</source>
        <translation type="unfinished"></translation>
    </message>
    <message>
        <source>The Dash Core developers</source>
        <translation type="unfinished"></translation>
    </message>
    <message>
        <source>The Luxcore developers</source>
        <translation type="unfinished"></translation>
    </message>
</context>
<context>
    <name>TokenDescDialog</name>
    <message>
        <source>Dialog</source>
        <translation type="unfinished"></translation>
    </message>
    <message>
        <source>Details for %1</source>
        <translation type="unfinished"></translation>
    </message>
</context>
<context>
    <name>TokenItemModel</name>
    <message>
        <source>Token Name</source>
        <translation type="unfinished"></translation>
    </message>
    <message>
        <source>Token Symbol</source>
        <translation type="unfinished"></translation>
    </message>
    <message>
        <source>Balance</source>
        <translation type="unfinished"></translation>
    </message>
</context>
<context>
    <name>TokenTransactionDesc</name>
    <message>
        <source>conflicted with a transaction with %1 confirmations</source>
        <translation type="unfinished"></translation>
    </message>
    <message>
        <source>%1/offline</source>
        <translation type="unfinished"></translation>
    </message>
    <message>
        <source>0/unconfirmed, in memory pool</source>
        <translation type="unfinished"></translation>
    </message>
    <message>
        <source>0/unconfirmed, not in memory pool</source>
        <translation type="unfinished"></translation>
    </message>
    <message>
        <source>%1/unconfirmed</source>
        <translation type="unfinished"></translation>
    </message>
    <message>
        <source>%1 confirmations</source>
        <translation type="unfinished"></translation>
    </message>
    <message>
        <source>Status</source>
        <translation type="unfinished">Estado</translation>
    </message>
    <message>
        <source>Date</source>
        <translation type="unfinished">Fecha</translation>
    </message>
    <message>
        <source>Transaction ID</source>
        <translation type="unfinished"></translation>
    </message>
    <message>
        <source>Token Address</source>
        <translation type="unfinished"></translation>
    </message>
    <message>
        <source>From</source>
        <translation type="unfinished"></translation>
    </message>
    <message>
        <source>To</source>
        <translation type="unfinished"></translation>
    </message>
    <message>
        <source>Credit</source>
        <translation type="unfinished"></translation>
    </message>
    <message>
        <source>Debit</source>
        <translation type="unfinished"></translation>
    </message>
    <message>
        <source>Net Amount</source>
        <translation type="unfinished"></translation>
    </message>
</context>
<context>
    <name>TokenTransactionTableModel</name>
    <message>
        <source>Date</source>
        <translation type="unfinished">Fecha</translation>
    </message>
    <message>
        <source>Type</source>
        <translation type="unfinished"></translation>
    </message>
    <message>
        <source>Label</source>
        <translation type="unfinished">Etiqueta</translation>
    </message>
    <message>
        <source>Name</source>
        <translation type="unfinished">Nombre</translation>
    </message>
    <message>
        <source>Amount</source>
        <translation type="unfinished">Cantidad</translation>
    </message>
    <message>
        <source>Offline</source>
        <translation type="unfinished"></translation>
    </message>
    <message>
        <source>Unconfirmed</source>
        <translation type="unfinished"></translation>
    </message>
    <message>
        <source>Confirming (%1 of %2 recommended confirmations)</source>
        <translation type="unfinished"></translation>
    </message>
    <message>
        <source>Confirmed (%1 confirmations)</source>
        <translation type="unfinished"></translation>
    </message>
    <message>
        <source>Received with</source>
        <translation type="unfinished"></translation>
    </message>
    <message>
        <source>Received from</source>
        <translation type="unfinished"></translation>
    </message>
    <message>
        <source>Sent to</source>
        <translation type="unfinished"></translation>
    </message>
    <message>
        <source>Payment to yourself</source>
        <translation type="unfinished"></translation>
    </message>
    <message>
        <source>(n/a)</source>
        <translation type="unfinished"></translation>
    </message>
    <message>
        <source>(no label)</source>
        <translation type="unfinished">(sin etiqueta)</translation>
    </message>
    <message>
        <source>Transaction status. Hover over this field to show number of confirmations.</source>
        <translation type="unfinished"></translation>
    </message>
    <message>
        <source>Date and time that the transaction was received.</source>
        <translation type="unfinished"></translation>
    </message>
    <message>
        <source>Type of transaction.</source>
        <translation type="unfinished"></translation>
    </message>
    <message>
        <source>User-defined intent/purpose of the transaction.</source>
        <translation type="unfinished"></translation>
    </message>
    <message>
        <source>Token name.</source>
        <translation type="unfinished"></translation>
    </message>
    <message>
        <source>Amount removed from or added to balance.</source>
        <translation type="unfinished"></translation>
    </message>
</context>
<context>
    <name>TokenTransactionView</name>
    <message>
        <source>All</source>
        <translation type="unfinished"></translation>
    </message>
    <message>
        <source>Today</source>
        <translation type="unfinished"></translation>
    </message>
    <message>
        <source>This week</source>
        <translation type="unfinished"></translation>
    </message>
    <message>
        <source>This month</source>
        <translation type="unfinished"></translation>
    </message>
    <message>
        <source>Last month</source>
        <translation type="unfinished"></translation>
    </message>
    <message>
        <source>This year</source>
        <translation type="unfinished"></translation>
    </message>
    <message>
        <source>Range...</source>
        <translation type="unfinished"></translation>
    </message>
    <message>
        <source>Received</source>
        <translation type="unfinished">Recibidos</translation>
    </message>
    <message>
        <source>Sent</source>
        <translation type="unfinished">Enviados</translation>
    </message>
    <message>
        <source>To yourself</source>
        <translation type="unfinished"></translation>
    </message>
    <message>
        <source>Enter address to search</source>
        <translation type="unfinished"></translation>
    </message>
    <message>
        <source>Min amount</source>
        <translation type="unfinished"></translation>
    </message>
    <message>
        <source>Copy address</source>
        <translation type="unfinished">Copiar dirección</translation>
    </message>
    <message>
        <source>Copy amount</source>
        <translation type="unfinished">Copiar cantidad</translation>
    </message>
    <message>
        <source>Copy transaction ID</source>
        <translation type="unfinished">Copiar código de transacción</translation>
    </message>
    <message>
        <source>Copy full transaction details</source>
        <translation type="unfinished"></translation>
    </message>
    <message>
        <source>Show transaction details</source>
        <translation type="unfinished"></translation>
    </message>
    <message>
        <source>Range:</source>
        <translation type="unfinished"></translation>
    </message>
    <message>
        <source>to</source>
        <translation type="unfinished"></translation>
    </message>
</context>
<context>
    <name>TrafficGraphWidget</name>
    <message>
        <source>KB/s</source>
        <translation type="unfinished"></translation>
    </message>
</context>
<context>
    <name>TransactionDesc</name>
    <message>
        <source>Status</source>
        <translation>Estado</translation>
    </message>
    <message>
        <source>Date</source>
        <translation>Fecha</translation>
    </message>
    <message>
        <source>Message</source>
        <translation>Mensaje</translation>
    </message>
    <message>
        <source>Amount</source>
        <translation>Cantidad</translation>
    </message>
    <message numerus="yes">
        <source>Open for %n more block(s)</source>
        <translation type="unfinished">
            <numerusform></numerusform>
            <numerusform></numerusform>
        </translation>
    </message>
    <message>
        <source>Open until %1</source>
        <translation type="unfinished"></translation>
    </message>
    <message>
        <source>conflicted with a transaction with %1 confirmations</source>
        <translation type="unfinished"></translation>
    </message>
    <message>
        <source>0/unconfirmed, %1</source>
        <translation type="unfinished"></translation>
    </message>
    <message>
        <source>in memory pool</source>
        <translation type="unfinished"></translation>
    </message>
    <message>
        <source>not in memory pool</source>
        <translation type="unfinished"></translation>
    </message>
    <message>
        <source>%1/unconfirmed</source>
        <translation type="unfinished"></translation>
    </message>
    <message>
        <source>%1 confirmations</source>
        <translation type="unfinished"></translation>
    </message>
    <message>
        <source>, has not been successfully broadcast yet</source>
        <translation type="unfinished"></translation>
    </message>
    <message numerus="yes">
        <source>, broadcast through %n node(s)</source>
        <translation type="unfinished">
            <numerusform></numerusform>
            <numerusform></numerusform>
        </translation>
    </message>
    <message>
        <source>Source</source>
        <translation type="unfinished"></translation>
    </message>
    <message>
        <source>Smart contract</source>
        <translation type="unfinished"></translation>
    </message>
    <message>
        <source>Generated</source>
        <translation type="unfinished"></translation>
    </message>
    <message>
        <source>From</source>
        <translation type="unfinished"></translation>
    </message>
    <message>
        <source>To</source>
        <translation type="unfinished"></translation>
    </message>
    <message>
        <source>own address</source>
        <translation type="unfinished"></translation>
    </message>
    <message>
        <source>watch-only</source>
        <translation type="unfinished"></translation>
    </message>
    <message>
        <source>label</source>
        <translation type="unfinished"></translation>
    </message>
    <message>
        <source>Credit</source>
        <translation type="unfinished"></translation>
    </message>
    <message numerus="yes">
        <source>matures in %n more block(s)</source>
        <translation type="unfinished">
            <numerusform></numerusform>
            <numerusform></numerusform>
        </translation>
    </message>
    <message>
        <source>not accepted</source>
        <translation type="unfinished"></translation>
    </message>
    <message>
        <source>Input</source>
        <translation type="unfinished"></translation>
    </message>
    <message>
        <source>Immature</source>
        <translation type="unfinished"></translation>
    </message>
    <message>
        <source>Debit</source>
        <translation type="unfinished"></translation>
    </message>
    <message>
        <source>Total debit</source>
        <translation type="unfinished"></translation>
    </message>
    <message>
        <source>Total credit</source>
        <translation type="unfinished"></translation>
    </message>
    <message>
        <source>Transaction fee</source>
        <translation type="unfinished"></translation>
    </message>
    <message>
        <source>Net amount</source>
        <translation type="unfinished"></translation>
    </message>
    <message>
        <source>Comment</source>
        <translation type="unfinished"></translation>
    </message>
    <message>
        <source>Transaction ID</source>
        <translation type="unfinished"></translation>
    </message>
    <message>
        <source>Output index</source>
        <translation type="unfinished"></translation>
    </message>
    <message>
        <source>Merchant</source>
        <translation type="unfinished"></translation>
    </message>
    <message>
        <source>This gas refund must mature %1 blocks before it can be spent. If it fails to get into the chain, its state will change to &quot;not accepted&quot; and it won&apos;t be spendable.</source>
        <translation type="unfinished"></translation>
    </message>
    <message>
        <source>Generated coins must mature %1 blocks before they can be spent. When you generated this block, it was broadcast to the network to be added to the block chain. If it fails to get into the chain, its state will change to &quot;not accepted&quot; and it won&apos;t be spendable. This may occasionally happen if another node generates a block within a few seconds of yours.</source>
        <translation type="unfinished"></translation>
    </message>
    <message>
        <source>Debug information</source>
        <translation type="unfinished"></translation>
    </message>
    <message>
        <source>Transaction</source>
        <translation type="unfinished"></translation>
    </message>
    <message>
        <source>Inputs</source>
        <translation type="unfinished"></translation>
    </message>
    <message>
        <source>true</source>
        <translation type="unfinished"></translation>
    </message>
    <message>
        <source>false</source>
        <translation type="unfinished"></translation>
    </message>
    <message>
        <source>SC Address (Hash160)</source>
        <translation type="unfinished"></translation>
    </message>
</context>
<context>
    <name>TransactionDescDialog</name>
    <message>
        <source>This pane shows a detailed description of the transaction</source>
        <translation type="unfinished"></translation>
    </message>
    <message>
        <source>Details for %1</source>
        <translation type="unfinished"></translation>
    </message>
</context>
<context>
    <name>TransactionTableModel</name>
    <message>
        <source>Date</source>
        <translation>Fecha</translation>
    </message>
    <message>
        <source>Address</source>
        <translation>Dirección</translation>
    </message>
    <message>
        <source>Type</source>
        <translation type="unfinished"></translation>
    </message>
    <message numerus="yes">
        <source>Open for %n more block(s)</source>
        <translation type="unfinished">
            <numerusform></numerusform>
            <numerusform></numerusform>
        </translation>
    </message>
    <message>
        <source>Open until %1</source>
        <translation type="unfinished"></translation>
    </message>
    <message>
        <source>Offline</source>
        <translation type="unfinished"></translation>
    </message>
    <message>
        <source>Unconfirmed</source>
        <translation type="unfinished"></translation>
    </message>
    <message>
        <source>Abandoned</source>
        <translation type="unfinished"></translation>
    </message>
    <message>
        <source>Confirming (%1 of %2 recommended confirmations)</source>
        <translation type="unfinished"></translation>
    </message>
    <message>
        <source>Confirmed (%1 confirmations)</source>
        <translation type="unfinished"></translation>
    </message>
    <message>
        <source>Conflicted</source>
        <translation type="unfinished"></translation>
    </message>
    <message>
        <source>Immature (%1 confirmations, will be available after %2)</source>
        <translation type="unfinished"></translation>
    </message>
    <message>
        <source>This block was not received by any other nodes and will probably not be accepted!</source>
        <translation type="unfinished"></translation>
    </message>
    <message>
        <source>Orphan Block - Generated but not accepted. This does not impact your holdings.</source>
        <translation type="unfinished"></translation>
    </message>
    <message>
        <source>Received with</source>
        <translation type="unfinished"></translation>
    </message>
    <message>
        <source>Masternode Reward</source>
        <translation type="unfinished"></translation>
    </message>
    <message>
        <source>Received from</source>
        <translation type="unfinished"></translation>
    </message>
    <message>
        <source>Received via Darksend</source>
        <translation type="unfinished"></translation>
    </message>
    <message>
        <source>Sent to</source>
        <translation type="unfinished"></translation>
    </message>
    <message>
        <source>Payment to yourself</source>
        <translation type="unfinished"></translation>
    </message>
    <message>
        <source>Minted</source>
        <translation type="unfinished"></translation>
    </message>
    <message>
        <source>Mined</source>
        <translation type="unfinished"></translation>
    </message>
    <message>
        <source>Darksend Denominate</source>
        <translation type="unfinished"></translation>
    </message>
    <message>
        <source>Darksend Collateral Payment</source>
        <translation type="unfinished"></translation>
    </message>
    <message>
        <source>Darksend Make Collateral Inputs</source>
        <translation type="unfinished"></translation>
    </message>
    <message>
        <source>Darksend Create Denominations</source>
        <translation type="unfinished"></translation>
    </message>
    <message>
        <source>Darksend</source>
        <translation type="unfinished">Ofuscación</translation>
    </message>
    <message>
        <source>watch-only</source>
        <translation type="unfinished"></translation>
    </message>
    <message>
        <source>(n/a)</source>
        <translation type="unfinished"></translation>
    </message>
    <message>
        <source>(no label)</source>
        <translation type="unfinished">(sin etiqueta)</translation>
    </message>
    <message>
        <source>Transaction status. Hover over this field to show number of confirmations.</source>
        <translation type="unfinished"></translation>
    </message>
    <message>
        <source>Date and time that the transaction was received.</source>
        <translation type="unfinished"></translation>
    </message>
    <message>
        <source>Type of transaction.</source>
        <translation type="unfinished"></translation>
    </message>
    <message>
        <source>Whether or not a watch-only address is involved in this transaction.</source>
        <translation type="unfinished"></translation>
    </message>
    <message>
        <source>Destination address of transaction.</source>
        <translation type="unfinished"></translation>
    </message>
    <message>
        <source>Amount removed from or added to balance.</source>
        <translation type="unfinished"></translation>
    </message>
    <message>
        <source>SC created</source>
        <translation type="unfinished"></translation>
    </message>
    <message>
        <source>SC sent</source>
        <translation type="unfinished"></translation>
    </message>
    <message>
        <source>SC refunded</source>
        <translation type="unfinished"></translation>
    </message>
</context>
<context>
    <name>TransactionView</name>
    <message>
        <source>Copy address</source>
        <translation>Copiar dirección</translation>
    </message>
    <message>
        <source>Copy label</source>
        <translation>Copiar etiqueta</translation>
    </message>
    <message>
        <source>Copy amount</source>
        <translation>Copiar cantidad</translation>
    </message>
    <message>
        <source>Copy transaction ID</source>
        <translation>Copiar código de transacción</translation>
    </message>
    <message>
        <source>Comma separated file (*.csv)</source>
        <translation>Archivo separado por comas (*.csv)</translation>
    </message>
    <message>
        <source>Confirmed</source>
        <translation>Confirmado</translation>
    </message>
    <message>
        <source>Date</source>
        <translation>Fecha</translation>
    </message>
    <message>
        <source>Label</source>
        <translation>Etiqueta</translation>
    </message>
    <message>
        <source>Address</source>
        <translation>Dirección</translation>
    </message>
    <message>
        <source>Exporting Failed</source>
        <translation>Exportación fallida</translation>
    </message>
    <message>
        <source>All</source>
        <translation type="unfinished"></translation>
    </message>
    <message>
        <source>Today</source>
        <translation type="unfinished"></translation>
    </message>
    <message>
        <source>This week</source>
        <translation type="unfinished"></translation>
    </message>
    <message>
        <source>This month</source>
        <translation type="unfinished"></translation>
    </message>
    <message>
        <source>Last month</source>
        <translation type="unfinished"></translation>
    </message>
    <message>
        <source>This year</source>
        <translation type="unfinished"></translation>
    </message>
    <message>
        <source>Range...</source>
        <translation type="unfinished"></translation>
    </message>
    <message>
        <source>Most Common</source>
        <translation type="unfinished"></translation>
    </message>
    <message>
        <source>Received with</source>
        <translation type="unfinished"></translation>
    </message>
    <message>
        <source>Sent to</source>
        <translation type="unfinished"></translation>
    </message>
    <message>
        <source>Darksend</source>
        <translation type="unfinished">Ofuscación</translation>
    </message>
    <message>
        <source>Darksend Make Collateral Inputs</source>
        <translation type="unfinished"></translation>
    </message>
    <message>
        <source>Darksend Create Denominations</source>
        <translation type="unfinished"></translation>
    </message>
    <message>
        <source>Darksend Denominate</source>
        <translation type="unfinished"></translation>
    </message>
    <message>
        <source>Darksend Collateral Payment</source>
        <translation type="unfinished"></translation>
    </message>
    <message>
        <source>To yourself</source>
        <translation type="unfinished"></translation>
    </message>
    <message>
        <source>Mined</source>
        <translation type="unfinished"></translation>
    </message>
    <message>
        <source>Minted</source>
        <translation type="unfinished"></translation>
    </message>
    <message>
        <source>Masternode Reward</source>
        <translation type="unfinished"></translation>
    </message>
    <message>
        <source>Smart contract</source>
        <translation type="unfinished"></translation>
    </message>
    <message>
        <source>Other</source>
        <translation type="unfinished"></translation>
    </message>
    <message>
        <source>Enter address or label to search</source>
        <translation type="unfinished"></translation>
    </message>
    <message>
        <source>Min amount</source>
        <translation type="unfinished"></translation>
    </message>
    <message>
        <source>Abandon transaction</source>
        <translation type="unfinished"></translation>
    </message>
    <message>
        <source>Copy raw transaction</source>
        <translation type="unfinished"></translation>
    </message>
    <message>
        <source>Copy full transaction details</source>
        <translation type="unfinished"></translation>
    </message>
    <message>
        <source>Edit label</source>
        <translation type="unfinished"></translation>
    </message>
    <message>
        <source>Show transaction details</source>
        <translation type="unfinished"></translation>
    </message>
    <message>
        <source>Export Transaction History</source>
        <translation type="unfinished"></translation>
    </message>
    <message>
        <source>Watch-only</source>
        <translation type="unfinished"></translation>
    </message>
    <message>
        <source>Type</source>
        <translation type="unfinished"></translation>
    </message>
    <message>
        <source>ID</source>
        <translation type="unfinished"></translation>
    </message>
    <message>
        <source>There was an error trying to save the transaction history to %1.</source>
        <translation type="unfinished"></translation>
    </message>
    <message>
        <source>Exporting Successful</source>
        <translation type="unfinished"></translation>
    </message>
    <message>
        <source>The transaction history was successfully saved to %1.</source>
        <translation type="unfinished"></translation>
    </message>
    <message>
        <source>Range:</source>
        <translation type="unfinished"></translation>
    </message>
    <message>
        <source>to</source>
        <translation type="unfinished"></translation>
    </message>
</context>
<context>
    <name>UnitDisplayStatusBarControl</name>
    <message>
        <source>Unit to show amounts in. Click to select another unit.</source>
        <translation type="unfinished"></translation>
    </message>
</context>
<context>
    <name>UpdateInfoDialog</name>
    <message>
        <source>Check for Updates</source>
        <translation type="unfinished"></translation>
    </message>
    <message>
        <source>There are new updates available! You can install them now or automatically, when you exit the application. If you don&apos;t want to install updates right know, you can install them later.</source>
        <translation type="unfinished"></translation>
    </message>
    <message>
        <source>Updates:</source>
        <translation type="unfinished"></translation>
    </message>
    <message>
        <source>Component Name</source>
        <translation type="unfinished"></translation>
    </message>
    <message>
        <source>Version</source>
        <translation type="unfinished">Versión</translation>
    </message>
    <message>
        <source>Update Size</source>
        <translation type="unfinished"></translation>
    </message>
    <message>
        <source>https://github.com/LUX-Core/lux/releases</source>
        <translation type="unfinished"></translation>
    </message>
    <message>
        <source>Run with &amp;elevated rights</source>
        <translation type="unfinished"></translation>
    </message>
    <message>
        <source>Close and do nothing. You can install updates later.</source>
        <translation type="unfinished"></translation>
    </message>
    <message>
        <source>Install later</source>
        <translation type="unfinished"></translation>
    </message>
    <message>
        <source>You proceed using the application, and as soon as you close it, the updater will start automatically to install the updates.</source>
        <translation type="unfinished"></translation>
    </message>
    <message>
        <source>Install On Exit</source>
        <translation type="unfinished"></translation>
    </message>
    <message>
        <source>Closes the application and opens the installer to update the app.</source>
        <translation type="unfinished"></translation>
    </message>
    <message>
        <source>Install Now</source>
        <translation type="unfinished"></translation>
    </message>
</context>
<context>
    <name>WalletFrame</name>
    <message>
        <source>No wallet has been loaded.</source>
        <translation type="unfinished"></translation>
    </message>
</context>
<context>
    <name>WalletModel</name>
    <message>
        <source>Send Coins</source>
        <translation>Enviar Monedas</translation>
    </message>
    <message>
        <source>InstanTX doesn&apos;t support sending values that high yet. Transactions are currently limited to %1 LUX.</source>
        <translation type="unfinished"></translation>
    </message>
</context>
<context>
    <name>WalletView</name>
    <message>
        <source>&amp;Export</source>
        <translation>Exportar</translation>
    </message>
    <message>
        <source>Export the data in the current tab to a file</source>
        <translation>Exportar los datos en la actual pestaña al archivo</translation>
    </message>
    <message>
        <source>Selected amount:</source>
        <translation type="unfinished"></translation>
    </message>
    <message>
        <source>Backup Wallet</source>
        <translation type="unfinished"></translation>
    </message>
    <message>
        <source>Wallet (*.dat)</source>
        <translation type="unfinished"></translation>
    </message>
    <message>
        <source>Backup Failed</source>
        <translation type="unfinished"></translation>
    </message>
    <message>
        <source>There was an error trying to save the wallet data to %1.</source>
        <translation type="unfinished"></translation>
    </message>
    <message>
        <source>Backup Successful</source>
        <translation type="unfinished"></translation>
    </message>
    <message>
        <source>The wallet data was successfully saved to %1.</source>
        <translation type="unfinished"></translation>
    </message>
    <message>
        <source>Cancel</source>
        <translation type="unfinished"></translation>
    </message>
</context>
<context>
    <name>lux-core</name>
    <message>
        <source>Error</source>
        <translation>Error</translation>
    </message>
    <message>
        <source>Information</source>
        <translation>Información</translation>
    </message>
    <message>
        <source>Warning</source>
        <translation>Advertencia</translation>
    </message>
    <message>
        <source> or address book entries might be missing or incorrect</source>
        <translation type="unfinished"></translation>
    </message>
    <message>
        <source>&apos;importprivkey&apos; finished successfully. Please restart Luxcore wallet with &apos;-rescan&apos; option. Otherwise, transaction data</source>
        <translation type="unfinished"></translation>
    </message>
    <message>
        <source>&apos;importprivkey&apos; with &apos;Rescan&apos; option finished successfully. Please restart your Luxcore wallet. Otherwise, transaction data</source>
        <translation type="unfinished"></translation>
    </message>
    <message>
        <source>(1 = keep tx meta data e.g. account owner and payment request information, 2 = drop tx meta data)</source>
        <translation type="unfinished"></translation>
    </message>
    <message>
        <source>Allow JSON-RPC connections from specified source. Valid for &lt;ip&gt; are a single IP (e.g. 1.2.3.4), a network/netmask (e.g. 1.2.3.4/255.255.255.0) or a network/CIDR (e.g. 1.2.3.4/24). This option can be specified multiple times</source>
        <translation type="unfinished"></translation>
    </message>
    <message>
        <source>Bind to given address and always listen on it. Use [host]:port notation for IPv6</source>
        <translation type="unfinished"></translation>
    </message>
    <message>
        <source>Bind to given address and whitelist peers connecting to it. Use [host]:port notation for IPv6</source>
        <translation type="unfinished"></translation>
    </message>
    <message>
        <source>Bind to given address to listen for JSON-RPC connections. Use [host]:port notation for IPv6. This option can be specified multiple times (default: bind to all interfaces)</source>
        <translation type="unfinished"></translation>
    </message>
    <message>
        <source>Cannot obtain a lock on data directory %s. %s is probably already running.</source>
        <translation type="unfinished"></translation>
    </message>
    <message>
        <source>Cannot obtain a lock on data directory %s. Luxcore is probably already running.</source>
        <translation type="unfinished"></translation>
    </message>
    <message>
        <source>Change automatic finalized budget voting behavior. mode=auto: Vote for only exact finalized budget match to my generated budget. (string, default: auto)</source>
        <translation type="unfinished"></translation>
    </message>
    <message>
        <source>Continuously rate-limit free transactions to &lt;n&gt;*1000 bytes per minute (default:%u)</source>
        <translation type="unfinished"></translation>
    </message>
    <message>
        <source>Create new files with system default permissions, instead of umask 077 (only effective with disabled wallet functionality)</source>
        <translation type="unfinished"></translation>
    </message>
    <message>
        <source>DarkSend uses exact denominated amounts to send funds, you might simply need to anonymize some more coins.</source>
        <translation type="unfinished"></translation>
    </message>
    <message>
        <source>Delete all wallet transactions and only recover those parts of the blockchain through -rescan on startup</source>
        <translation type="unfinished"></translation>
    </message>
    <message>
        <source>Distributed under the MIT software license, see the accompanying file COPYING or &lt;http://www.opensource.org/licenses/mit-license.php&gt;.</source>
        <translation type="unfinished"></translation>
    </message>
    <message>
        <source>Enable instantx, show confirmations for locked transactions (bool, default: %s)</source>
        <translation type="unfinished"></translation>
    </message>
    <message>
        <source>Enable use of automated darksend for funds stored in this wallet (0-1, default: %u)</source>
        <translation type="unfinished"></translation>
    </message>
    <message>
        <source>Enter regression test mode, which uses a special chain in which blocks can be solved instantly.</source>
        <translation type="unfinished"></translation>
    </message>
    <message>
        <source>Error loading %s: You need to upgrade the wallet to enable HD on a non-HD wallet</source>
        <translation type="unfinished"></translation>
    </message>
    <message>
        <source>Error: Listening for incoming connections failed (listen returned error %s)</source>
        <translation type="unfinished"></translation>
    </message>
    <message>
        <source>Error: Unsupported argument -socks found. Setting SOCKS version isn&apos;t possible anymore, only SOCKS5 proxies are supported.</source>
        <translation type="unfinished"></translation>
    </message>
    <message>
        <source>Execute command when a relevant alert is received or we see a really long fork (%s in cmd is replaced by message)</source>
        <translation type="unfinished"></translation>
    </message>
    <message>
        <source>Execute command when a wallet transaction changes (%s in cmd is replaced by TxID)</source>
        <translation type="unfinished"></translation>
    </message>
    <message>
        <source>Execute command when the best block changes (%s in cmd is replaced by block hash)</source>
        <translation type="unfinished"></translation>
    </message>
    <message>
        <source>Fees (in LUX/Kb) smaller than this are considered zero fee for relaying (default: %s)</source>
        <translation type="unfinished"></translation>
    </message>
    <message>
        <source>Fees (in LUX/Kb) smaller than this are considered zero fee for transaction creation (default: %s)</source>
        <translation type="unfinished"></translation>
    </message>
    <message>
        <source>Flush database activity from memory pool to disk log every &lt;n&gt; megabytes (default: %u)</source>
        <translation type="unfinished"></translation>
    </message>
    <message>
        <source>Found unconfirmed denominated outputs, will wait till they confirm to continue.</source>
        <translation type="unfinished"></translation>
    </message>
    <message>
        <source>How thorough the block verification of -checkblocks is (0-4, default: %u)</source>
        <translation type="unfinished"></translation>
    </message>
    <message>
        <source>If paytxfee is not set, include enough fee so transactions begin confirmation on average within n blocks (default: %u)</source>
        <translation type="unfinished"></translation>
    </message>
    <message>
        <source>In this mode -genproclimit controls how many blocks are generated immediately.</source>
        <translation type="unfinished"></translation>
    </message>
    <message>
        <source>InstantX requires inputs with at least 6 confirmations, you might need to wait a few minutes and try again.</source>
        <translation type="unfinished"></translation>
    </message>
    <message>
        <source>Invalid amount for -maxtxfee=&lt;amount&gt;: &apos;%s&apos; (must be at least the minrelay fee of %s to prevent stuck transactions)</source>
        <translation type="unfinished"></translation>
    </message>
    <message>
        <source>Log transaction priority and fee per kB when mining blocks (default: %u)</source>
        <translation type="unfinished"></translation>
    </message>
    <message>
        <source>Maintain a full EVM log index, used by searchlogs and gettransactionreceipt rpc calls (default: %u)</source>
        <translation type="unfinished"></translation>
    </message>
    <message>
        <source>Maintain a full address index, used to query for the balance, txids and unspent outputs for addresses (default: %u)</source>
        <translation type="unfinished"></translation>
    </message>
    <message>
        <source>Maintain a full spent index, used to query the spending txid and input index for an outpoint (default: %u)</source>
        <translation type="unfinished"></translation>
    </message>
    <message>
        <source>Maintain a full transaction index, used by the getrawtransaction rpc call (default: %u)</source>
        <translation type="unfinished"></translation>
    </message>
    <message>
        <source>Make sure to encrypt your wallet and delete all non-encrypted backups after you verified that wallet works!</source>
        <translation type="unfinished"></translation>
    </message>
    <message>
        <source>Maximum size of data in data carrier transactions we relay and mine (default: %u)</source>
        <translation type="unfinished"></translation>
    </message>
    <message>
<<<<<<< HEAD
        <source>Language missing or translation incomplete? Help contributing translations here:
https://www.transifex.com/luxcore/luxcore</source>
        <translation>¿Falta su lenguaje o la traducción está incompleta? Contribuya con las traducciones aquí:
https://www.transifex.com/luxcore/luxcore</translation>
=======
        <source>Maximum total fees to use in a single wallet transaction, setting too low may abort large transactions (default: %s)</source>
        <translation type="unfinished"></translation>
>>>>>>> 74cc8c5a
    </message>
    <message>
        <source>Number of seconds to keep misbehaving peers from reconnecting (default: %u)</source>
        <translation type="unfinished"></translation>
    </message>
    <message>
        <source>Output debugging information (default: %u, supplying &lt;category&gt; is optional)</source>
        <translation type="unfinished"></translation>
    </message>
    <message>
        <source>Provide liquidity to Darksend by infrequently mixing coins on a continual basis (0-100, default: %u, 1=very frequent, high fees, 100=very infrequent, low fees)</source>
        <translation type="unfinished"></translation>
    </message>
    <message>
        <source>Prune configured below the minimum of %d MB.  Please use a higher number.</source>
        <translation type="unfinished"></translation>
    </message>
    <message>
        <source>Query for peer addresses via DNS lookup, if low on addresses (default: 1 unless -connect)</source>
        <translation type="unfinished"></translation>
    </message>
    <message>
        <source>Reduce storage requirements by pruning (deleting) old blocks. This mode disables wallet support and is incompatible with -txindex.</source>
        <translation type="unfinished"></translation>
    </message>
    <message>
        <source>Require high priority for relaying free or low-fee transactions (default:%u)</source>
        <translation type="unfinished"></translation>
    </message>
    <message>
        <source>Rescan aborted by user. Please restart your Luxcore wallet with &apos;-rescan&apos; option. Otherwise, transaction data</source>
        <translation type="unfinished"></translation>
    </message>
    <message>
        <source>Send trace/debug info to console instead of debug.log file (default: %u)</source>
        <translation type="unfinished"></translation>
    </message>
    <message>
        <source>Set maximum size of high-priority/low-fee transactions in bytes (default: %d)</source>
        <translation type="unfinished"></translation>
    </message>
    <message>
        <source>Set the number of script verification threads (1 to %d, 0 = auto, &lt;0 = leave that many cores free, default: %d)</source>
        <translation type="unfinished"></translation>
    </message>
    <message>
        <source>Set the number of threads for coin generation if enabled (-1 = all cores, default: %d)</source>
        <translation type="unfinished"></translation>
    </message>
    <message>
        <source>Show N confirmations for a successfully locked transaction (0-9999, default: %u)</source>
        <translation type="unfinished"></translation>
    </message>
    <message>
        <source>The block database contains a block which appears to be from the future. This may be due to your computer&apos;s date and time being set incorrectly. Only rebuild the block database if you are sure that your computer&apos;s date and time are correct</source>
        <translation type="unfinished"></translation>
    </message>
    <message>
        <source>This is a pre-release test build - use at your own risk - do not use for mining or merchant applications</source>
        <translation type="unfinished"></translation>
    </message>
    <message>
        <source>This product includes software developed by the OpenSSL Project for use in the OpenSSL Toolkit &lt;https://www.openssl.org/&gt; and cryptographic software written by Eric Young and UPnP software written by Thomas Bernard.</source>
        <translation type="unfinished"></translation>
    </message>
    <message>
        <source>Unable to bind to %s on this computer. Luxcore is probably already running.</source>
        <translation type="unfinished"></translation>
    </message>
    <message>
        <source>Unable to locate enough DarkSend denominated funds for this transaction.</source>
        <translation type="unfinished"></translation>
    </message>
    <message>
        <source>Unable to locate enough DarkSend non-denominated funds for this transaction that are not equal 10000 LUX.</source>
        <translation type="unfinished"></translation>
    </message>
    <message>
        <source>Unable to locate enough funds for this transaction that are not equal 10000 LUX.</source>
        <translation type="unfinished"></translation>
    </message>
    <message>
        <source>Use hierarchical deterministic key generation (HD) after bip32. Only has effect during wallet creation/first start</source>
        <translation type="unfinished"></translation>
    </message>
    <message>
        <source>Use separate SOCKS5 proxy to reach peers via Tor hidden services (default: %s)</source>
        <translation type="unfinished"></translation>
    </message>
    <message>
        <source>User defined memonic passphrase for HD wallet (bip39). Only has effect during wallet creation/first start (default: randomly generated)</source>
        <translation type="unfinished"></translation>
    </message>
    <message>
        <source>User defined mnemonic for HD wallet (bip39). Only has effect during wallet creation/first start (default: randomly generated)</source>
        <translation type="unfinished"></translation>
    </message>
    <message>
        <source>User defined seed for HD wallet (should be in hex). Only has effect during wallet creation/first start (default: randomly generated)</source>
        <translation type="unfinished"></translation>
    </message>
    <message>
        <source>Warning: -maxtxfee is set very high! Fees this large could be paid on a single transaction.</source>
        <translation type="unfinished"></translation>
    </message>
    <message>
        <source>Warning: -paytxfee is set very high! This is the transaction fee you will pay if you send a transaction.</source>
        <translation type="unfinished"></translation>
    </message>
    <message>
        <source>Warning: Please check that your computer&apos;s date and time are correct! If your clock is wrong Luxcore will not work properly.</source>
        <translation type="unfinished"></translation>
    </message>
    <message>
        <source>Warning: Reverting this setting requires re-downloading the entire blockchain.</source>
        <translation type="unfinished"></translation>
    </message>
    <message>
        <source>Warning: The network does not appear to fully agree! Some miners appear to be experiencing issues.</source>
        <translation type="unfinished"></translation>
    </message>
    <message>
        <source>Warning: We do not appear to fully agree with our peers! You may need to upgrade, or other nodes may need to upgrade.</source>
        <translation type="unfinished"></translation>
    </message>
    <message>
        <source>Warning: error reading wallet.dat! All keys read correctly, but transaction data or address book entries might be missing or incorrect.</source>
        <translation type="unfinished"></translation>
    </message>
    <message>
        <source>Warning: wallet.dat corrupt, data salvaged! Original wallet.dat saved as wallet.{timestamp}.bak in %s; if your balance or transactions are incorrect you should restore from a backup.</source>
        <translation type="unfinished"></translation>
    </message>
    <message>
        <source>Whitelist peers connecting from the given netmask or IP address. Can be specified multiple times.</source>
        <translation type="unfinished"></translation>
    </message>
    <message>
        <source>Whitelisted peers cannot be DoS banned and their transactions are always relayed, even if they are already in the mempool, useful e.g. for a gateway</source>
        <translation type="unfinished"></translation>
    </message>
    <message>
        <source>You must specify a masternodeprivkey in the configuration. Please see documentation for help.</source>
        <translation type="unfinished"></translation>
    </message>
    <message>
        <source>You need to rebuild the database using -reindex to go back to unpruned mode.  This will redownload the entire blockchain</source>
        <translation type="unfinished"></translation>
    </message>
    <message>
        <source>You need to rebuild the database using -reindex-chainstate to enable -logevents</source>
        <translation type="unfinished"></translation>
    </message>
    <message>
        <source>(default: %s)</source>
        <translation type="unfinished"></translation>
    </message>
    <message>
        <source>(default: %u)</source>
        <translation type="unfinished"></translation>
    </message>
    <message>
        <source>(default: 0 = disable pruning blocks,</source>
        <translation type="unfinished"></translation>
    </message>
    <message>
        <source>(default: 1)</source>
        <translation type="unfinished"></translation>
    </message>
    <message>
        <source>&lt;category&gt; can be:</source>
        <translation type="unfinished"></translation>
    </message>
    <message>
        <source>&gt;%u = target size in MiB to use for block files)</source>
        <translation type="unfinished"></translation>
    </message>
    <message>
        <source>Accept command line and JSON-RPC commands</source>
        <translation type="unfinished"></translation>
    </message>
    <message>
        <source>Accept connections from outside (default: 1 if no -proxy or -connect)</source>
        <translation type="unfinished"></translation>
    </message>
    <message>
        <source>Accept public REST requests (default: %u)</source>
        <translation type="unfinished"></translation>
    </message>
    <message>
        <source>Acceptable ciphers (default: %s)</source>
        <translation type="unfinished"></translation>
    </message>
    <message>
        <source>Add a node to connect to and attempt to keep the connection open</source>
        <translation type="unfinished"></translation>
    </message>
    <message>
        <source>Allow DNS lookups for -addnode, -seednode and -connect</source>
        <translation type="unfinished"></translation>
    </message>
    <message>
        <source>Already have that input.</source>
        <translation type="unfinished"></translation>
    </message>
    <message>
        <source>Always query for peer addresses via DNS lookup (default: %u)</source>
        <translation type="unfinished"></translation>
    </message>
    <message>
        <source>Attempt to recover private keys from a corrupt wallet.dat</source>
        <translation type="unfinished"></translation>
    </message>
    <message>
        <source>Block creation options:</source>
        <translation type="unfinished"></translation>
    </message>
    <message>
        <source>Can&apos;t denominate: no compatible inputs left.</source>
        <translation type="unfinished"></translation>
    </message>
    <message>
        <source>Cannot downgrade wallet</source>
        <translation type="unfinished"></translation>
    </message>
    <message>
        <source>Cannot resolve -bind address: &apos;%s&apos;</source>
        <translation type="unfinished"></translation>
    </message>
    <message>
        <source>Cannot resolve -externalip address: &apos;%s&apos;</source>
        <translation type="unfinished"></translation>
    </message>
    <message>
        <source>Cannot resolve -whitebind address: &apos;%s&apos;</source>
        <translation type="unfinished"></translation>
    </message>
    <message>
        <source>Cannot write default address</source>
        <translation type="unfinished"></translation>
    </message>
    <message>
        <source>Change index out of range</source>
        <translation type="unfinished"></translation>
    </message>
    <message>
        <source>Collateral is not valid.</source>
        <translation type="unfinished"></translation>
    </message>
    <message>
        <source>Collateral not valid.</source>
        <translation type="unfinished"></translation>
    </message>
    <message>
        <source>Connect only to the specified node(s)</source>
        <translation type="unfinished"></translation>
    </message>
    <message>
        <source>Connect through SOCKS5 proxy</source>
        <translation type="unfinished"></translation>
    </message>
    <message>
        <source>Connect to a node to retrieve peer addresses, and disconnect</source>
        <translation type="unfinished"></translation>
    </message>
    <message>
        <source>Connection options:</source>
        <translation type="unfinished"></translation>
    </message>
    <message>
        <source>Copyright (C) 2009-%i The Bitcoin Core Developers</source>
        <translation type="unfinished"></translation>
    </message>
    <message>
        <source>Copyright (C) 2014-%i The Dash Core Developers</source>
        <translation type="unfinished"></translation>
    </message>
    <message>
        <source>Copyright (C) 2017-%i The LUX-Core Developers</source>
        <translation type="unfinished"></translation>
    </message>
    <message>
        <source>Corrupted block database detected</source>
        <translation type="unfinished"></translation>
    </message>
    <message>
        <source>Darksend is disabled.</source>
        <translation type="unfinished"></translation>
    </message>
    <message>
        <source>Darksend options:</source>
        <translation type="unfinished"></translation>
    </message>
    <message>
        <source>Debugging/Testing options:</source>
        <translation type="unfinished"></translation>
    </message>
    <message>
        <source>Disable safemode, override a real safe mode event (default: %u)</source>
        <translation type="unfinished"></translation>
    </message>
    <message>
        <source>Discover own IP address (default: 1 when listening and no -externalip)</source>
        <translation type="unfinished"></translation>
    </message>
    <message>
        <source>Do not load the wallet and disable wallet RPC calls</source>
        <translation type="unfinished"></translation>
    </message>
    <message>
        <source>Do you want to rebuild the block database now?</source>
        <translation type="unfinished"></translation>
    </message>
    <message>
        <source>Done loading</source>
        <translation type="unfinished"></translation>
    </message>
    <message>
        <source>Enable publish hash block in &lt;address&gt;</source>
        <translation type="unfinished"></translation>
    </message>
    <message>
        <source>Enable publish hash transaction (locked via InstanTX) in &lt;address&gt;</source>
        <translation type="unfinished"></translation>
    </message>
    <message>
        <source>Enable publish hash transaction in &lt;address&gt;</source>
        <translation type="unfinished"></translation>
    </message>
    <message>
        <source>Enable publish raw block in &lt;address&gt;</source>
        <translation type="unfinished"></translation>
    </message>
    <message>
        <source>Enable publish raw transaction (locked via InstanTX) in &lt;address&gt;</source>
        <translation type="unfinished"></translation>
    </message>
    <message>
        <source>Enable publish raw transaction in &lt;address&gt;</source>
        <translation type="unfinished"></translation>
    </message>
    <message>
        <source>Enable the client to act as a masternode (0-1, default: %u)</source>
        <translation type="unfinished"></translation>
    </message>
    <message>
        <source>Entries are full.</source>
        <translation type="unfinished"></translation>
    </message>
    <message>
        <source>Error connecting to masternode.</source>
        <translation type="unfinished"></translation>
    </message>
    <message>
        <source>Error initializing block database</source>
        <translation type="unfinished"></translation>
    </message>
    <message>
        <source>Error initializing wallet database environment %s!</source>
        <translation type="unfinished"></translation>
    </message>
    <message>
        <source>Error loading %s: You can&apos;t disable HD on a already existing HD wallet</source>
        <translation type="unfinished"></translation>
    </message>
    <message>
        <source>Error loading block database</source>
        <translation type="unfinished"></translation>
    </message>
    <message>
        <source>Error loading wallet.dat</source>
        <translation type="unfinished"></translation>
    </message>
    <message>
        <source>Error loading wallet.dat: Wallet corrupted</source>
        <translation type="unfinished"></translation>
    </message>
    <message>
        <source>Error loading wallet.dat: Wallet requires newer version of Luxcore</source>
        <translation type="unfinished"></translation>
    </message>
    <message>
        <source>Error opening block database</source>
        <translation type="unfinished"></translation>
    </message>
    <message>
        <source>Error reading from database, shutting down.</source>
        <translation type="unfinished"></translation>
    </message>
    <message>
        <source>Error recovering public key.</source>
        <translation type="unfinished"></translation>
    </message>
    <message>
        <source>Error: A fatal internal error occured, see debug.log for details</source>
        <translation type="unfinished"></translation>
    </message>
    <message>
        <source>Error: A fatal internal error occurred, see debug.log for details</source>
        <translation type="unfinished"></translation>
    </message>
    <message>
        <source>Error: Disk space is low!</source>
        <translation type="unfinished"></translation>
    </message>
    <message>
        <source>Error: Unsupported argument -tor found, use -onion.</source>
        <translation type="unfinished"></translation>
    </message>
    <message>
        <source>Error: Wallet locked, unable to create transaction!</source>
        <translation type="unfinished"></translation>
    </message>
    <message>
        <source>Error: You already have pending entries in the Darksend pool</source>
        <translation type="unfinished"></translation>
    </message>
    <message>
        <source>Error: can&apos;t select current denominated inputs</source>
        <translation type="unfinished"></translation>
    </message>
    <message>
        <source>Failed to listen on any port. Use -listen=0 if you want this.</source>
        <translation type="unfinished"></translation>
    </message>
    <message>
        <source>Fee (in LUX/kB) to add to transactions you send (default: %s)</source>
        <translation type="unfinished"></translation>
    </message>
    <message>
        <source>Force safe mode (default: %u)</source>
        <translation type="unfinished"></translation>
    </message>
    <message>
        <source>Generate coins (default: %u)</source>
        <translation type="unfinished"></translation>
    </message>
    <message>
        <source>How many blocks to check at startup (default: %u, 0 = all)</source>
        <translation type="unfinished"></translation>
    </message>
    <message>
        <source>If &lt;category&gt; is not supplied, output all debugging information.</source>
        <translation type="unfinished"></translation>
    </message>
    <message>
        <source>Importing...</source>
        <translation type="unfinished"></translation>
    </message>
    <message>
        <source>Imports blocks from external blk000??.dat file</source>
        <translation type="unfinished"></translation>
    </message>
    <message>
        <source>Include IP addresses in debug output (default: %u)</source>
        <translation type="unfinished"></translation>
    </message>
    <message>
        <source>Incompatible mode.</source>
        <translation type="unfinished"></translation>
    </message>
    <message>
        <source>Incompatible version.</source>
        <translation type="unfinished"></translation>
    </message>
    <message>
        <source>Incorrect or no genesis block found. Wrong datadir for network?</source>
        <translation type="unfinished"></translation>
    </message>
    <message>
        <source>Initialization sanity check failed. Luxcore is shutting down.</source>
        <translation type="unfinished"></translation>
    </message>
    <message>
        <source>Input is not valid.</source>
        <translation type="unfinished"></translation>
    </message>
    <message>
        <source>InstanTX options:</source>
        <translation type="unfinished"></translation>
    </message>
    <message>
        <source>Insufficient funds.</source>
        <translation type="unfinished"></translation>
    </message>
    <message>
        <source>Invalid -onion address: &apos;%s&apos;</source>
        <translation type="unfinished"></translation>
    </message>
    <message>
        <source>Invalid -proxy address: &apos;%s&apos;</source>
        <translation type="unfinished"></translation>
    </message>
    <message>
        <source>Invalid amount for -maxtxfee=&lt;amount&gt;: &apos;%s&apos;</source>
        <translation type="unfinished"></translation>
    </message>
    <message>
        <source>Invalid amount for -minrelaytxfee=&lt;amount&gt;: &apos;%s&apos;</source>
        <translation type="unfinished"></translation>
    </message>
    <message>
        <source>Invalid amount for -mintxfee=&lt;amount&gt;: &apos;%s&apos;</source>
        <translation type="unfinished"></translation>
    </message>
    <message>
        <source>Invalid amount for -paytxfee=&lt;amount&gt;: &apos;%s&apos; (must be at least %s)</source>
        <translation type="unfinished"></translation>
    </message>
    <message>
        <source>Invalid amount for -paytxfee=&lt;amount&gt;: &apos;%s&apos;</source>
        <translation type="unfinished"></translation>
    </message>
    <message>
        <source>Invalid amount for -reservebalance=&lt;amount&gt;</source>
        <translation type="unfinished"></translation>
    </message>
    <message>
        <source>Invalid masternodeprivkey. Please see documenation.</source>
        <translation type="unfinished"></translation>
    </message>
    <message>
        <source>Invalid netmask specified in -whitelist: &apos;%s&apos;</source>
        <translation type="unfinished"></translation>
    </message>
    <message>
        <source>Invalid private key.</source>
        <translation type="unfinished"></translation>
    </message>
    <message>
        <source>Invalid script detected.</source>
        <translation type="unfinished"></translation>
    </message>
    <message>
        <source>Keep N LUX anonymized (default: %u)</source>
        <translation type="unfinished"></translation>
    </message>
    <message>
        <source>Keep at most &lt;n&gt; unconnectable transactions in memory (default: %u)</source>
        <translation type="unfinished"></translation>
    </message>
    <message>
        <source>Keypool ran out, please call keypoolrefill first</source>
        <translation type="unfinished"></translation>
    </message>
    <message>
        <source>Last Darksend was too recent.</source>
        <translation type="unfinished"></translation>
    </message>
    <message>
        <source>Last successful darksend action was too recent.</source>
        <translation type="unfinished"></translation>
    </message>
    <message>
        <source>Limit size of signature cache to &lt;n&gt; entries (default: %u)</source>
        <translation type="unfinished"></translation>
    </message>
    <message>
        <source>Listen for JSON-RPC connections on &lt;port&gt; (default: %u or testnet: %u)</source>
        <translation type="unfinished"></translation>
    </message>
    <message>
        <source>Listen for connections on &lt;port&gt; (default: %u or testnet: %u)</source>
        <translation type="unfinished"></translation>
    </message>
    <message>
        <source>Loading addresses...</source>
        <translation type="unfinished"></translation>
    </message>
    <message>
        <source>Loading block index...</source>
        <translation type="unfinished"></translation>
    </message>
    <message>
        <source>Loading wallet... (%3.2f %%)</source>
        <translation type="unfinished"></translation>
    </message>
    <message>
        <source>Loading wallet...</source>
        <translation type="unfinished"></translation>
    </message>
    <message>
        <source>Lock masternodes from masternode configuration file (default: %u)</source>
        <translation type="unfinished"></translation>
    </message>
    <message>
        <source>Logs all EVM LOG opcode operations to the file vmExecLogs.json</source>
        <translation type="unfinished"></translation>
    </message>
    <message>
        <source>Maintain at most &lt;n&gt; connections to peers (default: %u)</source>
        <translation type="unfinished"></translation>
    </message>
    <message>
        <source>Make the wallet broadcast transactions</source>
        <translation type="unfinished"></translation>
    </message>
    <message>
        <source>Masternode options:</source>
        <translation type="unfinished"></translation>
    </message>
    <message>
        <source>Masternode queue is full.</source>
        <translation type="unfinished"></translation>
    </message>
    <message>
        <source>Masternode:</source>
        <translation type="unfinished"></translation>
    </message>
    <message>
        <source>Maximum per-connection receive buffer, &lt;n&gt;*1000 bytes (default: %u)</source>
        <translation type="unfinished"></translation>
    </message>
    <message>
        <source>Maximum per-connection send buffer, &lt;n&gt;*1000 bytes (default: %u)</source>
        <translation type="unfinished"></translation>
    </message>
    <message>
        <source>Missing input transaction information.</source>
        <translation type="unfinished"></translation>
    </message>
    <message>
        <source>Mnemonic passphrase is too long, must be at most 256 characters</source>
        <translation type="unfinished"></translation>
    </message>
    <message>
        <source>Need to specify a port with -whitebind: &apos;%s&apos;</source>
        <translation type="unfinished"></translation>
    </message>
    <message>
        <source>No compatible masternode found.</source>
        <translation type="unfinished"></translation>
    </message>
    <message>
        <source>No funds detected in need of denominating.</source>
        <translation type="unfinished"></translation>
    </message>
    <message>
        <source>No masternodes detected.</source>
        <translation type="unfinished"></translation>
    </message>
    <message>
        <source>No matching denominations found for mixing.</source>
        <translation type="unfinished"></translation>
    </message>
    <message>
        <source>Node relay options:</source>
        <translation type="unfinished"></translation>
    </message>
    <message>
        <source>Non-standard public key detected.</source>
        <translation type="unfinished"></translation>
    </message>
    <message>
        <source>Not compatible with existing transactions.</source>
        <translation type="unfinished"></translation>
    </message>
    <message>
        <source>Not enough file descriptors available.</source>
        <translation type="unfinished"></translation>
    </message>
    <message>
        <source>Not in the masternode list.</source>
        <translation type="unfinished"></translation>
    </message>
    <message>
        <source>Number of automatic wallet backups (default: 10)</source>
        <translation type="unfinished"></translation>
    </message>
    <message>
        <source>Only accept block chain matching built-in checkpoints (default: %u)</source>
        <translation type="unfinished"></translation>
    </message>
    <message>
        <source>Only connect to nodes in network &lt;net&gt; (ipv4, ipv6 or onion)</source>
        <translation type="unfinished"></translation>
    </message>
    <message>
        <source>Options:</source>
        <translation type="unfinished"></translation>
    </message>
    <message>
        <source>Password for JSON-RPC connections</source>
        <translation type="unfinished"></translation>
    </message>
    <message>
        <source>Prepend debug output with timestamp (default: %u)</source>
        <translation type="unfinished"></translation>
    </message>
    <message>
        <source>Prune cannot be configured with a negative value.</source>
        <translation type="unfinished"></translation>
    </message>
    <message>
        <source>Prune mode is incompatible with -txindex.</source>
        <translation type="unfinished"></translation>
    </message>
    <message>
        <source>Pruning blockstore...</source>
        <translation type="unfinished"></translation>
    </message>
    <message>
        <source>RPC SSL options: (see the Bitcoin Wiki for SSL setup instructions)</source>
        <translation type="unfinished"></translation>
    </message>
    <message>
        <source>RPC server options:</source>
        <translation type="unfinished"></translation>
    </message>
    <message>
        <source>RPC support for HTTP persistent connections (default: %d)</source>
        <translation type="unfinished"></translation>
    </message>
    <message>
        <source>Randomly drop 1 of every &lt;n&gt; network messages</source>
        <translation type="unfinished"></translation>
    </message>
    <message>
        <source>Randomly fuzz 1 of every &lt;n&gt; network messages</source>
        <translation type="unfinished"></translation>
    </message>
    <message>
        <source>Rebuild block chain index from current blk000??.dat files</source>
        <translation type="unfinished"></translation>
    </message>
    <message>
        <source>Rebuild chain state from the currently indexed blocks</source>
        <translation type="unfinished"></translation>
    </message>
    <message>
        <source>Receive and display P2P network alerts (default: %u)</source>
        <translation type="unfinished"></translation>
    </message>
    <message>
        <source>Relay and mine data carrier transactions (default: %u)</source>
        <translation type="unfinished"></translation>
    </message>
    <message>
        <source>Relay non-P2SH multisig (default: %u)</source>
        <translation type="unfinished"></translation>
    </message>
    <message>
        <source>Rescan the block chain for missing wallet transactions</source>
        <translation type="unfinished"></translation>
    </message>
    <message>
        <source>Rescanning...</source>
        <translation type="unfinished"></translation>
    </message>
    <message>
        <source>Run a thread to flush wallet periodically (default: %u)</source>
        <translation type="unfinished"></translation>
    </message>
    <message>
        <source>Run in the background as a daemon and accept commands</source>
        <translation type="unfinished"></translation>
    </message>
    <message>
        <source>Send transactions as zero-fee transactions if possible (default: %u)</source>
        <translation type="unfinished"></translation>
    </message>
    <message>
        <source>Server certificate file (default: %s)</source>
        <translation type="unfinished"></translation>
    </message>
    <message>
        <source>Server private key (default: %s)</source>
        <translation type="unfinished"></translation>
    </message>
    <message>
        <source>Session not complete!</source>
        <translation type="unfinished"></translation>
    </message>
    <message>
        <source>Session timed out (30 seconds), please resubmit.</source>
        <translation type="unfinished"></translation>
    </message>
    <message>
        <source>Set database cache size in megabytes (%d to %d, default: %d)</source>
        <translation type="unfinished"></translation>
    </message>
    <message>
        <source>Set external address:port to get to this masternode (example: %s)</source>
        <translation type="unfinished"></translation>
    </message>
    <message>
        <source>Set key pool size to &lt;n&gt; (default: %u)</source>
        <translation type="unfinished"></translation>
    </message>
    <message>
        <source>Set maximum block size in bytes (default: %d)</source>
        <translation type="unfinished"></translation>
    </message>
    <message>
        <source>Set minimum block size in bytes (default: %u)</source>
        <translation type="unfinished"></translation>
    </message>
    <message>
        <source>Set number of debug log files</source>
        <translation type="unfinished"></translation>
    </message>
    <message>
        <source>Set the masternode private key</source>
        <translation type="unfinished"></translation>
    </message>
    <message>
        <source>Set the number of threads to service RPC calls (default: %d)</source>
        <translation type="unfinished"></translation>
    </message>
    <message>
        <source>Sets the DB_PRIVATE flag in the wallet db environment (default: %u)</source>
        <translation type="unfinished"></translation>
    </message>
    <message>
        <source>Show all debugging options (usage: --help -help-debug)</source>
        <translation type="unfinished"></translation>
    </message>
    <message>
        <source>Shrink debug.log file on client startup (default: 1 when no -debug)</source>
        <translation type="unfinished"></translation>
    </message>
    <message>
        <source>Signing failed.</source>
        <translation type="unfinished"></translation>
    </message>
    <message>
        <source>Signing timed out, please resubmit.</source>
        <translation type="unfinished"></translation>
    </message>
    <message>
        <source>Signing transaction failed</source>
        <translation type="unfinished"></translation>
    </message>
    <message>
        <source>Specify configuration file (default: %s)</source>
        <translation type="unfinished"></translation>
    </message>
    <message>
        <source>Specify connection timeout in milliseconds (minimum: 1, default: %d)</source>
        <translation type="unfinished"></translation>
    </message>
    <message>
        <source>Specify data directory</source>
        <translation type="unfinished"></translation>
    </message>
    <message>
        <source>Specify masternode configuration file (default: %s)</source>
        <translation type="unfinished"></translation>
    </message>
    <message>
        <source>Specify pid file (default: %s)</source>
        <translation type="unfinished"></translation>
    </message>
    <message>
        <source>Specify wallet file (within data directory)</source>
        <translation type="unfinished"></translation>
    </message>
    <message>
        <source>Specify your own public address</source>
        <translation type="unfinished"></translation>
    </message>
    <message>
        <source>Spend unconfirmed change when sending transactions (default: %u)</source>
        <translation type="unfinished"></translation>
    </message>
    <message>
        <source>Stake your coins to support network and gain reward (default: %s)</source>
        <translation type="unfinished"></translation>
    </message>
    <message>
        <source>Stop running after importing blocks from disk (default: %u)</source>
        <translation type="unfinished"></translation>
    </message>
    <message>
        <source>This help message</source>
        <translation type="unfinished"></translation>
    </message>
    <message>
        <source>This is experimental software.</source>
        <translation type="unfinished"></translation>
    </message>
    <message>
        <source>This is intended for regression testing tools and app development.</source>
        <translation type="unfinished"></translation>
    </message>
    <message>
        <source>This is not a masternode.</source>
        <translation type="unfinished"></translation>
    </message>
    <message>
        <source>Threshold for disconnecting misbehaving peers (default: %u)</source>
        <translation type="unfinished"></translation>
    </message>
    <message>
        <source>Transaction amount too small</source>
        <translation type="unfinished"></translation>
    </message>
    <message>
        <source>Transaction amounts must be positive</source>
        <translation type="unfinished"></translation>
    </message>
    <message>
        <source>Transaction created successfully.</source>
        <translation type="unfinished"></translation>
    </message>
    <message>
        <source>Transaction fees are too high.</source>
        <translation type="unfinished"></translation>
    </message>
    <message>
        <source>Transaction not valid.</source>
        <translation type="unfinished"></translation>
    </message>
    <message>
        <source>Unable to bind to %s on this computer (bind returned error %s)</source>
        <translation type="unfinished"></translation>
    </message>
    <message>
        <source>Unable to generate keys</source>
        <translation type="unfinished"></translation>
    </message>
    <message>
        <source>Unable to sign masternode payment winner, wrong key?</source>
        <translation type="unfinished"></translation>
    </message>
    <message>
        <source>Unable to sign spork message, wrong key?</source>
        <translation type="unfinished"></translation>
    </message>
    <message>
        <source>Unable to start HTTP server. See debug log for details.</source>
        <translation type="unfinished"></translation>
    </message>
    <message>
        <source>Unknown address type &apos;%s&apos;</source>
        <translation type="unfinished"></translation>
    </message>
    <message>
        <source>Unknown change type &apos;%s&apos;</source>
        <translation type="unfinished"></translation>
    </message>
    <message>
        <source>Unknown network specified in -onlynet: &apos;%s&apos;</source>
        <translation type="unfinished"></translation>
    </message>
    <message>
        <source>Upgrade wallet to latest format</source>
        <translation type="unfinished"></translation>
    </message>
    <message>
        <source>Use N separate masternodes to anonymize funds  (2-8, default: %u)</source>
        <translation type="unfinished"></translation>
    </message>
    <message>
        <source>Use OpenSSL (https) for JSON-RPC connections</source>
        <translation type="unfinished"></translation>
    </message>
    <message>
        <source>Use UPnP to map the listening port (default: %u)</source>
        <translation type="unfinished"></translation>
    </message>
    <message>
        <source>Use UPnP to map the listening port (default: 1 when listening)</source>
        <translation type="unfinished"></translation>
    </message>
    <message>
        <source>Use the SegWit test network</source>
        <translation type="unfinished"></translation>
    </message>
    <message>
        <source>Use the test network</source>
        <translation type="unfinished"></translation>
    </message>
    <message>
        <source>Username for JSON-RPC connections</source>
        <translation type="unfinished"></translation>
    </message>
    <message>
        <source>Value more than Darksend pool maximum allows.</source>
        <translation type="unfinished"></translation>
    </message>
    <message>
        <source>Verifying blocks...</source>
        <translation type="unfinished"></translation>
    </message>
    <message>
        <source>Verifying wallet...</source>
        <translation type="unfinished"></translation>
    </message>
    <message>
        <source>Wallet %s resides outside data directory %s</source>
        <translation type="unfinished"></translation>
    </message>
    <message>
        <source>Wallet is locked.</source>
        <translation type="unfinished"></translation>
    </message>
    <message>
        <source>Wallet needed to be rewritten: restart Luxcore to complete</source>
        <translation type="unfinished"></translation>
    </message>
    <message>
        <source>Wallet options:</source>
        <translation type="unfinished"></translation>
    </message>
    <message>
        <source>Wallet window title</source>
        <translation type="unfinished"></translation>
    </message>
    <message>
        <source>Warning: This version is obsolete, upgrade required!</source>
        <translation type="unfinished"></translation>
    </message>
    <message>
        <source>Warning: Unsupported argument -benchmark ignored, use -debug=bench.</source>
        <translation type="unfinished"></translation>
    </message>
    <message>
        <source>Warning: Unsupported argument -debugnet ignored, use -debug=net.</source>
        <translation type="unfinished"></translation>
    </message>
    <message>
        <source>Warning: unknown new rules activated (versionbit %i)</source>
        <translation type="unfinished"></translation>
    </message>
    <message>
        <source>Wrong state.</source>
        <translation type="unfinished"></translation>
    </message>
    <message>
        <source>You need to rebuild the database using -reindex to change -txindex</source>
        <translation type="unfinished"></translation>
    </message>
    <message>
        <source>Zapping all transactions from wallet...</source>
        <translation type="unfinished"></translation>
    </message>
    <message>
        <source>ZeroMQ notification options:</source>
        <translation type="unfinished"></translation>
    </message>
    <message>
        <source>on startup</source>
        <translation type="unfinished"></translation>
    </message>
    <message>
        <source>wallet.dat corrupt, salvage failed</source>
        <translation type="unfinished"></translation>
    </message>
    <message>
        <source>Prune: last wallet synchronisation goes beyond pruned data. You need to -reindex (download the whole blockchain again in case of pruned node)</source>
        <translation type="unfinished"></translation>
    </message>
</context>
<context>
    <name>tradingDialog</name>
    <message>
        <source>Dialog</source>
        <translation type="unfinished"></translation>
    </message>
    <message>
        <source>0.00000000</source>
        <translation type="unfinished">0.00000000</translation>
    </message>
    <message>
        <source>0.000000000</source>
        <translation type="unfinished">0.000000000</translation>
    </message>
    <message>
        <source>Trade</source>
        <translation type="unfinished"></translation>
    </message>
    <message>
        <source>Bid</source>
        <translation type="unfinished"></translation>
    </message>
    <message>
        <source>BTC</source>
        <translation type="unfinished"></translation>
    </message>
    <message>
        <source>Total w/ 0.25% Fee </source>
        <translation type="unfinished"></translation>
    </message>
    <message>
        <source> 0.00000000</source>
        <translation type="unfinished"></translation>
    </message>
    <message>
        <source> BTC</source>
        <translation type="unfinished"></translation>
    </message>
    <message>
        <source>Buy LUX</source>
        <translation type="unfinished"></translation>
    </message>
    <message>
        <source>0.00000000 BTC</source>
        <translation type="unfinished"></translation>
    </message>
    <message>
        <source>Bids: 0000</source>
        <translation type="unfinished"></translation>
    </message>
    <message>
        <source>Supply: 0.00000000 LUX</source>
        <translation type="unfinished"></translation>
    </message>
    <message>
        <source>Sell LUX</source>
        <translation type="unfinished"></translation>
    </message>
    <message>
        <source>Demand: 0.00000000 LUX</source>
        <translation type="unfinished"></translation>
    </message>
    <message>
        <source>LUX</source>
        <translation type="unfinished"></translation>
    </message>
    <message>
        <source>Max</source>
        <translation type="unfinished"></translation>
    </message>
    <message>
        <source>Asks: 0000</source>
        <translation type="unfinished"></translation>
    </message>
    <message>
        <source>Units</source>
        <translation type="unfinished"></translation>
    </message>
    <message>
        <source>BTC Available:</source>
        <translation type="unfinished"></translation>
    </message>
    <message>
        <source>LUX Available:</source>
        <translation type="unfinished"></translation>
    </message>
    <message>
        <source> 0.00000000 </source>
        <translation type="unfinished"></translation>
    </message>
    <message>
        <source> LUX</source>
        <translation type="unfinished"></translation>
    </message>
    <message>
        <source>Send</source>
        <translation type="unfinished"></translation>
    </message>
    <message>
        <source>Lowest price:</source>
        <translation type="unfinished"></translation>
    </message>
    <message>
        <source>Amount in LUX:</source>
        <translation type="unfinished"></translation>
    </message>
    <message>
        <source>Total w/ Fees :</source>
        <translation type="unfinished"></translation>
    </message>
    <message>
        <source>&lt;html&gt;&lt;head/&gt;&lt;body&gt;&lt;p&gt;&lt;span style=&quot; font-size:9pt; font-weight:600;&quot;&gt;Warning:&lt;/span&gt;&lt;span style=&quot; font-size:9pt;&quot;&gt; This feature is in &lt;/span&gt;&lt;span style=&quot; font-size:9pt; font-weight:600;&quot;&gt;ALPHA ! USE AT OWN RISK !&lt;/span&gt;&lt;/p&gt;&lt;/body&gt;&lt;/html&gt;</source>
        <translation type="unfinished"></translation>
    </message>
    <message>
        <source>&lt;html&gt;&lt;head/&gt;&lt;body&gt;&lt;p align=&quot;center&quot;&gt;&lt;span style=&quot; font-weight:600; text-decoration: underline;&quot;&gt;Instructions:&lt;/span&gt;&lt;/p&gt;&lt;p align=&quot;center&quot;&gt;To use the cross sending feature you need to have &lt;/p&gt;&lt;p align=&quot;center&quot;&gt;LUX available to spend on Cryptopia. If you don&apos;t have any &lt;/p&gt;&lt;p align=&quot;center&quot;&gt;you can find your deposit address on the &amp;quot;Balance&amp;quot; tab.&lt;/p&gt;&lt;p align=&quot;center&quot;&gt;1. Enter the amount you want to receive in Bitcoin.&lt;/p&gt;&lt;p align=&quot;center&quot;&gt;2. Enter the Bitcoin address you are sending to.&lt;/p&gt;&lt;p align=&quot;center&quot;&gt;3. Check that the Total with fee&apos;s is correct.&lt;/p&gt;&lt;p align=&quot;center&quot;&gt;4. Press send and watch the magic happen.&lt;/p&gt;&lt;p align=&quot;center&quot;&gt;&lt;span style=&quot; font-weight:600; text-decoration: underline;&quot;&gt;Notes.&lt;/span&gt;&lt;/p&gt;&lt;p align=&quot;center&quot;&gt;&lt;span style=&quot; font-size:7pt;&quot;&gt;Total w/ fees: N/A means you dont have enough LUX to sell !&lt;/span&gt;&lt;/p&gt;&lt;p align=&quot;center&quot;&gt;&lt;span style=&quot; font-size:7pt;&quot;&gt;All trades are done through Cryptopia using your own balance and API keys.&lt;/span&gt;&lt;/p&gt;&lt;p align=&quot;center&quot;&gt;&lt;span style=&quot; font-size:7pt;&quot;&gt;Encrypt and backup your wallet when using this feature.&lt;/span&gt;&lt;/p&gt;&lt;p align=&quot;center&quot;&gt;&lt;span style=&quot; font-size:7pt;&quot;&gt;If you don&apos;t have a password you Cryptopia account will be accessible 24/7&lt;/span&gt;&lt;/p&gt;&lt;p align=&quot;center&quot;&gt;&lt;span style=&quot; font-size:7pt;&quot;&gt;Withdrawal fee of 0.002 and 0.25% taken by Cryptopia.&lt;/span&gt;&lt;/p&gt;&lt;/body&gt;&lt;/html&gt;</source>
        <translation type="unfinished"></translation>
    </message>
    <message>
        <source>Amount:</source>
        <translation type="unfinished">Cantidad:</translation>
    </message>
    <message>
        <source>Address:</source>
        <translation type="unfinished">Dirección:</translation>
    </message>
    <message>
        <source>LUX Balance:</source>
        <translation type="unfinished"></translation>
    </message>
    <message>
        <source>BTC Balance:</source>
        <translation type="unfinished"></translation>
    </message>
    <message>
        <source>Paste from clipboard</source>
        <translation type="unfinished"></translation>
    </message>
    <message>
        <source>Alt+P</source>
        <translation type="unfinished">Alt + P</translation>
    </message>
    <message>
        <source>Cross-Send</source>
        <translation type="unfinished"></translation>
    </message>
    <message>
        <source>Market History</source>
        <translation type="unfinished"></translation>
    </message>
    <message>
        <source>Open Orders</source>
        <translation type="unfinished"></translation>
    </message>
    <message>
        <source>Trade history</source>
        <translation type="unfinished"></translation>
    </message>
    <message>
        <source>Balance</source>
        <translation type="unfinished"></translation>
    </message>
    <message>
        <source>LUX Pending:</source>
        <translation type="unfinished"></translation>
    </message>
    <message>
        <source>BTC Pending:</source>
        <translation type="unfinished"></translation>
    </message>
    <message>
        <source>Generate LUX Coin Deposit Address</source>
        <translation type="unfinished"></translation>
    </message>
    <message>
        <source>Deposit Address:</source>
        <translation type="unfinished"></translation>
    </message>
    <message>
        <source>Copy to clipboard</source>
        <translation type="unfinished"></translation>
    </message>
    <message>
        <source>Withdraw LUX:</source>
        <translation type="unfinished"></translation>
    </message>
    <message>
        <source>Withdraw</source>
        <translation type="unfinished"></translation>
    </message>
    <message>
        <source>Settings</source>
        <translation type="unfinished"></translation>
    </message>
    <message>
        <source>API Key</source>
        <translation type="unfinished"></translation>
    </message>
    <message>
        <source>Secret Key</source>
        <translation type="unfinished"></translation>
    </message>
    <message>
        <source>Password</source>
        <translation type="unfinished"></translation>
    </message>
    <message>
        <source>Load API Keys</source>
        <translation type="unfinished"></translation>
    </message>
    <message>
        <source>Update API Keys</source>
        <translation type="unfinished"></translation>
    </message>
    <message>
        <source>Save API Keys</source>
        <translation type="unfinished"></translation>
    </message>
    <message>
        <source>&lt;html&gt;&lt;head/&gt;&lt;body&gt;&lt;p&gt;Loading keys:&lt;/p&gt;&lt;p&gt;1) Enter Password&lt;/p&gt;&lt;p&gt;2) Load API Keys&lt;/p&gt;&lt;p&gt;3) Start trading on Cryptopia&lt;/p&gt;&lt;/body&gt;&lt;/html&gt;</source>
        <translation type="unfinished"></translation>
    </message>
    <message>
        <source>&lt;html&gt;&lt;head/&gt;&lt;body&gt;&lt;p&gt;Saving keys:&lt;/p&gt;&lt;p&gt;1) Enter in API Keys found at &lt;a href=&quot;https://Cryptopia.co.nz/&quot;&gt;&lt;span style=&quot; text-decoration: underline; color:#0000ff;&quot;&gt;Cryptopia&lt;/span&gt;&lt;/a&gt;&lt;/p&gt;&lt;p&gt;2) Enter Password&lt;/p&gt;&lt;p&gt;3) Save API Keys&lt;/p&gt;&lt;p&gt;4) Start trading on Cryptopia&lt;/p&gt;&lt;/body&gt;&lt;/html&gt;</source>
        <translation type="unfinished"></translation>
    </message>
    <message>
        <source>Cancel Order</source>
        <translation type="unfinished"></translation>
    </message>
    <message>
        <source>Supply:</source>
        <translation type="unfinished"></translation>
    </message>
    <message>
        <source>Ask&apos;s:</source>
        <translation type="unfinished"></translation>
    </message>
    <message>
        <source>Demand:</source>
        <translation type="unfinished"></translation>
    </message>
    <message>
        <source>Bid&apos;s:</source>
        <translation type="unfinished"></translation>
    </message>
    <message>
        <source>SUM(BTC)</source>
        <translation type="unfinished"></translation>
    </message>
    <message>
        <source>TOTAL(BTC)</source>
        <translation type="unfinished"></translation>
    </message>
    <message>
        <source>LUX(SIZE)</source>
        <translation type="unfinished"></translation>
    </message>
    <message>
        <source>BID(BTC)</source>
        <translation type="unfinished"></translation>
    </message>
    <message>
        <source>ASK(BTC)</source>
        <translation type="unfinished"></translation>
    </message>
    <message>
        <source>DATE</source>
        <translation type="unfinished"></translation>
    </message>
    <message>
        <source>BUY/SELL</source>
        <translation type="unfinished"></translation>
    </message>
    <message>
        <source>BID/ASK</source>
        <translation type="unfinished"></translation>
    </message>
    <message>
        <source>TOTAL UNITS(LUX)</source>
        <translation type="unfinished"></translation>
    </message>
    <message>
        <source>TOTAL COST(BTC)</source>
        <translation type="unfinished"></translation>
    </message>
    <message>
        <source>Date Time</source>
        <translation type="unfinished"></translation>
    </message>
    <message>
        <source>Exchange</source>
        <translation type="unfinished"></translation>
    </message>
    <message>
        <source>OrderType</source>
        <translation type="unfinished"></translation>
    </message>
    <message>
        <source>QTY</source>
        <translation type="unfinished"></translation>
    </message>
    <message>
        <source>Price</source>
        <translation type="unfinished"></translation>
    </message>
    <message>
        <source>PricePerUnit</source>
        <translation type="unfinished"></translation>
    </message>
    <message>
        <source>OrderId</source>
        <translation type="unfinished"></translation>
    </message>
    <message>
        <source>QTY_Rem</source>
        <translation type="unfinished"></translation>
    </message>
    <message>
        <source>Ask:</source>
        <translation type="unfinished"></translation>
    </message>
    <message>
        <source>Bid:</source>
        <translation type="unfinished"></translation>
    </message>
    <message>
        <source>LUX Volume:</source>
        <translation type="unfinished"></translation>
    </message>
    <message>
        <source>BTC Volume:</source>
        <translation type="unfinished"></translation>
    </message>
    <message>
        <source>Time (GMT)</source>
        <translation type="unfinished"></translation>
    </message>
    <message>
        <source>LUX Price in BTC</source>
        <translation type="unfinished"></translation>
    </message>
    <message>
        <source>API Configuration Failed</source>
        <translation type="unfinished"></translation>
    </message>
    <message>
        <source>Api configuration was unsuccesful.</source>
        <translation type="unfinished"></translation>
    </message>
    <message>
        <source>API Configuration Complete</source>
        <translation type="unfinished"></translation>
    </message>
    <message>
        <source>Your API keys have been loaded and the connection has been successfully configured and tested.</source>
        <translation type="unfinished"></translation>
    </message>
    <message>
        <source>Your API keys have been saved and the connection has been successfully configured and tested.</source>
        <translation type="unfinished"></translation>
    </message>
    <message>
        <source>Api connection has been successfully configured and tested.</source>
        <translation type="unfinished"></translation>
    </message>
    <message>
        <source>Error</source>
        <translation type="unfinished">Error</translation>
    </message>
    <message>
        <source>Your password is too short!</source>
        <translation type="unfinished"></translation>
    </message>
</context>
</TS><|MERGE_RESOLUTION|>--- conflicted
+++ resolved
@@ -6970,15 +6970,8 @@
         <translation type="unfinished"></translation>
     </message>
     <message>
-<<<<<<< HEAD
-        <source>Language missing or translation incomplete? Help contributing translations here:
-https://www.transifex.com/luxcore/luxcore</source>
-        <translation>¿Falta su lenguaje o la traducción está incompleta? Contribuya con las traducciones aquí:
-https://www.transifex.com/luxcore/luxcore</translation>
-=======
         <source>Maximum total fees to use in a single wallet transaction, setting too low may abort large transactions (default: %s)</source>
         <translation type="unfinished"></translation>
->>>>>>> 74cc8c5a
     </message>
     <message>
         <source>Number of seconds to keep misbehaving peers from reconnecting (default: %u)</source>
