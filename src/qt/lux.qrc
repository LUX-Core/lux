--- conflicted
+++ resolved
@@ -92,13 +92,10 @@
         <file>res/icons/discord.png</file>
         <file>res/icons/telegram.png</file>
         <file>res/icons/twitter.png</file>
-<<<<<<< HEAD
 		<file>res/icons/hub.png</file>
-=======
         <file>res/icons/currencies/BTC.png</file>
         <file>res/icons/currencies/LUX.png</file>
         <file>res/icons/replace.png</file>
->>>>>>> 37c374d3
     </qresource>
     <qresource prefix="/css">
         <file alias="default">res/css/default.css</file>
