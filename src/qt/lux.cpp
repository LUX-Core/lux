// Copyright (c) 2009-2014 The Bitcoin developers
// Copyright (c) 2014-2015 The Dash developers
// Copyright (c) 2015-2017 The LUX developers
// Distributed under the MIT/X11 software license, see the accompanying
// file COPYING or http://www.opensource.org/licenses/mit-license.php.

#if defined(HAVE_CONFIG_H)
#include "config/lux-config.h"
#endif

#include "bitcoingui.h"

#include "clientmodel.h"
#include "guiconstants.h"
#include "guiutil.h"
#include "intro.h"
#include "net.h"
#include "networkstyle.h"
#include "optionsmodel.h"
#include "splashscreen.h"
#include "utilitydialog.h"
#include "winshutdownmonitor.h"
#include "platformstyle.h"

#ifdef ENABLE_WALLET
#include "paymentserver.h"
#include "walletmodel.h"
#endif
#include "masternodeconfig.h"

#include "init.h"
#include "main.h"
#include "rpcserver.h"
#include "scheduler.h"
#include "ui_interface.h"
#include "util.h"

#ifdef ENABLE_WALLET
#include "wallet.h"
#endif

#include <stdint.h>

#include <boost/filesystem/operations.hpp>
#include <boost/thread.hpp>

#include <QApplication>
#include <QDebug>
#include <QLibraryInfo>
#include <QLocale>
#include <QMessageBox>
#include <QProcess>
#include <QSettings>
#include <QThread>
#include <QTimer>
#include <QTranslator>
#include <QSslConfiguration>
#include <QFile>
#include <QProcess>

#if defined(QT_STATICPLUGIN)
#include <QtPlugin>
#if QT_VERSION < 0x050000
Q_IMPORT_PLUGIN(qcncodecs)
Q_IMPORT_PLUGIN(qjpcodecs)
Q_IMPORT_PLUGIN(qtwcodecs)
Q_IMPORT_PLUGIN(qkrcodecs)
Q_IMPORT_PLUGIN(qtaccessiblewidgets)
#else
#if QT_VERSION < 0x050400
Q_IMPORT_PLUGIN(AccessibleFactory)
#endif
#if defined(QT_QPA_PLATFORM_XCB)
Q_IMPORT_PLUGIN(QXcbIntegrationPlugin);
#elif defined(QT_QPA_PLATFORM_WINDOWS)
Q_IMPORT_PLUGIN(QWindowsIntegrationPlugin);
#elif defined(QT_QPA_PLATFORM_COCOA)
Q_IMPORT_PLUGIN(QCocoaIntegrationPlugin);
#endif
#endif
#endif

#if QT_VERSION < 0x050000
#include <QTextCodec>
#endif

// Declare meta types used for QMetaObject::invokeMethod
Q_DECLARE_METATYPE(bool*)
Q_DECLARE_METATYPE(CAmount)

static void InitMessage(const std::string& message)
{
    LogPrintf("init message: %s\n", message);
}

/*
   Translate string to current locale using Qt.
 */
static std::string Translate(const char* psz)
{
    return QCoreApplication::translate("lux-core", psz).toStdString();
}

static QString GetLangTerritory()
{
    QSettings settings;
    // Get desired locale (e.g. "de_DE")
    // 1) System default language
    QString lang_territory = QLocale::system().name();
    // 2) Language from QSettings
    QString lang_territory_qsettings = settings.value("language", "").toString();
    if (!lang_territory_qsettings.isEmpty())
        lang_territory = lang_territory_qsettings;
    // 3) -lang command line argument
    lang_territory = QString::fromStdString(GetArg("-lang", lang_territory.toStdString()));
    return lang_territory;
}

/** Set up translations */
static void initTranslations(QTranslator& qtTranslatorBase, QTranslator& qtTranslator, QTranslator& translatorBase, QTranslator& translator)
{
    // Remove old translators
    QApplication::removeTranslator(&qtTranslatorBase);
    QApplication::removeTranslator(&qtTranslator);
    QApplication::removeTranslator(&translatorBase);
    QApplication::removeTranslator(&translator);

    // Get desired locale (e.g. "de_DE")
    // 1) System default language
    QString lang_territory = GetLangTerritory();

    // Convert to "de" only by truncating "_DE"
    QString lang = lang_territory;
    lang.truncate(lang_territory.lastIndexOf('_'));

    // Load language files for configured locale:
    // - First load the translator for the base language, without territory
    // - Then load the more specific locale translator

    // Load e.g. qt_de.qm
    if (qtTranslatorBase.load("qt_" + lang, QLibraryInfo::location(QLibraryInfo::TranslationsPath)))
        QApplication::installTranslator(&qtTranslatorBase);

    // Load e.g. qt_de_DE.qm
    if (qtTranslator.load("qt_" + lang_territory, QLibraryInfo::location(QLibraryInfo::TranslationsPath)))
        QApplication::installTranslator(&qtTranslator);

    // Load e.g. bitcoin_de.qm (shortcut "de" needs to be defined in lux.qrc)
    if (translatorBase.load(lang, ":/translations/"))
        QApplication::installTranslator(&translatorBase);

    // Load e.g. bitcoin_de_DE.qm (shortcut "de_DE" needs to be defined in lux.qrc)
    if (translator.load(lang_territory, ":/translations/"))
        QApplication::installTranslator(&translator);
}

/* qDebug() message handler --> debug.log */
#if QT_VERSION < 0x050000
void DebugMessageHandler(QtMsgType type, const char* msg)
{
    const char* category = (type == QtDebugMsg) ? "qt" : NULL;
    LogPrint(category, "GUI: %s\n", msg);
}
#else
void DebugMessageHandler(QtMsgType type, const QMessageLogContext& context, const QString& msg)
{
    Q_UNUSED(context);
    const char* category = (type == QtDebugMsg) ? "qt" : NULL;
    LogPrint(category, "GUI: %s\n", msg.toStdString());
}
#endif

/** Class encapsulating Luxcore startup and shutdown.
 * Allows running startup and shutdown in a different thread from the UI thread.
 */
class BitcoinCore : public QObject
{
    Q_OBJECT
public:
    explicit BitcoinCore();

public Q_SLOTS:
    void initialize();
    void shutdown();
    void restart(QStringList args);

Q_SIGNALS:
    void initializeResult(int retval);
    void shutdownResult(int retval);
    void runawayException(const QString& message);

private:
    boost::thread_group threadGroup;
    CScheduler scheduler;

    /// Flag indicating a restart
    bool execute_restart;

    /// Pass fatal exception message to UI thread
    void handleRunawayException(std::exception* e);
};

/** Main LUX application object */
class BitcoinApplication : public QApplication
{
    Q_OBJECT
public:
    explicit BitcoinApplication(int& argc, char** argv);
    ~BitcoinApplication();

#ifdef ENABLE_WALLET
    /// Create payment server
    void createPaymentServer();
#endif
    /// Create options model
    void createOptionsModel();
    /// Create main window
    void createWindow(const NetworkStyle* networkStyle);
    /// Create splash screen
    void createSplashScreen(const NetworkStyle* networkStyle);

    /// Request core initialization
    void requestInitialize();
    /// Request core shutdown
    void requestShutdown();

    /// Get process return value
    int getReturnValue() { return returnValue; }

    /// Get window identifier of QMainWindow (BitcoinGUI)
    WId getMainWinId() const;

    void restoreWallet();

public Q_SLOTS:
    void initializeResult(int retval);
    void shutdownResult(int retval);
    /// Handle runaway exceptions. Shows a message box with the problem and quits the program.
    void handleRunawayException(const QString& message);

Q_SIGNALS:
    void requestedInitialize();
    void requestedRestart(QStringList args);
    void requestedShutdown();
    void stopThread();
    void splashFinished(QWidget* window);

private:
    QThread* coreThread;
    OptionsModel* optionsModel;
    ClientModel* clientModel;
    BitcoinGUI* window;
    QTimer* pollShutdownTimer;
#ifdef ENABLE_WALLET
    PaymentServer* paymentServer;
    WalletModel* walletModel;
#endif
    int returnValue;
    const PlatformStyle* platformStyle;

    void startThread();

    QString restorePath;
    QString restoreParam;
};

#include "lux.moc"
#include "eula.h"

BitcoinCore::BitcoinCore() : QObject()
{
}

void BitcoinCore::handleRunawayException(std::exception* e)
{
    PrintExceptionContinue(e, "Runaway exception");
    Q_EMIT runawayException(QString::fromStdString(strMiscWarning));
}

void BitcoinCore::initialize()
{
    execute_restart = true;

    try {
        qDebug() << __func__ << ": Running AppInit2 in thread";
        int rv = AppInit2(threadGroup, scheduler);
<<<<<<< HEAD
        if (rv) {
            /* Start a dummy RPC thread if no RPC thread is active yet
             * to handle timeouts.
             */
            StartDummyRPCThread();
        }
        Q_EMIT initializeResult(rv);
=======
        emit initializeResult(rv);
>>>>>>> b76e3bf7
    } catch (std::exception& e) {
        handleRunawayException(&e);
    } catch (...) {
        handleRunawayException(NULL);
    }
}

void BitcoinCore::restart(QStringList args)
{
    if (execute_restart) { // Only restart 1x, no matter how often a user clicks on a restart-button
        execute_restart = false;
        try {
            qDebug() << __func__ << ": Running Restart in thread";
            Interrupt(threadGroup);
            threadGroup.join_all();
            PrepareShutdown();
            qDebug() << __func__ << ": Shutdown finished";
            Q_EMIT shutdownResult(1);
            CExplicitNetCleanup::callCleanup();
            QProcess::startDetached(QApplication::applicationFilePath(), args);
            qDebug() << __func__ << ": Restart initiated...";
            QApplication::quit();
        } catch (std::exception& e) {
            handleRunawayException(&e);
        } catch (...) {
            handleRunawayException(NULL);
        }
    }
}

void BitcoinCore::shutdown()
{
    try {
        qDebug() << __func__ << ": Running Shutdown in thread";
        threadGroup.interrupt_all();
        threadGroup.join_all();
        Shutdown();
        qDebug() << __func__ << ": Shutdown finished";
        Q_EMIT shutdownResult(1);
    } catch (std::exception& e) {
        handleRunawayException(&e);
    } catch (...) {
        handleRunawayException(NULL);
    }
}

BitcoinApplication::BitcoinApplication(int& argc, char** argv) : QApplication(argc, argv),
                                                                 coreThread(0),
                                                                 optionsModel(0),
                                                                 clientModel(0),
                                                                 window(0),
                                                                 pollShutdownTimer(0),
#ifdef ENABLE_WALLET
                                                                 paymentServer(0),
                                                                 walletModel(0),
#endif
                                                                 returnValue(0)
{
    setQuitOnLastWindowClosed(false);
    // UI per-platform customization
    // This must be done inside the BitcoinApplication constructor, or after it, because
    // PlatformStyle::instantiate requires a QApplication
#if defined(Q_OS_MAC)
    std::string platformName = "macosx";
#elif defined(Q_OS_WIN)
    std::string platformName = "windows";
#else
    std::string platformName = "other";
#endif
    platformName = GetArg("-uiplatform", platformName);
    platformStyle = PlatformStyle::instantiate(QString::fromStdString(platformName));
    if (!platformStyle) // Fall back to "other" if specified name not found
        platformStyle = PlatformStyle::instantiate("other");
    assert(platformStyle);
}

BitcoinApplication::~BitcoinApplication()
{
    if (coreThread) {
        qDebug() << __func__ << ": Stopping thread";
        Q_EMIT stopThread();
        coreThread->wait();
        qDebug() << __func__ << ": Stopped thread";
        delete coreThread;
        coreThread = 0;
    }

    delete window;
    window = 0;
    delete clientModel;
    clientModel = 0;
#ifdef ENABLE_WALLET
    delete paymentServer;
    paymentServer = 0;
    delete walletModel;
    walletModel = 0;
#endif
    // Delete Qt-settings if user clicked on "Reset Options"
    if (optionsModel != 0)
    {
        QSettings settings;
        if (optionsModel->resetSettings) {
            settings.clear();
            settings.sync();
        }
        delete optionsModel;
        optionsModel = 0;
        delete platformStyle;
        platformStyle = 0;
    }

}

#ifdef ENABLE_WALLET
void BitcoinApplication::createPaymentServer()
{
    paymentServer = new PaymentServer(this);
}
#endif

void BitcoinApplication::createOptionsModel()
{
    optionsModel = new OptionsModel();
}

void BitcoinApplication::createWindow(const NetworkStyle* networkStyle)
{
    window = new BitcoinGUI(platformStyle, networkStyle, 0);

    pollShutdownTimer = new QTimer(window);
    connect(pollShutdownTimer, SIGNAL(timeout()), window, SLOT(detectShutdown()));
}

void BitcoinApplication::createSplashScreen(const NetworkStyle* networkStyle)
{
    SplashScreen* splash = new SplashScreen(0, networkStyle);
    // We don't hold a direct pointer to the splash screen after creation, so use
    // Qt::WA_DeleteOnClose to make sure that the window will be deleted eventually.
    splash->setAttribute(Qt::WA_DeleteOnClose);
    splash->show();
    connect(this, SIGNAL(splashFinished(QWidget*)), splash, SLOT(slotFinish(QWidget*)));
}

void BitcoinApplication::startThread()
{
    if (coreThread)
        return;
    coreThread = new QThread(this);
    BitcoinCore* executor = new BitcoinCore();
    executor->moveToThread(coreThread);

    /*  communication to and from thread */
    connect(executor, SIGNAL(initializeResult(int)), this, SLOT(initializeResult(int)));
    connect(executor, SIGNAL(shutdownResult(int)), this, SLOT(shutdownResult(int)));
    connect(executor, SIGNAL(runawayException(QString)), this, SLOT(handleRunawayException(QString)));
    connect(this, SIGNAL(requestedInitialize()), executor, SLOT(initialize()));
    connect(this, SIGNAL(requestedShutdown()), executor, SLOT(shutdown()));
    connect(window, SIGNAL(requestedRestart(QStringList)), executor, SLOT(restart(QStringList)));
    /*  make sure executor object is deleted in its own thread */
    connect(this, SIGNAL(stopThread()), executor, SLOT(deleteLater()));
    connect(this, SIGNAL(stopThread()), coreThread, SLOT(quit()));

    coreThread->start();
}

void BitcoinApplication::requestInitialize()
{
    qDebug() << __func__ << ": Requesting initialize";
    startThread();
    Q_EMIT requestedInitialize();
}

void BitcoinApplication::requestShutdown()
{
    ShutdownWindow::showShutdownWindow(window);
    qDebug() << __func__ << ": Requesting shutdown";
    startThread();
    window->hide();
    window->setClientModel(0);
    pollShutdownTimer->stop();

#ifdef ENABLE_WALLET
    if (walletModel)
    {
        restoreParam= walletModel->getRestoreParam();
        restorePath = walletModel->getRestorePath();
        window->removeAllWallets();
        delete walletModel;
        walletModel = 0;
    }
#endif
    if (clientModel)
    {
        delete clientModel;
    }
    clientModel = 0;

    // Request shutdown from core thread
    Q_EMIT requestedShutdown();
}

void BitcoinApplication::initializeResult(int retval)
{
    qDebug() << __func__ << ": Initialization result: " << retval;
    // Set exit result: 0 if successful, 1 if failure
    returnValue = retval ? 0 : 1;
    if (retval) {
        qWarning() << "Platform customization:" << platformStyle->getName();
#ifdef ENABLE_WALLET
        PaymentServer::LoadRootCAs();
        paymentServer->setOptionsModel(optionsModel);
#endif

        clientModel = new ClientModel(optionsModel);
        window->setClientModel(clientModel);

#ifdef ENABLE_WALLET
        if (pwalletMain) {
            walletModel = new WalletModel(platformStyle, pwalletMain, optionsModel);

            window->addWallet(BitcoinGUI::DEFAULT_WALLET, walletModel);
            window->setCurrentWallet(BitcoinGUI::DEFAULT_WALLET);

            connect(walletModel, SIGNAL(coinsSent(CWallet*, SendCoinsRecipient, QByteArray)),
                paymentServer, SLOT(fetchPaymentACK(CWallet*, const SendCoinsRecipient&, QByteArray)));
        }
#endif

        // If -min option passed, start window minimized.
        if (GetBoolArg("-min", false)) {
            window->showMinimized();
        } else {
            window->show();
        }
        Q_EMIT splashFinished(window);

#ifdef ENABLE_WALLET
        // Now that initialization/startup is done, process any command-line
        // LUX: URIs or payment requests:
        connect(paymentServer, SIGNAL(receivedPaymentRequest(SendCoinsRecipient)),
            window, SLOT(handlePaymentRequest(SendCoinsRecipient)));
        connect(window, SIGNAL(receivedURI(QString)),
            paymentServer, SLOT(handleURIOrFile(QString)));
        connect(paymentServer, SIGNAL(message(QString, QString, unsigned int)),
            window, SLOT(message(QString, QString, unsigned int)));
        QTimer::singleShot(100, paymentServer, SLOT(uiReady()));
#endif
        pollShutdownTimer->start(150);
    } else {
        Q_EMIT splashFinished(window);
        quit(); // Exit main loop
    }
}

void BitcoinApplication::shutdownResult(int retval)
{
    qDebug() << __func__ << ": Shutdown result: " << retval;
    quit(); // Exit main loop after shutdown finished
}

void BitcoinApplication::handleRunawayException(const QString& message)
{
    QMessageBox::critical(0, "Runaway exception", BitcoinGUI::tr("A fatal error occurred. LUX can no longer continue safely and will quit.") + QString("\n\n") + message);
    ::exit(1);
}

WId BitcoinApplication::getMainWinId() const
{
    if (!window)
        return 0;

    return window->winId();
}

void BitcoinApplication::restoreWallet()
{
#ifdef ENABLE_WALLET
    // Restart the wallet if needed
    if(!restorePath.isEmpty())
    {
        // Create command line
        QString commandLine;
        QStringList arg = arguments();
        if(!arg.contains(restoreParam))
        {
            arg.append(restoreParam);
        }
        commandLine = arg.join(' ');

        // Copy the new wallet.dat to the data folder
        boost::filesystem::path path = GetDataDir() / "wallet.dat";
        QString pathWallet = QString::fromStdString(path.string());
        QFile::remove(pathWallet);
        if(QFile::copy(restorePath, pathWallet))
        {
            // Unlock the data folder
            UnlockDataDirectory();
            QThread::currentThread()->sleep(2);

            // Create new process and start the wallet
            QProcess *process = new QProcess();
            process->start(commandLine);
        }
    }
#endif
}

#ifndef BITCOIN_QT_TEST
int main(int argc, char* argv[])
{
    SetupEnvironment();

    /// 1. Parse command-line options. These take precedence over anything else.
    // Command-line options take precedence:
    ParseParameters(argc, argv);

// Do not refer to data directory yet, this can be overridden by Intro::pickDataDirectory

/// 2. Basic Qt initialization (not dependent on parameters or configuration)
#if QT_VERSION < 0x050000
    // Internal string conversion is all UTF-8
    QTextCodec::setCodecForTr(QTextCodec::codecForName("UTF-8"));
    QTextCodec::setCodecForCStrings(QTextCodec::codecForTr());
#endif

    Q_INIT_RESOURCE(lux_locale);
    Q_INIT_RESOURCE(lux);

    BitcoinApplication app(argc, argv);
#if QT_VERSION > 0x050100
    // Generate high-dpi pixmaps
    QApplication::setAttribute(Qt::AA_UseHighDpiPixmaps);
#endif
#ifdef Q_OS_MAC
    QApplication::setAttribute(Qt::AA_DontShowIconsInMenus);
#endif

    // Register meta types used for QMetaObject::invokeMethod
    qRegisterMetaType<bool*>();
    //   Need to pass name here as CAmount is a typedef (see http://qt-project.org/doc/qt-5/qmetatype.html#qRegisterMetaType)
    //   IMPORTANT if it is no longer a typedef use the normal variant above
    qRegisterMetaType<CAmount>("CAmount");

    /// 3. Application identification
    // must be set before OptionsModel is initialized or translations are loaded,
    // as it is used to locate QSettings
    QApplication::setOrganizationName(QAPP_ORG_NAME);
    QApplication::setOrganizationDomain(QAPP_ORG_DOMAIN);
    QApplication::setApplicationName(QAPP_APP_NAME_DEFAULT);
    GUIUtil::SubstituteFonts(GetLangTerritory());

    /// 4. Initialization of translations, so that intro dialog is in user's language
    // Now that QSettings are accessible, initialize translations
    QTranslator qtTranslatorBase, qtTranslator, translatorBase, translator;
    initTranslations(qtTranslatorBase, qtTranslator, translatorBase, translator);
    uiInterface.Translate.connect(Translate);

    // Show help message immediately after parsing command-line options (for "-lang") and setting locale,
    // but before showing splash screen.
    if (mapArgs.count("-?") || mapArgs.count("-help") || mapArgs.count("-version")) {
        HelpMessageDialog help(NULL, mapArgs.count("-version"));
        help.showOrPrint();
        return 1;
    }

    // Show End User License agreement window
    Eula::showDialog();

    /// 5. Now that settings and translations are available, ask user for data directory
    // User language is set up: pick a data directory
    if (!Intro::pickDataDirectory())
        return 0;

    /// 6. Determine availability of data directory and parse lux.conf
    /// - Do not call GetDataDir(true) before this step finishes
    if (!boost::filesystem::is_directory(GetDataDir(false))) {
        QMessageBox::critical(0, QObject::tr("Luxcore"),
            QObject::tr("Error: Specified data directory \"%1\" does not exist.").arg(QString::fromStdString(mapArgs["-datadir"])));
        return 1;
    }
    try {
        ReadConfigFile(mapArgs, mapMultiArgs);
    } catch (std::exception& e) {
        QMessageBox::critical(0, QObject::tr("Luxcore"),
            QObject::tr("Error: Cannot parse configuration file: %1. Only use key=value syntax.").arg(e.what()));
        return 1;
    }

    /// 7. Determine network (and switch to network specific options)
    // - Do not call Params() before this step
    // - Do this after parsing the configuration file, as the network can be switched there
    // - QSettings() will use the new application name after this, resulting in network-specific settings
    // - Needs to be done before createOptionsModel

    // Check for -testnet or -regtest parameter (Params() calls are only valid after this clause)
    if (!SelectParamsFromCommandLine()) {
        QMessageBox::critical(0, QObject::tr("Luxcore"), QObject::tr("Error: Invalid combination of -regtest and -testnet."));
        return 1;
    }
#ifdef ENABLE_WALLET
    // Parse URIs on command line -- this can affect Params()
    PaymentServer::ipcParseCommandLine(argc, argv);
#endif

    QScopedPointer<const NetworkStyle> networkStyle(NetworkStyle::instantiate(QString::fromStdString(Params().NetworkIDString())));
    assert(!networkStyle.isNull());
    // Allow for separate UI settings for testnets
    QApplication::setApplicationName(networkStyle->getAppName());
    // Re-initialize translations after changing application name (language in network-specific settings can be different)
    initTranslations(qtTranslatorBase, qtTranslator, translatorBase, translator);

#ifdef ENABLE_WALLET
    /// 7a. parse masternode.conf
    string strErr;
    if (!masternodeConfig.read(strErr)) {
        QMessageBox::critical(0, QObject::tr("Luxcore"),
            QObject::tr("Error reading masternode configuration file: %1").arg(strErr.c_str()));
#if defined(REQUIRE_MASTERNODE_CONFIG)
        return 1;
#endif
    }

    /// 8. URI IPC sending
    // - Do this early as we don't want to bother initializing if we are just calling IPC
    // - Do this *after* setting up the data directory, as the data directory hash is used in the name
    // of the server.
    // - Do this after creating app and setting up translations, so errors are
    // translated properly.
    if (PaymentServer::ipcSendCommandLine())
        exit(0);

    // Start up the payment server early, too, so impatient users that click on
    // lux: links repeatedly have their payment requests routed to this process:
    app.createPaymentServer();
#endif

    /// 9. Main GUI initialization
    // Install global event filter that makes sure that long tooltips can be word-wrapped
    app.installEventFilter(new GUIUtil::ToolTipToRichTextFilter(TOOLTIP_WRAP_THRESHOLD, &app));
#if QT_VERSION < 0x050000
    // Install qDebug() message handler to route to debug.log
    qInstallMsgHandler(DebugMessageHandler);
#else
#if defined(Q_OS_WIN)
    // Install global event filter for processing Windows session related Windows messages (WM_QUERYENDSESSION and WM_ENDSESSION)
    qApp->installNativeEventFilter(new WinShutdownMonitor());
#endif
    // Install qDebug() message handler to route to debug.log
    qInstallMessageHandler(DebugMessageHandler);
#endif
    // Load GUI settings from QSettings
    app.createOptionsModel();

    // Subscribe to global signals from core
    uiInterface.InitMessage.connect(InitMessage);

    if (GetBoolArg("-splash", true) && !GetBoolArg("-min", false))
        app.createSplashScreen(networkStyle.data());

    try {
        app.createWindow(networkStyle.data());
        app.requestInitialize();
#if defined(Q_OS_WIN) && QT_VERSION >= 0x050000
        WinShutdownMonitor::registerShutdownBlockReason(QObject::tr("Luxcore didn't yet exit safely..."), (HWND)app.getMainWinId());
#endif
        app.exec();
        app.requestShutdown();
        app.exec();
    } catch (std::exception& e) {
        PrintExceptionContinue(&e, "Runaway exception");
        app.handleRunawayException(QString::fromStdString(strMiscWarning));
    } catch (...) {
        PrintExceptionContinue(NULL, "Runaway exception");
        app.handleRunawayException(QString::fromStdString(strMiscWarning));
    }
    app.restoreWallet();
    return app.getReturnValue();
}
#endif // BITCOIN_QT_TEST<|MERGE_RESOLUTION|>--- conflicted
+++ resolved
@@ -284,17 +284,7 @@
     try {
         qDebug() << __func__ << ": Running AppInit2 in thread";
         int rv = AppInit2(threadGroup, scheduler);
-<<<<<<< HEAD
-        if (rv) {
-            /* Start a dummy RPC thread if no RPC thread is active yet
-             * to handle timeouts.
-             */
-            StartDummyRPCThread();
-        }
         Q_EMIT initializeResult(rv);
-=======
-        emit initializeResult(rv);
->>>>>>> b76e3bf7
     } catch (std::exception& e) {
         handleRunawayException(&e);
     } catch (...) {
