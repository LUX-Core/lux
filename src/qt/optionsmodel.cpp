--- conflicted
+++ resolved
@@ -94,19 +94,9 @@
         settings.setValue("fShowMasternodesTab", masternodeConfig.getCount());
     fShowMasternodesTab = settings.value("fShowMasternodesTab", false).toBool();
 
-<<<<<<< HEAD
     if (!settings.contains("fParallelMasternodes"))
         settings.setValue("fParallelMasternodes", false);
     fParallelMasternodes = settings.value("fParallelMasternodes", false).toBool();
-=======
-    if (!settings.contains("fShowAdvancedUI"))
-        settings.setValue("fShowAdvancedUI", fEnableDarksend);
-    fShowAdvancedUI = settings.value("fShowAdvancedUI", false).toBool();
-
-    if (!settings.contains("fparallelMasterNode"))
-        settings.setValue("fparallelMasterNode", false);
-    fparallelMasterNode = settings.value("fparallelMasterNode", false).toBool();
->>>>>>> 37c374d3
 
     if (!settings.contains("fNotUseChangeAddress"))
         settings.setValue("fNotUseChangeAddress", DEFAULT_NOT_USE_CHANGE_ADDRESS);
@@ -209,11 +199,8 @@
     if (settings.contains("nAnonymizeLuxAmount"))
         SoftSetArg("-anonymizeluxamount", settings.value("nAnonymizeLuxAmount").toString().toStdString());
 
-<<<<<<< HEAD
     // Old/bad keys to clean
     settings.remove("fparallelMasterNode");
-=======
-    language = settings.value("language").toString();
 
     //Luxgate Decimals
     if (!settings.contains("nLuxgateDecimalsPrice"))
@@ -238,7 +225,6 @@
         settings.setValue("bBuyShowWidget", true);
     if (!settings.contains("bSellShowWidget"))
         settings.setValue("bSellShowWidget", true);
->>>>>>> 37c374d3
 }
 
 void OptionsModel::Reset()
@@ -299,11 +285,6 @@
             return settings.value("bSpendZeroConfChange");
         case ShowAdvancedUI:
             return fShowAdvancedUI;
-<<<<<<< HEAD
-=======
-        case ShowMasternodesTab:
-            return settings.value("fShowMasternodesTab");
->>>>>>> 37c374d3
 #endif
         case ZeroBalanceAddressToken:
             return settings.value("bZeroBalanceAddressToken");
@@ -347,8 +328,6 @@
             return settings.value("fTxIndex");
         case AddressIndex:
             return settings.value("fAddressIndex");
-<<<<<<< HEAD
-=======
         case DecimalsPrice:
             return settings.value("nLuxgateDecimalsPrice");
         case DecimalsBase:
@@ -369,7 +348,6 @@
             return settings.value("bBuyShowWidget");
         case SellShowWidget:
             return settings.value("bSellShowWidget");
->>>>>>> 37c374d3
         default:
             return QVariant();
         }
@@ -455,15 +433,6 @@
             fShowAdvancedUI = value.toBool();
             settings.setValue("fShowAdvancedUI", fShowAdvancedUI);
             Q_EMIT advancedUIChanged(fShowAdvancedUI);
-<<<<<<< HEAD
-=======
-            break;
-        case ShowMasternodesTab:
-            if (settings.value("fShowMasternodesTab") != value) {
-                settings.setValue("fShowMasternodesTab", value);
-                setRestartRequired(true);
-            }
->>>>>>> 37c374d3
             break;
 #endif
         case ZeroBalanceAddressToken:
@@ -513,7 +482,6 @@
             fCoinControlFeatures = value.toBool();
             settings.setValue("fCoinControlFeatures", fCoinControlFeatures);
             Q_EMIT coinControlFeaturesChanged(fCoinControlFeatures);
-<<<<<<< HEAD
             break;
         case ShowMasternodesTab:
             fShowMasternodesTab = value.toBool();
@@ -525,19 +493,6 @@
             settings.setValue("fParallelMasternodes", fParallelMasternodes);
             Q_EMIT parallelMasternodesChanged(fParallelMasternodes);
             break;
-=======
-            break;
-        case showMasternodesTab:
-            fshowMasternodesTab = value.toBool();
-            settings.setValue("fshowMasternodesTab", fshowMasternodesTab);
-            Q_EMIT showMasternodesTabChanged(fshowMasternodesTab);
-             break;
-        case parallelMasterNode:
-             fparallelMasterNode = value.toBool();
-             settings.setValue("fparallelMasterNode", fparallelMasterNode);
-             Q_EMIT parallelMasterNodeChanged(fparallelMasterNode);
-             break;
->>>>>>> 37c374d3
         case NotUseChangeAddress:
             if (settings.value("fNotUseChangeAddress") != value) {
                 settings.setValue("fNotUseChangeAddress", value);
