// Copyright (c) 2011-2014 The Bitcoin developers
// Distributed under the MIT/X11 software license, see the accompanying
// file COPYING or http://www.opensource.org/licenses/mit-license.php.

#ifndef BITCOIN_QT_RECEIVECOINSDIALOG_H
#define BITCOIN_QT_RECEIVECOINSDIALOG_H

#include "guiutil.h"

#include <QDialog>
#include <QHeaderView>
#include <QItemSelection>
#include <QKeyEvent>
#include <QMenu>
#include <QPoint>
#include <QVariant>

class OptionsModel;
class WalletModel;
class PlatformStyle;

namespace Ui
{
class ReceiveCoinsDialog;
}

QT_BEGIN_NAMESPACE
class QModelIndex;
QT_END_NAMESPACE

/** Dialog for requesting payment of bitcoins */
class ReceiveCoinsDialog : public QDialog
{
    Q_OBJECT

public:
    enum ColumnWidths {
        DATE_COLUMN_WIDTH = 130,
        LABEL_COLUMN_WIDTH = 120,
        AMOUNT_MINIMUM_COLUMN_WIDTH = 160,
        MINIMUM_COLUMN_WIDTH = 130
    };

    explicit ReceiveCoinsDialog(const PlatformStyle *platformStyle, QWidget* parent = 0);
    ~ReceiveCoinsDialog();

    void setModel(WalletModel* model);

public Q_SLOTS:
    void clear();
    void reject();
    void accept();

protected:
    virtual void keyPressEvent(QKeyEvent* event);

private:
    Ui::ReceiveCoinsDialog* ui;
    GUIUtil::TableViewLastColumnResizingFixer* columnResizingFixer;
    WalletModel* model;
    QMenu* contextMenu;
<<<<<<< HEAD
=======
    QModelIndex selectedRow();
    const PlatformStyle* platformStyle;
>>>>>>> 19c27732
    void copyColumnToClipboard(int column);
    virtual void resizeEvent(QResizeEvent* event);

private Q_SLOTS:
    void on_receiveButton_clicked();
    void on_showRequestButton_clicked();
    void on_removeRequestButton_clicked();
    void on_recentRequestsView_doubleClicked(const QModelIndex& index);
    void recentRequestsView_selectionChanged(const QItemSelection& selected, const QItemSelection& deselected);
    void updateDisplayUnit();
    void showMenu(const QPoint& point);
    void copyLabel();
    void copyMessage();
    void copyAmount();
};

#endif // BITCOIN_QT_RECEIVECOINSDIALOG_H<|MERGE_RESOLUTION|>--- conflicted
+++ resolved
@@ -59,11 +59,8 @@
     GUIUtil::TableViewLastColumnResizingFixer* columnResizingFixer;
     WalletModel* model;
     QMenu* contextMenu;
-<<<<<<< HEAD
-=======
     QModelIndex selectedRow();
     const PlatformStyle* platformStyle;
->>>>>>> 19c27732
     void copyColumnToClipboard(int column);
     virtual void resizeEvent(QResizeEvent* event);
 
@@ -75,6 +72,7 @@
     void recentRequestsView_selectionChanged(const QItemSelection& selected, const QItemSelection& deselected);
     void updateDisplayUnit();
     void showMenu(const QPoint& point);
+    void copyURI();
     void copyLabel();
     void copyMessage();
     void copyAmount();
