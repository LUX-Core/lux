// Copyright (c) 2011-2014 The Bitcoin developers
// Copyright (c) 2014-2015 The Dash developers
// Copyright (c) 2015-2017 The LUX developers
// Distributed under the MIT/X11 software license, see the accompanying
// file COPYING or http://www.opensource.org/licenses/mit-license.php.

#include "overviewpage.h"
#include "ui_overviewpage.h"

#include "bitcoinunits.h"
#include "clientmodel.h"
#include "guiconstants.h"
#include "guiutil.h"
#include "init.h"
#include "darksend.h"
#include "darksendconfig.h"
#include "optionsmodel.h"
#include "transactionfilterproxy.h"
#include "transactiontablemodel.h"
#include "utilitydialog.h"
#include "walletmodel.h"
#include "tokenitemmodel.h"
#include "platformstyle.h"

#include <QAbstractItemDelegate>
#include <QPainter>
#include <QSettings>
#include <QTimer>
#include <QStandardItem>
#include <QStandardItemModel>
#include <QSortFilterProxyModel>

#include <QMessageBox>
#include <QPixmap>

#define DECORATION_SIZE 48
#define ICON_OFFSET 16
#define NUM_ITEMS 5
#define TOKEN_NUM_ITEMS 3
#define TOKEN_SIZE 35
#define MARGIN 4
#define NAME_WIDTH 250 /* to align with txs history amounts */

class TxViewDelegate : public QAbstractItemDelegate
{
    Q_OBJECT
public:
    TxViewDelegate(const PlatformStyle *platformStyle):
            QAbstractItemDelegate(), unit(BitcoinUnits::LUX),
            platformStyle(platformStyle)    {
    }

    inline void paint(QPainter* painter, const QStyleOptionViewItem& option, const QModelIndex& index) const
    {
        painter->save();

        QIcon icon = qvariant_cast<QIcon>(index.data(Qt::DecorationRole));
        QRect mainRect = option.rect;
        mainRect.moveLeft(ICON_OFFSET);
        QRect decorationRect(mainRect.topLeft(), QSize(DECORATION_SIZE, DECORATION_SIZE));
        int xspace = DECORATION_SIZE + 8;
        int ypad = 6;
        int halfheight = (mainRect.height() - 2 * ypad) / 2;
        QRect amountRect(mainRect.left() + xspace, mainRect.top() + ypad, mainRect.width() - xspace - ICON_OFFSET, halfheight);
        QRect addressRect(mainRect.left() + xspace, mainRect.top() + ypad + halfheight, mainRect.width() - xspace, halfheight);
        icon = platformStyle->SingleColorIcon(icon);
        icon.paint(painter, decorationRect);

        QDateTime date = index.data(TransactionTableModel::DateRole).toDateTime();
        QString address = index.data(Qt::DisplayRole).toString();
        qint64 amount = index.data(TransactionTableModel::AmountRole).toLongLong();
        bool confirmed = index.data(TransactionTableModel::ConfirmedRole).toBool();
        QVariant value = index.data(Qt::ForegroundRole);
        QColor foreground = COLOR_BLACK;
        if (value.canConvert<QBrush>()) {
            QBrush brush = qvariant_cast<QBrush>(value);
            foreground = brush.color();
        }

        painter->setPen(foreground);
        QRect boundingRect;
        painter->drawText(addressRect, Qt::AlignLeft | Qt::AlignVCenter, address, &boundingRect);

        if (index.data(TransactionTableModel::WatchonlyRole).toBool()) {
            QIcon iconWatchonly = qvariant_cast<QIcon>(index.data(TransactionTableModel::WatchonlyDecorationRole));
            QRect watchonlyRect(boundingRect.right() + 5, mainRect.top() + ypad + halfheight, 16, halfheight);
            iconWatchonly.paint(painter, watchonlyRect);
        }

        if (amount < 0) {
            foreground = COLOR_NEGATIVE;
        } else if (!confirmed) {
            foreground = COLOR_UNCONFIRMED;
        } else {
            foreground = COLOR_BLACK;
        }
        painter->setPen(foreground);
        QString amountText = BitcoinUnits::formatWithUnit(unit, amount, true, BitcoinUnits::separatorAlways);
        if (!confirmed) {
            amountText = QString("[") + amountText + QString("]");
        }
        painter->drawText(amountRect, Qt::AlignRight | Qt::AlignVCenter, amountText);

        painter->setPen(COLOR_BLACK);
        painter->drawText(amountRect, Qt::AlignLeft | Qt::AlignVCenter, GUIUtil::dateTimeStr(date));

        painter->restore();
    }

    inline QSize sizeHint(const QStyleOptionViewItem& option, const QModelIndex& index) const
    {
        return QSize(DECORATION_SIZE, DECORATION_SIZE);
    }

    int unit;
    const PlatformStyle* platformStyle;
};

class TknViewDelegate : public QAbstractItemDelegate
{
public:
    TknViewDelegate(QObject *parent) :
            QAbstractItemDelegate(parent)
    {}

    void paint(QPainter *painter, const QStyleOptionViewItem &option,
               const QModelIndex &index) const
    {
        if(index.row() >=TOKEN_NUM_ITEMS)
            return;
        painter->save();

        QIcon tokenIcon/*(":/icons/token")*/;
        QString tokenName = index.data(TokenItemModel::NameRole).toString() + ":";
        QString tokenBalance = index.data(TokenItemModel::BalanceRole).toString();
        QString tokenSymbol = index.data(TokenItemModel::SymbolRole).toString();
        tokenBalance.append(" " + tokenSymbol);
        QString receiveAddress = index.data(TokenItemModel::SenderRole).toString();

        QRect mainRect = option.rect;
        mainRect.setWidth(option.rect.width());

        QColor rowColor = Qt::transparent; // index.row() % 2 ? QColor("#ededed") : QColor("#e3e3e3");
        painter->fillRect(mainRect, rowColor);

        int decorationSize = 12; // font line height (2 lines)
        int leftTopMargin = 5;
        QRect decorationRect(mainRect.topLeft() + QPoint(leftTopMargin, leftTopMargin), QSize(decorationSize, decorationSize));
        tokenIcon.paint(painter, decorationRect);

        QFont font = option.font;

        QFontMetrics fmName(font);
        QString clippedName = fmName.elidedText(tokenName, Qt::ElideRight, NAME_WIDTH);

        QString balanceString = tokenBalance;
        balanceString.append(tokenSymbol);
        QFontMetrics fmBalance(font);
        int balanceWidth = fmBalance.width(balanceString);

        QRect nameRect(decorationRect.right() + MARGIN, decorationRect.top(), NAME_WIDTH, decorationSize);
        painter->drawText(nameRect, Qt::AlignLeft|Qt::AlignVCenter, clippedName);

        font.setBold(true);
        painter->setFont(font);
        QRect tokenBalanceRect(nameRect.right() + MARGIN, decorationRect.top(), balanceWidth, decorationSize);
        painter->drawText(tokenBalanceRect, Qt::AlignLeft|Qt::AlignVCenter, tokenBalance);

        QFont addressFont = option.font;
        //addressFont.setPixelSize(addressFont.pixelSize() * 0.9);
        painter->setFont(addressFont);
        painter->setPen(COLOR_UNCONFIRMED);
        QRect receiveAddressRect(decorationRect.right() + MARGIN, decorationSize +mainRect.top()
                                 , mainRect.width() - decorationSize, decorationSize * 2);
        painter->drawText(receiveAddressRect, Qt::AlignLeft|Qt::AlignBottom, receiveAddress);

        painter->restore();
    }

    QSize sizeHint(const QStyleOptionViewItem &option, const QModelIndex &index) const
    {
        QFont font = option.font;
        font.setBold(true);

        QString balanceString = index.data(TokenItemModel::BalanceRole).toString();
        balanceString.append(" " + index.data(TokenItemModel::SymbolRole).toString());
        QFontMetrics fm(font);
        int balanceWidth = fm.width(balanceString);

        int width = TOKEN_SIZE - 10 + NAME_WIDTH + balanceWidth + 2*MARGIN;
        return QSize(width, TOKEN_SIZE);
    }
};

#include "overviewpage.moc"

OverviewPage::OverviewPage(const PlatformStyle *platformStyle, QWidget* parent) : QWidget(parent),
                                              ui(new Ui::OverviewPage),
                                              clientModel(0),
                                              walletModel(0),
                                              currentBalance(-1),
                                              currentUnconfirmedBalance(-1),
                                              currentImmatureBalance(-1),
                                              currentWatchOnlyBalance(-1),
                                              currentWatchUnconfBalance(-1),
                                              currentWatchImmatureBalance(-1),
                                              txdelegate(new TxViewDelegate(platformStyle)),
                                              tkndelegate(new TknViewDelegate(this)),
                                              filter(0)
{
    nDisplayUnit = 0; // just make sure it's not unitialized
    ui->setupUi(this);
    //set Logo
    ui->labelLogo->setPixmap(QPixmap(":/images/lux_logo_horizontal")
                             .scaled(410,80,Qt::KeepAspectRatio,
                                     Qt::SmoothTransformation));

    // Recent transactions
    ui->listTransactions->setItemDelegate(txdelegate);
    ui->listTransactions->setIconSize(QSize(DECORATION_SIZE, DECORATION_SIZE));
    ui->listTransactions->setMinimumHeight(NUM_ITEMS * (DECORATION_SIZE + 2));
    ui->listTransactions->setAttribute(Qt::WA_MacShowFocusRect, false);

    connect(ui->listTransactions, SIGNAL(clicked(QModelIndex)), this, SLOT(handleTransactionClicked(QModelIndex)));

    ui->listTokens->setItemDelegate(tkndelegate);
    ui->listTokens->setIconSize(QSize(DECORATION_SIZE, DECORATION_SIZE));
    ui->listTokens->setMinimumHeight(TOKEN_NUM_ITEMS * (DECORATION_SIZE + 2));
    ui->listTokens->setAttribute(Qt::WA_MacShowFocusRect, false);
    connect(ui->listTokens, SIGNAL(clicked(QModelIndex)), this, SLOT(handleTokenClicked(QModelIndex)));

    // init "out of sync" warning labels
    ui->labelWalletStatus->setText("(" + tr("out of sync") + ")");
    ui->labelDarksendSyncStatus->setText("(" + tr("out of sync") + ")");
    ui->labelTransactionsStatus->setText("(" + tr("out of sync") + ")");
#if 0
    if (!fLiteMode) {
        ui->frameDarksend->setVisible(false);
    }
#else
       {
        if (fMasterNode) {
            ui->toggleDarksend->setText("(" + tr("Disabled") + ")");
            ui->darksendAuto->setText("(" + tr("Disabled") + ")");
            ui->darksendReset->setText("(" + tr("Disabled") + ")");
            ui->frameDarksend->setEnabled(false);
        } else {
            if (!fEnableDarksend) {
                ui->darksendEnabled->setText(tr("Disabled"));
                ui->toggleDarksend->setText(tr("Start Luxsend"));
            } else {
                ui->darksendEnabled->setText(tr("Enabled"));
                ui->toggleDarksend->setText(tr("Stop Luxsend"));
            }
            timer = new QTimer(this);
            connect(timer, SIGNAL(timeout()), this, SLOT(darkSendStatus()));
            timer->start(2000);
        }
    }
#endif

    if (this->walletModel)
        updateAdvancedUI(this->walletModel->getOptionsModel()->getShowAdvancedUI());

    // start with displaying the "out of sync" warnings
    showOutOfSyncWarning(true);
}

void OverviewPage::handleTransactionClicked(const QModelIndex& index)
{
    if (filter)
        Q_EMIT transactionClicked(filter->mapToSource(index));
}

void OverviewPage::handleTokenClicked(const QModelIndex& index)
{
    if (tokenProxyModel)
        emit tokenClicked(tokenProxyModel->mapToSource(index));
}

void OverviewPage::handleOutOfSyncWarningClicks()
{
    Q_EMIT outOfSyncWarningClicked();
}

OverviewPage::~OverviewPage()
{
    if (!fMasterNode)
        delete timer;
}

void OverviewPage::setBalance(const CAmount& balance, const CAmount& unconfirmedBalance, const CAmount& immatureBalance, const CAmount& anonymizedBalance, const CAmount& watchOnlyBalance, const CAmount& watchUnconfBalance, const CAmount& watchImmatureBalance)
{
    currentBalance = balance;
    currentUnconfirmedBalance = unconfirmedBalance;
    currentImmatureBalance = immatureBalance;
    currentAnonymizedBalance = anonymizedBalance;
    currentWatchOnlyBalance = watchOnlyBalance;
    currentWatchUnconfBalance = watchUnconfBalance;
    currentWatchImmatureBalance = watchImmatureBalance;


    ui->labelBalance->setText(BitcoinUnits::floorHtmlWithUnit(nDisplayUnit, balance, false, BitcoinUnits::separatorAlways));
    ui->labelUnconfirmed->setText(BitcoinUnits::floorHtmlWithUnit(nDisplayUnit, unconfirmedBalance, false, BitcoinUnits::separatorAlways));
    ui->labelImmature->setText(BitcoinUnits::floorHtmlWithUnit(nDisplayUnit, immatureBalance, false, BitcoinUnits::separatorAlways));
    ui->labelAnonymized->setText(BitcoinUnits::floorHtmlWithUnit(nDisplayUnit, anonymizedBalance, false, BitcoinUnits::separatorAlways));
    ui->labelTotal->setText(BitcoinUnits::floorHtmlWithUnit(nDisplayUnit, balance + unconfirmedBalance + immatureBalance, false, BitcoinUnits::separatorAlways));


    ui->labelWatchAvailable->setText(BitcoinUnits::floorHtmlWithUnit(nDisplayUnit, watchOnlyBalance, false, BitcoinUnits::separatorAlways));
    ui->labelWatchPending->setText(BitcoinUnits::floorHtmlWithUnit(nDisplayUnit, watchUnconfBalance, false, BitcoinUnits::separatorAlways));
    ui->labelWatchImmature->setText(BitcoinUnits::floorHtmlWithUnit(nDisplayUnit, watchImmatureBalance, false, BitcoinUnits::separatorAlways));
    ui->labelWatchTotal->setText(BitcoinUnits::floorHtmlWithUnit(nDisplayUnit, watchOnlyBalance + watchUnconfBalance + watchImmatureBalance, false, BitcoinUnits::separatorAlways));

    // only show immature (newly mined) balance if it's non-zero, so as not to complicate things
    // for the non-mining users
    bool showImmature = immatureBalance != 0;
    bool showWatchOnlyImmature = watchImmatureBalance != 0;

    // for symmetry reasons also show immature label when the watch-only one is shown
    ui->labelImmature->setVisible(showImmature || showWatchOnlyImmature);
    ui->labelImmatureText->setVisible(showImmature || showWatchOnlyImmature);
    ui->labelWatchImmature->setVisible(showWatchOnlyImmature); // show watch-only immature balance

    updateDarkSendProgress();

    static int cachedTxLocks = 0;

    if (cachedTxLocks != nCompleteTXLocks) {
        cachedTxLocks = nCompleteTXLocks;
    }
    ui->listTransactions->update();
}

// show/hide watch-only labels
void OverviewPage::updateWatchOnlyLabels(bool showWatchOnly)
{
    ui->labelSpendable->setVisible(showWatchOnly);      // show spendable label (only when watch-only is active)
    ui->labelWatchonly->setVisible(showWatchOnly);      // show watch-only label
    ui->lineWatchBalance->setVisible(showWatchOnly);    // show watch-only balance separator line
    ui->labelWatchAvailable->setVisible(showWatchOnly); // show watch-only available balance
    ui->labelWatchPending->setVisible(showWatchOnly);   // show watch-only pending balance
    ui->labelWatchTotal->setVisible(showWatchOnly);     // show watch-only total balance

    if (!showWatchOnly) {
        ui->labelWatchImmature->hide();
    } else {
        ui->labelBalance->setIndent(20);
        ui->labelUnconfirmed->setIndent(20);
        ui->labelImmature->setIndent(20);
        ui->labelTotal->setIndent(20);
    }
}

void OverviewPage::setClientModel(ClientModel* model)
{
    this->clientModel = model;
    if (model) {
        // Show warning if this is a prerelease version
        connect(model, SIGNAL(alertsChanged(QString)), this, SLOT(updateAlerts(QString)));
        updateAlerts(model->getStatusBarWarnings());
    }
}

void OverviewPage::setWalletModel(WalletModel* model)
{
    this->walletModel = model;
    if (model && model->getOptionsModel()) {
        // Set up transaction list
        filter = new TransactionFilterProxy();
        filter->setSourceModel(model->getTransactionTableModel());
        filter->setLimit(NUM_ITEMS);
        filter->setDynamicSortFilter(true);
        filter->setSortRole(Qt::EditRole);
        filter->setShowInactive(false);
        filter->sort(TransactionTableModel::Date, Qt::DescendingOrder);

        ui->listTransactions->setModel(filter);
        ui->listTransactions->setModelColumn(TransactionTableModel::ToAddress);

        // Keep up to date with wallet
        setBalance(model->getBalance(), model->getUnconfirmedBalance(), model->getImmatureBalance(), model->getAnonymizedBalance(),
            model->getWatchBalance(), model->getWatchUnconfirmedBalance(), model->getWatchImmatureBalance());
        connect(model, SIGNAL(balanceChanged(CAmount, CAmount, CAmount, CAmount, CAmount, CAmount, CAmount)), this, SLOT(setBalance(CAmount, CAmount, CAmount, CAmount, CAmount, CAmount, CAmount)));

        connect(model->getOptionsModel(), SIGNAL(displayUnitChanged(int)), this, SLOT(updateDisplayUnit()));
        connect(model->getOptionsModel(), SIGNAL(advancedUIChanged(bool)), this, SLOT(updateAdvancedUI(bool)));
        updateAdvancedUI(model->getOptionsModel()->getShowAdvancedUI());

        connect(ui->darksendAuto, SIGNAL(clicked()), this, SLOT(darksendAuto()));
        connect(ui->darksendReset, SIGNAL(clicked()), this, SLOT(darksendReset()));
        connect(ui->toggleDarksend, SIGNAL(clicked()), this, SLOT(toggleDarksend()));
        updateWatchOnlyLabels(model->haveWatchOnly());
        connect(model, SIGNAL(notifyWatchonlyChanged(bool)), this, SLOT(updateWatchOnlyLabels(bool)));
    }

    if(model && model->getTokenItemModel())
    {
        // Sort tokens by name
        tokenProxyModel = new QSortFilterProxyModel(this);
        TokenItemModel* tokenModel = model->getTokenItemModel();
        tokenProxyModel->setSourceModel(tokenModel);
        tokenProxyModel->sort(0, Qt::AscendingOrder);

        // Set tokens model
        ui->listTokens->setModel(tokenProxyModel);

        // Hide button if tokens are visible (same behavior)
        ui->buttonAddToken->setVisible(tokenProxyModel->rowCount() == 0);
    }

    // update the display unit, to not use the default ("LUX")
    updateDisplayUnit();
}

void OverviewPage::updateDisplayUnit()
{
    if (walletModel && walletModel->getOptionsModel()) {
        nDisplayUnit = walletModel->getOptionsModel()->getDisplayUnit();
        if (currentBalance != -1)
            setBalance(currentBalance, currentUnconfirmedBalance, currentImmatureBalance, currentAnonymizedBalance,
                currentWatchOnlyBalance, currentWatchUnconfBalance, currentWatchImmatureBalance);

        // Update txdelegate->unit with the current unit
        txdelegate->unit = nDisplayUnit;

        ui->listTransactions->update();
    }
}

void OverviewPage::updateAlerts(const QString& warnings)
{
    this->ui->labelAlerts->setVisible(!warnings.isEmpty());
    this->ui->labelAlerts->setText(warnings);
}

void OverviewPage::showOutOfSyncWarning(bool fShow)
{
    ui->labelWalletStatus->setVisible(fShow);
    ui->labelDarksendSyncStatus->setVisible(fShow);
    ui->labelTransactionsStatus->setVisible(fShow);
}

void OverviewPage::on_buttonAddToken_clicked()
{
    Q_EMIT addTokenClicked(true);
}

void OverviewPage::updateDarkSendProgress()
{
    if (!pwalletMain) return;
    if (IsInitialBlockDownload()) {
        float progress = 0.0;
        ui->darksendProgress->setValue(progress);
        QString strToolPip = ("<b>" + tr("Currently syncing") + "</b>");
        ui->darksendProgress->setToolTip(strToolPip);
        return; // don't update the darksend progress while syncing - there's no point!
    }

    QString strAmountAndRounds;
    QString strAnonymizeLuxAmount = BitcoinUnits::formatHtmlWithUnit(nDisplayUnit, nAnonymizeLuxAmount * COIN, false, BitcoinUnits::separatorAlways);

    if (!fEnableDarksend) {
        ui->darksendProgress->setValue(0);
        ui->darksendProgress->setToolTip(tr("Darksend disabled"));

        // when balance is zero just show info from settings
        strAnonymizeLuxAmount = strAnonymizeLuxAmount.remove(strAnonymizeLuxAmount.indexOf("."), BitcoinUnits::decimals(nDisplayUnit) + 1);
        strAmountAndRounds = strAnonymizeLuxAmount + " / " + tr("%n Rounds", "", nDarksendRounds);

        ui->labelAmountRounds->setToolTip(tr("Darksend disabled"));
        ui->labelAmountRounds->setText(tr("Disabled"));
        return;
    }

    if (currentBalance == 0) {
        ui->darksendProgress->setValue(0);
        ui->darksendProgress->setToolTip(tr("No inputs detected"));

        // when balance is zero just show info from settings
        strAnonymizeLuxAmount = strAnonymizeLuxAmount.remove(strAnonymizeLuxAmount.indexOf("."), BitcoinUnits::decimals(nDisplayUnit) + 1);
        strAmountAndRounds = strAnonymizeLuxAmount + " / " + tr("%n Rounds", "", nDarksendRounds);

        ui->labelAmountRounds->setToolTip(tr("No inputs detected"));
        ui->labelAmountRounds->setText(strAmountAndRounds);
        return;
    }

    CAmount nDenominatedConfirmedBalance;
    CAmount nDenominatedUnconfirmedBalance;
    CAmount nAnonymizableBalance;
    CAmount nNormalizedAnonymizedBalance;
    double nAverageAnonymizedRounds;

    {
        //TRY_LOCK(cs_main, lockMain);
        //if (!lockMain) return;

        nDenominatedConfirmedBalance = pwalletMain->GetDenominatedBalance(false);
        nDenominatedUnconfirmedBalance = pwalletMain->GetDenominatedBalance(true, false);
        nAnonymizableBalance = pwalletMain->GetAnonymizableBalance();
        nNormalizedAnonymizedBalance = pwalletMain->GetNormalizedAnonymizedBalance();
        nAverageAnonymizedRounds = pwalletMain->GetAverageAnonymizedRounds();
    }

    CAmount nMaxToAnonymize = nAnonymizableBalance + currentAnonymizedBalance + nDenominatedUnconfirmedBalance;

    // If it's more than the anon threshold, limit to that.
    if (nMaxToAnonymize > nAnonymizeLuxAmount * COIN) nMaxToAnonymize = nAnonymizeLuxAmount * COIN;

    if (nMaxToAnonymize == 0) return;

    if (nMaxToAnonymize >= nAnonymizeLuxAmount * COIN) {
        ui->labelAmountRounds->setToolTip(tr("Found enough compatible inputs to anonymize %1")
                                              .arg(strAnonymizeLuxAmount));
        strAnonymizeLuxAmount = strAnonymizeLuxAmount.remove(strAnonymizeLuxAmount.indexOf("."), BitcoinUnits::decimals(nDisplayUnit) + 1);
        strAmountAndRounds = strAnonymizeLuxAmount + " / " + tr("%n Rounds", "", nDarksendRounds);
    } else {
        QString strMaxToAnonymize = BitcoinUnits::formatHtmlWithUnit(nDisplayUnit, nMaxToAnonymize, false, BitcoinUnits::separatorAlways);
        ui->labelAmountRounds->setToolTip(tr("Not enough compatible inputs to anonymize <span style='color:red;'>%1</span>,<br>"
                                             "will anonymize <span style='color:red;'>%2</span> instead")
                                              .arg(strAnonymizeLuxAmount)
                                              .arg(strMaxToAnonymize));
        strMaxToAnonymize = strMaxToAnonymize.remove(strMaxToAnonymize.indexOf("."), BitcoinUnits::decimals(nDisplayUnit) + 1);
        strAmountAndRounds = "<span style='color:red;'>" +
                             QString(BitcoinUnits::factor(nDisplayUnit) == 1 ? "" : "~") + strMaxToAnonymize +
                             " / " + tr("%n Rounds", "", nDarksendRounds) + "</span>";
    }
    ui->labelAmountRounds->setText(strAmountAndRounds);

    // calculate parts of the progress, each of them shouldn't be higher than 1
    // progress of denominating
    float denomPart = 0;
    // mixing progress of denominated balance
    float anonNormPart = 0;
    // completeness of full amount anonimization
    float anonFullPart = 0;

    CAmount denominatedBalance = nDenominatedConfirmedBalance + nDenominatedUnconfirmedBalance;
    denomPart = (float)denominatedBalance / nMaxToAnonymize;
    denomPart = denomPart > 1 ? 1 : denomPart;
    denomPart *= 100;

    anonNormPart = (float)nNormalizedAnonymizedBalance / nMaxToAnonymize;
    anonNormPart = anonNormPart > 1 ? 1 : anonNormPart;
    anonNormPart *= 100;

    anonFullPart = (float)currentAnonymizedBalance / nMaxToAnonymize;
    anonFullPart = anonFullPart > 1 ? 1 : anonFullPart;
    anonFullPart *= 100;

    // apply some weights to them ...
    float denomWeight = 1;
    float anonNormWeight = nDarksendRounds;
    float anonFullWeight = 2;
    float fullWeight = denomWeight + anonNormWeight + anonFullWeight;
    // ... and calculate the whole progress
    float denomPartCalc = ceilf((denomPart * denomWeight / fullWeight) * 100) / 100;
    float anonNormPartCalc = ceilf((anonNormPart * anonNormWeight / fullWeight) * 100) / 100;
    float anonFullPartCalc = ceilf((anonFullPart * anonFullWeight / fullWeight) * 100) / 100;
    float progress = denomPartCalc + anonNormPartCalc + anonFullPartCalc;
    if (progress >= 100) progress = 100;

    ui->darksendProgress->setValue(progress);

    QString strToolPip = ("<b>" + tr("Overall progress") + ": %1%</b><br/>" +
                          tr("Denominated") + ": %2%<br/>" +
                          tr("Mixed") + ": %3%<br/>" +
                          tr("Anonymized") + ": %4%<br/>" +
                          tr("Denominated inputs have %5 of %n rounds on average", "", nDarksendRounds))
                             .arg(progress)
                             .arg(denomPart)
                             .arg(anonNormPart)
                             .arg(anonFullPart)
                             .arg(nAverageAnonymizedRounds);
    ui->darksendProgress->setToolTip(strToolPip);
}

void OverviewPage::updateAdvancedUI(bool fShowAdvancedPSUI) {
    ui->labelCompletitionText->setVisible(fShowAdvancedPSUI);
    ui->darksendProgress->setVisible(fShowAdvancedPSUI);
    ui->labelAnonymizedText->setVisible(fShowAdvancedPSUI);
    ui->labelAnonymized->setVisible(fShowAdvancedPSUI);
    ui->labelAmountRoundsText->setVisible(fShowAdvancedPSUI);
    ui->labelAmountRounds->setVisible(fShowAdvancedPSUI);
    ui->labelSubmittedDenomText->setVisible(fShowAdvancedPSUI);
    ui->labelSubmittedDenom->setVisible(fShowAdvancedPSUI);
    ui->darkSendStatus->setVisible(fShowAdvancedPSUI);
    ui->darksendAuto->setVisible(fShowAdvancedPSUI);
    ui->darksendReset->setVisible(fShowAdvancedPSUI);
}

void OverviewPage::darkSendStatus()
{
<<<<<<< HEAD
    bool fIsInitialBlockDownload = IsInitialBlockDownload();
=======
    //bool fIsInitialBlockDownload = IsInitialBlockDownload();
>>>>>>> 7736ca99
    static int64_t nLastDSProgressBlockTime = 0;

    int nBestHeight = chainActive.Height();

    // we we're processing more then 1 block per second, we'll just leave
    if (((nBestHeight - darkSendPool.cachedNumBlocks) / (GetTimeMillis() - nLastDSProgressBlockTime + 1) > 1)) return;
    nLastDSProgressBlockTime = GetTimeMillis();

    if (!fEnableDarksend) {
        if (nBestHeight != darkSendPool.cachedNumBlocks) {
            darkSendPool.cachedNumBlocks = nBestHeight;
            updateDarkSendProgress();

            ui->darksendEnabled->setText(tr("Disabled"));
            ui->darkSendStatus->setText("");
            ui->toggleDarksend->setText(tr("Start Luxsend"));
        }

        return;
    }

    // check darksend status and unlock if needed
    if (nBestHeight != darkSendPool.cachedNumBlocks) {
        // Balance and number of transactions might have changed
        darkSendPool.cachedNumBlocks = nBestHeight;
        updateDarkSendProgress();

        ui->darksendEnabled->setText(tr("Enabled"));
    }

    QString strStatus;
    int poolStatus = darkSendPool.GetState();
    switch (poolStatus) {
        case POOL_STATUS_UNKNOWN:
        case POOL_STATUS_IDLE:
            strStatus = tr("Waiting for update");
            break;
        case POOL_STATUS_QUEUE:
            strStatus = tr("Waiting in a queue");
            break;
        case POOL_STATUS_ACCEPTING_ENTRIES:
            strStatus = tr("Accepting entries");
            break;
        case POOL_STATUS_FINALIZE_TRANSACTION:
            strStatus = tr("Master node broadcast");
            break;
        case POOL_STATUS_SIGNING:
            strStatus = tr("Signing");
            break;
        case POOL_STATUS_TRANSMISSION:
            strStatus = tr("Transmitting");
            break;
        case POOL_STATUS_ERROR:
            strStatus = tr("Errored");
            break;
        case POOL_STATUS_SUCCESS:
            strStatus = tr("Success");
            break;
        default:
            strStatus = QString("");
    }

    if (darkSendPool.sessionDenom == 0) {
        ui->labelSubmittedDenom->setText(tr("N/A"));
    } else {
        std::string out;
        darkSendPool.GetDenominationsToString(darkSendPool.sessionDenom, out);
        QString s2(out.c_str());
        ui->labelSubmittedDenom->setText(s2);
    }

    if (strStatus != ui->darkSendStatus->text() && !strStatus.isEmpty()) {
        LogPrintf("Last Luxsend message: %s\n", strStatus.toStdString().c_str());
        ui->darkSendStatus->setText(strStatus);
    } else {
        ui->darkSendStatus->setText("");
    }
}

void OverviewPage::darksendAuto()
{

    darkSendPool.DoAutomaticDenominating();

}

void OverviewPage::darksendReset()
{

    darkSendPool.Reset();

    QMessageBox::warning(this, tr("Darksend"),
        tr("Darksend was successfully reset."),
        QMessageBox::Ok, QMessageBox::Ok);

}

void OverviewPage::toggleDarksend()
{

    QSettings settings;
    // Popup some information on first mixing
    QString hasMixed = settings.value("hasMixed").toString();
    if (hasMixed.isEmpty()) {
        QMessageBox::information(this, tr("Darksend"),
            tr("If you don't want to see internal Darksend fees/transactions select \"Most Common\" as Type on the \"Transactions\" tab."),
            QMessageBox::Ok, QMessageBox::Ok);
        settings.setValue("hasMixed", "hasMixed");
    }
    if (!fEnableDarksend) {
        int64_t balance = currentBalance;
        float minAmount = 14.90 * COIN;
        if (balance < minAmount) {
            QString strMinAmount(BitcoinUnits::formatWithUnit(nDisplayUnit, minAmount));
            QMessageBox::warning(this, tr("Darksend"),
                tr("Darksend requires at least %1 to use.").arg(strMinAmount),
                QMessageBox::Ok, QMessageBox::Ok);
            return;
        }

        // if wallet is locked, ask for a passphrase
        if (walletModel->getEncryptionStatus() == WalletModel::Locked) {
            WalletModel::UnlockContext ctx(walletModel->requestUnlock(false));
            if (!ctx.isValid()) {
                //unlock was cancelled
                darkSendPool.cachedNumBlocks = std::numeric_limits<int>::max();
                QMessageBox::warning(this, tr("Darksend"),
                    tr("Wallet is locked and user declined to unlock. Disabling Darksend."),
                    QMessageBox::Ok, QMessageBox::Ok);
                if (fDebug) LogPrintf("Wallet is locked and user declined to unlock. Disabling Darksend.\n");
                return;
            }
        }
    }

    fEnableDarksend = !fEnableDarksend;
    darkSendPool.cachedNumBlocks = std::numeric_limits<int>::max();

    updateAdvancedUI(this->walletModel->getOptionsModel()->getShowAdvancedUI());

    if (!fEnableDarksend) {
        ui->toggleDarksend->setText(tr("Start Luxsend"));
        darkSendPool.UnlockCoins();
    } else {
        ui->toggleDarksend->setText(tr("Stop Luxsend"));

        /* show darksend configuration if client has defaults set */

        if (nAnonymizeLuxAmount == 0) {
            DarksendConfig dlg(this);
            dlg.setModel(walletModel);
            dlg.exec();
        }
    }

}<|MERGE_RESOLUTION|>--- conflicted
+++ resolved
@@ -592,11 +592,7 @@
 
 void OverviewPage::darkSendStatus()
 {
-<<<<<<< HEAD
-    bool fIsInitialBlockDownload = IsInitialBlockDownload();
-=======
     //bool fIsInitialBlockDownload = IsInitialBlockDownload();
->>>>>>> 7736ca99
     static int64_t nLastDSProgressBlockTime = 0;
 
     int nBestHeight = chainActive.Height();
