// Copyright (c) 2011-2013 The Bitcoin developers
// Distributed under the MIT/X11 software license, see the accompanying
// file COPYING or http://www.opensource.org/licenses/mit-license.php.

#include "walletframe.h"

#include "bitcoingui.h"
#include "walletview.h"
#include "wallet.h"
#include <cstdio>

#include <QHBoxLayout>
#include <QLabel>

WalletFrame::WalletFrame(const PlatformStyle *platformStyle, BitcoinGUI *_gui) :
    QFrame(_gui),
    gui(_gui),
    platformStyle(platformStyle)
{
    // Leave HBox hook for adding a list view later
    QHBoxLayout* walletFrameLayout = new QHBoxLayout(this);
    setContentsMargins(0, 0, 0, 0);
    walletStack = new QStackedWidget(this);
    walletStack->setObjectName("walletStack");
    walletStack->setStyleSheet("#walletStack {border: 1px solid #c4c1bd;}");
    walletFrameLayout->setContentsMargins(0,0,0,0);
    walletFrameLayout->addWidget(walletStack);

    QLabel* noWallet = new QLabel(tr("No wallet has been loaded."));
    noWallet->setAlignment(Qt::AlignCenter);
    walletStack->addWidget(noWallet);
}

WalletFrame::~WalletFrame()
{
}

void WalletFrame::setClientModel(ClientModel* clientModel)
{
    this->clientModel = clientModel;
}

bool WalletFrame::addWallet(const QString& name, WalletModel* walletModel)
{
    if (!gui || !clientModel || !walletModel || mapWalletViews.count(name) > 0)
        return false;

    WalletView *walletView = new WalletView(platformStyle, this);
    walletView->setBitcoinGUI(gui);
    walletView->setClientModel(clientModel);
    walletView->setWalletModel(walletModel);
    walletView->showOutOfSyncWarning(bOutOfSync);

    WalletView* CurrentWalletView = currentWalletView();
    if (CurrentWalletView) {
        walletView->setCurrentIndex(CurrentWalletView->currentIndex());
    } else {
        walletView->gotoOverviewPage();
    }

    walletStack->addWidget(walletView);
    mapWalletViews[name] = walletView;

    // Ensure a walletView is able to show the main window
    connect(walletView, SIGNAL(showNormalIfMinimized()), gui, SLOT(showNormalIfMinimized()));
    connect(walletView, SIGNAL(outOfSyncWarningClicked()), this, SLOT(outOfSyncWarningClicked()));

    return true;
}

bool WalletFrame::setCurrentWallet(const QString& name)
{
    if (mapWalletViews.count(name) == 0)
        return false;

    WalletView* walletView = mapWalletViews.value(name);
    walletStack->setCurrentWidget(walletView);
    walletView->updateEncryptionStatus();
    return true;
}

bool WalletFrame::removeWallet(const QString& name)
{
    if (mapWalletViews.count(name) == 0)
        return false;

    WalletView* walletView = mapWalletViews.take(name);
    walletStack->removeWidget(walletView);
    delete walletView;
    return true;
}

void WalletFrame::removeAllWallets()
{
    QMap<QString, WalletView*>::const_iterator i;
    for (i = mapWalletViews.constBegin(); i != mapWalletViews.constEnd(); ++i)
        walletStack->removeWidget(i.value());
    mapWalletViews.clear();
}

bool WalletFrame::handlePaymentRequest(const SendCoinsRecipient& recipient)
{
    WalletView* walletView = currentWalletView();
    if (!walletView)
        return false;

    return walletView->handlePaymentRequest(recipient);
}

void WalletFrame::showOutOfSyncWarning(bool fShow)
{
    bOutOfSync = fShow;
    QMap<QString, WalletView*>::const_iterator i;
    for (i = mapWalletViews.constBegin(); i != mapWalletViews.constEnd(); ++i)
        i.value()->showOutOfSyncWarning(fShow);
}

void WalletFrame::gotoOverviewPage()
{
    QMap<QString, WalletView*>::const_iterator i;
    for (i = mapWalletViews.constBegin(); i != mapWalletViews.constEnd(); ++i)
        i.value()->gotoOverviewPage();
}

void WalletFrame::gotoHistoryPage()
{
    QMap<QString, WalletView*>::const_iterator i;
    for (i = mapWalletViews.constBegin(); i != mapWalletViews.constEnd(); ++i)
        i.value()->gotoHistoryPage();
}

<<<<<<< HEAD
=======
void WalletFrame::gotoTradingPage()
{
    QMap<QString, WalletView*>::const_iterator i;
    for (i = mapWalletViews.constBegin(); i != mapWalletViews.constEnd(); ++i)
        i.value()->gotoTradingPage();
}

#ifdef ENABLE_LUXGATE
void WalletFrame::gotoLuxgatePage()
{
    QMap<QString, WalletView*>::const_iterator i;
    for (i = mapWalletViews.constBegin(); i != mapWalletViews.constEnd(); ++i)
        i.value()->gotoLuxgatePage();
}
#endif

>>>>>>> 37c374d3
void WalletFrame::gotoMasternodePage() // Masternode list
{
    QMap<QString, WalletView*>::const_iterator i;
    for (i = mapWalletViews.constBegin(); i != mapWalletViews.constEnd(); ++i)
        i.value()->gotoMasternodePage();
}

void WalletFrame::gotoLSRTokenPage(bool toAddTokenPage)
{
    QMap<QString, WalletView*>::const_iterator i;
    for (i = mapWalletViews.constBegin(); i != mapWalletViews.constEnd(); ++i)
        i.value()->gotoLSRTokenPage(toAddTokenPage);
}

void WalletFrame::gotoSmartContractPage()
{
    QMap<QString, WalletView*>::const_iterator i;
    for (i = mapWalletViews.constBegin(); i != mapWalletViews.constEnd(); ++i)
        i.value()->gotoSmartContractPage();
}

void WalletFrame::gotoBlockExplorerPage()
{
    QMap<QString, WalletView*>::const_iterator i;
    for (i = mapWalletViews.constBegin(); i != mapWalletViews.constEnd(); ++i)
        i.value()->gotoBlockExplorerPage();
}

void WalletFrame::gotoReceiveCoinsPage()
{
    QMap<QString, WalletView*>::const_iterator i;
    for (i = mapWalletViews.constBegin(); i != mapWalletViews.constEnd(); ++i)
        i.value()->gotoReceiveCoinsPage();
}

void WalletFrame::gotoSendCoinsPage(QString addr)
{
    QMap<QString, WalletView*>::const_iterator i;
    for (i = mapWalletViews.constBegin(); i != mapWalletViews.constEnd(); ++i)
        i.value()->gotoSendCoinsPage(addr);
}

void WalletFrame::gotoSignMessageTab(QString addr)
{
    WalletView* walletView = currentWalletView();
    if (walletView)
        walletView->gotoSignMessageTab(addr);
}

void WalletFrame::gotoVerifyMessageTab(QString addr)
{
    WalletView* walletView = currentWalletView();
    if (walletView)
        walletView->gotoVerifyMessageTab(addr);
}

void WalletFrame::gotoBip38Tool()
{
    WalletView* walletView = currentWalletView();
    if (walletView)
        walletView->gotoBip38Tool();
}

void WalletFrame::gotoMultiSendDialog()
{
    WalletView* walletView = currentWalletView();

    if (walletView)
        walletView->gotoMultiSendDialog();
}


void WalletFrame::encryptWallet(bool status)
{
    WalletView* walletView = currentWalletView();
    if (walletView)
        walletView->encryptWallet(status);
}

void WalletFrame::backupWallet()
{
    WalletView* walletView = currentWalletView();
    if (walletView)
        walletView->backupWallet();
}

void WalletFrame::restoreWallet()
{
    WalletView *walletView = currentWalletView();
    if (walletView)
        walletView->restoreWallet();
}

void WalletFrame::changePassphrase()
{
    WalletView *walletView = currentWalletView();
    if (walletView)
        walletView->changePassphrase();
}

void WalletFrame::unlockWallet()
{
    WalletView *walletView = currentWalletView();
    if (walletView)
        walletView->unlockWallet();
}

void WalletFrame::lockWallet()
{
    WalletView *walletView = currentWalletView();
    if (walletView) {
        walletView->lockWallet();
        fWalletUnlockStakingOnly = false;
    }
}

void WalletFrame::usedSendingAddresses()
{
    WalletView *walletView = currentWalletView();
    if (walletView)
        walletView->usedSendingAddresses();
}

void WalletFrame::usedReceivingAddresses()
{
    WalletView *walletView = currentWalletView();
    if (walletView)
        walletView->usedReceivingAddresses();
}

WalletView *WalletFrame::currentWalletView()
{
    return qobject_cast<WalletView*>(walletStack->currentWidget());
}

void WalletFrame::outOfSyncWarningClicked()
{
    Q_EMIT requestedSyncWarningInfo();
}<|MERGE_RESOLUTION|>--- conflicted
+++ resolved
@@ -129,15 +129,6 @@
         i.value()->gotoHistoryPage();
 }
 
-<<<<<<< HEAD
-=======
-void WalletFrame::gotoTradingPage()
-{
-    QMap<QString, WalletView*>::const_iterator i;
-    for (i = mapWalletViews.constBegin(); i != mapWalletViews.constEnd(); ++i)
-        i.value()->gotoTradingPage();
-}
-
 #ifdef ENABLE_LUXGATE
 void WalletFrame::gotoLuxgatePage()
 {
@@ -147,7 +138,6 @@
 }
 #endif
 
->>>>>>> 37c374d3
 void WalletFrame::gotoMasternodePage() // Masternode list
 {
     QMap<QString, WalletView*>::const_iterator i;
