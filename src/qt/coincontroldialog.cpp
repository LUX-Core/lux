--- conflicted
+++ resolved
@@ -859,13 +859,8 @@
     map<QString, vector<COutput> > mapCoins;
     model->listCoins(mapCoins);
 
-<<<<<<< HEAD
-    for (PAIRTYPE(QString, vector<COutput>) coins : mapCoins) {
-        CCoinControlWidgetItem *itemWalletAddress = new CCoinControlWidgetItem();
-=======
     for (std::pair<QString, vector<COutput>> coins : mapCoins) {
         QTreeWidgetItem* itemWalletAddress = new QTreeWidgetItem();
->>>>>>> 1b224173
         itemWalletAddress->setCheckState(COLUMN_CHECKBOX, Qt::Unchecked);
         QString sWalletAddress = coins.first;
         QString sWalletLabel = model->getAddressTableModel()->labelForAddress(sWalletAddress);
