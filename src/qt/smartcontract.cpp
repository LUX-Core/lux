--- conflicted
+++ resolved
@@ -14,17 +14,10 @@
     ui->SmartContractTabWidget->addTab(createContractPage, tr("Create Smart Contract"));
 
     callContractPage = new CallContractPage();
-<<<<<<< HEAD
-    ui->SmartContractTabWidget->addTab(callContractPage, "Read Smart Contract");
-
-    sendToContractPage = new SendToContract();
-    ui->SmartContractTabWidget->addTab(sendToContractPage, "Write to Smart Contract");
-=======
     ui->SmartContractTabWidget->addTab(callContractPage, tr("Read Smart Contract"));
 
     sendToContractPage = new SendToContract();
     ui->SmartContractTabWidget->addTab(sendToContractPage, tr("Write to Smart Contract"));
->>>>>>> e19ac66c
 }
 
 SmartContract::~SmartContract() {
