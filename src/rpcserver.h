--- conflicted
+++ resolved
@@ -179,32 +179,6 @@
     const std::map<std::string, UniValueType>& typesExpected,
     bool fAllowNull = false);
 
-<<<<<<< HEAD
-/**
- * Run func nSeconds from now. Uses boost deadline timers.
- * Overrides previous timer <name> (if any).
- */
-void RPCRunLater(const std::string& name, boost::function<void(void)> func, int64_t nSeconds);
-
-//! Convert boost::asio address to CNetAddr
-extern CNetAddr BoostAsioToCNetAddr(boost::asio::ip::address address);
-
-typedef UniValue (*rpcfn_type)(const UniValue& params, bool fHelp);
-
-void RPCRunLater(const std::string& name, boost::function<void(void)> func, int64_t nSeconds);
-
-class CRPCCommand
-{
-public:
-    std::string category;
-    std::string name;
-    rpcfn_type actor;
-    bool okSafeMode;
-    bool threadSafe;
-    bool reqWallet;
-};
-=======
->>>>>>> 74cc8c5a
 
 /** Opaque base class for timers returned by NewTimerFunc.
  * This provides no methods at the moment, but makes sure that delete
@@ -379,7 +353,6 @@
 extern UniValue addmultisigaddress(const UniValue& params, bool fHelp);
 extern UniValue createmultisig(const UniValue& params, bool fHelp);
 extern UniValue createwitnessaddress(const UniValue& params, bool fHelp);
-extern UniValue createsignaturewithwallet(const UniValue& params, bool fHelp);
 extern UniValue listreceivedbyaddress(const UniValue& params, bool fHelp);
 extern UniValue listreceivedbyaccount(const UniValue& params, bool fHelp);
 extern UniValue listtransactions(const UniValue& params, bool fHelp);
@@ -466,26 +439,16 @@
 extern UniValue waitforlogs(const UniValue& params, bool fHelp);
 extern UniValue pruneblockchain(const UniValue& params, bool fHelp);
 
-<<<<<<< HEAD
 //////////////////////////////////////////////////////////////////////////////////////////////////////////////// Luxgate
 extern UniValue createorder(const UniValue& params, bool fHelp); 
+extern UniValue redeemorder(const UniValue& params, bool fHelp); 
 extern UniValue getactivecoins(const UniValue& params, bool fHelp);
 extern UniValue listorderbook(const UniValue& params, bool fHelp);
-//extern UniValue createswaptransaction(const UniValue& params, bool fHelp); //TODO: for testing, remove later
 ////////////////////////////////////////////////////////////////////////////////////////////////////////////////////////
 
-extern UniValue generate(const UniValue& params, bool fHelp);
-
-// in rest.cpp
-extern bool HTTPReq_REST(AcceptedConnection* conn,
-    std::string& strURI,
-    std::map<std::string, std::string>& mapHeaders,
-    bool fRun);
-=======
 bool StartRPC();
 void InterruptRPC();
 void StopRPC();
->>>>>>> 74cc8c5a
 std::string JSONRPCExecBatch(const UniValue& vReq);
 void RPCNotifyBlockChange(bool ibd, const CBlockIndex* pindex);
 
