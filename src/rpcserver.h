--- conflicted
+++ resolved
@@ -179,32 +179,6 @@
     const std::map<std::string, UniValue::VType>& typesExpected,
     bool fAllowNull = false);
 
-<<<<<<< HEAD
-/**
- * Run func nSeconds from now. Uses boost deadline timers.
- * Overrides previous timer <name> (if any).
- */
-void RPCRunLater(const std::string& name, boost::function<void(void)> func, int64_t nSeconds);
-
-//! Convert boost::asio address to CNetAddr
-extern CNetAddr BoostAsioToCNetAddr(boost::asio::ip::address address);
-
-typedef UniValue (*rpcfn_type)(const UniValue& params, bool fHelp);
-
-void RPCRunLater(const std::string& name, boost::function<void(void)> func, int64_t nSeconds);
-
-class CRPCCommand
-{
-public:
-    std::string category;
-    std::string name;
-    rpcfn_type actor;
-    bool okSafeMode;
-    bool threadSafe;
-    bool reqWallet;
-};
-=======
->>>>>>> b76e3bf7
 
 /** Opaque base class for timers returned by NewTimerFunc.
  * This provides no methods at the moment, but makes sure that delete
