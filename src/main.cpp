--- conflicted
+++ resolved
@@ -4916,15 +4916,12 @@
     int nHeight = chainActive.Height() + 1;
     bool usePhi2 = false;
     bool alreadyAccepted = false;
-<<<<<<< HEAD
 
     // Do not accept the peers having older versions when the fork happens
     if (nHeight >= nLuxProtocolSwitchHeight)
     {
         SCVersion = WORKING_VERSION;
     }
-=======
->>>>>>> 37c374d3
 
     // Reject the block from older version
     if (pfrom && pfrom->strSubVer.compare(SCVersion) < 0)
