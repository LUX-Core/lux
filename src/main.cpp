--- conflicted
+++ resolved
@@ -1999,18 +1999,11 @@
 CAmount GetMasternodePosReward(int nHeight, CAmount blockValue)
 {
     const CChainParams& chainParams = Params();
-<<<<<<< HEAD
-    CAmount ret;
-    if (nHeight >= POS_REWARD_CHANGED_BLOCK || IsTestNet()) {
-        ret = blockValue * 0.2; //20% for masternode
-        if (nHeight == chainParams.PreminePayment() && !IsTestNet()) {
-=======
     CAmount ret = 0;
     if (nHeight >= POS_REWARD_CHANGED_BLOCK && nHeight < chainParams.StartDevfeeBlock()) {
         if (nHeight != chainParams.PreminePayment() || IsTestNet()) {
             ret = blockValue * 0.2; //20% for masternode
         } else if (nHeight == chainParams.PreminePayment()) {
->>>>>>> cf1afbde
             ret = blockValue * 250000; //premine mint
         }
     } else if (nHeight >= chainParams.StartDevfeeBlock() && nHeight < 6000000) {
