--- conflicted
+++ resolved
@@ -144,11 +144,7 @@
 bool fIsBareMultisigStd = true;
 bool fRequireStandard = true;
 bool fCheckBlockIndex = false;
-<<<<<<< HEAD
-size_t nCoinCacheSize = 5000 * 300;
-=======
 size_t nCoinCacheUsage = 5000 * 300;
->>>>>>> 74cc8c5a
 unsigned int nBytesPerSigOp = DEFAULT_BYTES_PER_SIGOP;
 bool fAlerts = DEFAULT_ALERTS;
 
@@ -354,7 +350,7 @@
 
 int GetHeight()
 {
-    //LOCK(cs_main);
+    LOCK(cs_main);
     return chainActive.Height();
 }
 
@@ -1060,7 +1056,7 @@
         CAmount nValueIn = 0;
         LockPoints lp;
         {
-            LOCK(pool.cs);
+            //LOCK(pool.cs);
             CCoinsViewMemPool viewMemPool(pcoinsTip, pool);
             view.SetBackend(viewMemPool);
 
@@ -2382,20 +2378,12 @@
         setGlobalStateRoot(uintToh256(pindex->pprev->hashStateRoot));
         setGlobalStateUTXO(uintToh256(pindex->pprev->hashUTXORoot));
     }
-<<<<<<< HEAD
-=======
-
->>>>>>> 74cc8c5a
+
     if (fClean == false && fLogEvents) {
         pstorageresult->deleteResults(block.vtx);
         pblocktree->EraseHeightIndex(pindex->nHeight);
     }
 
-<<<<<<< HEAD
-    if (pfClean) {
-        *pfClean = fClean;
-        return true;
-=======
     if (fAddressIndex) {
         if (!pblocktree->EraseAddressIndex(addressIndex)) {
             //AbortNode(state, "Failed to delete address index");
@@ -2407,7 +2395,6 @@
             error("%s(): Failed to write address unspent index", __func__);
             return DISCONNECT_FAILED;
         }
->>>>>>> 74cc8c5a
     }
 
     return fClean ? DISCONNECT_OK : DISCONNECT_UNCLEAN;
@@ -3748,14 +3735,8 @@
     CBlockIndex* pindexHeader = NULL;
     {
         LOCK(cs_main);
-<<<<<<< HEAD
-        if (!setBlockIndexCandidates.empty()) {
-            pindexHeader = *setBlockIndexCandidates.rbegin();
-        }
-=======
         pindexHeader = pindexBestHeader;
 
->>>>>>> 74cc8c5a
         if (pindexHeader != pindexHeaderOld) {
             fNotify = true;
             fInitialBlockDownload = IsInitialBlockDownload();
@@ -4862,9 +4843,6 @@
 bool TestBlockValidity(CValidationState& state, const CChainParams& chainparams, const CBlock& block, CBlockIndex* const pindexPrev, bool fCheckPOW, bool fCheckMerkleRoot)
 {
     AssertLockHeld(cs_main);
-<<<<<<< HEAD
-    assert(pindexPrev == chainActive.Tip());
-=======
 
     // In some cases, chainActive.Tip() may return nullptr
     CBlockIndex *pIndex = chainActive.Tip();
@@ -4876,7 +4854,6 @@
         LogPrintf("%s: Invalid prevblock!\n", __func__);
         return false;
     }
->>>>>>> 74cc8c5a
 
     CCoinsViewCache viewNew(pcoinsTip);
     CBlockIndex index(block);
@@ -5459,21 +5436,6 @@
             pindex = chainActive.Next(pindex);
             CBlock block;
             if (!ReadBlockFromDisk(block, pindex, chainparams.GetConsensus()))
-<<<<<<< HEAD
-                return error("VerifyDB: *** ReadBlockFromDisk failed at %d, hash=%s", pindex->nHeight, pindex->GetBlockHash().ToString());
-
-            oldHashStateRoot = getGlobalStateRoot(pindex);
-            oldHashUTXORoot = getGlobalStateUTXO(pindex);
-            if (!ConnectBlock(block, state, pindex, coins, chainparams)) {
-                setGlobalStateRoot(oldHashStateRoot);
-                setGlobalStateUTXO(oldHashUTXORoot);
-                if (pstorageresult != nullptr)
-                    pstorageresult->clearCacheResult();
-                return error("VerifyDB: *** found unconnectable block at %d, hash=%s", pindex->nHeight, pindex->GetBlockHash().ToString());
-            }
-        }
-    } else {
-=======
                 return error("VerifyDB: *** ReadBlockFromDisk failed at %d, hash=%s", pindex->nHeight, pindex->GetBlockHash().GetHex());
             oldHashStateRoot = getGlobalStateRoot(pindex);
             oldHashUTXORoot = getGlobalStateUTXO(pindex);
@@ -5488,7 +5450,6 @@
             }
         }
     } else if (chainActive.Height() >= chainparams.FirstSCBlock()) {
->>>>>>> 74cc8c5a
         setGlobalStateRoot(oldHashStateRoot);
         setGlobalStateUTXO(oldHashUTXORoot);
     }
@@ -6640,20 +6601,21 @@
         } else {
 
             if (pfrom->fWhitelisted && GetBoolArg("-whitelistalwaysrelay", DEFAULT_WHITELISTALWAYSRELAY)) {
-            int nDoS = 0;
-            if (!state.IsInvalid(nDoS) || nDoS == 0) {
-                LogPrintf("Force relaying tx %s from whitelisted peer=%d\n", tx.GetHash().ToString(), pfrom->id);
-                RelayTransaction(tx);
-            } else {
-                LogPrintf("Not relaying invalid transaction %s from whitelisted peer=%d (%s)\n", tx.GetHash().ToString(), pfrom->id, FormatStateMessage(state));
-            }
-        }
-    }
+                int nDoS = 0;
+                if (!state.IsInvalid(nDoS) || nDoS == 0) {
+                    LogPrintf("Force relaying tx %s from whitelisted peer=%d\n", tx.GetHash().ToString(), pfrom->id);
+                    RelayTransaction(tx);
+                } else {
+                    LogPrintf("Not relaying invalid transaction %s from whitelisted peer=%d (%s)\n",
+                            tx.GetHash().ToString(), pfrom->id, FormatStateMessage(state));
+                }
+            }
+        }
 
         int nDoS = 0;
         if (state.IsInvalid(nDoS)) {
             LogPrint("mempool", "%s from peer=%d %s was not accepted into the memory pool: %s\n", tx.GetHash().ToString(),
-                pfrom->id,
+                pfrom->id, (fLogIPs ? pfrom->addr.ToString().c_str() : ""),
                 state.GetRejectReason());
             pfrom->PushMessage("reject", strCommand, (unsigned char)state.GetRejectCode(),
                 state.GetRejectReason().substr(0, MAX_REJECT_MESSAGE_LENGTH), inv.hash);
@@ -7210,7 +7172,7 @@
                 if (pto->addr.IsLocal())
                     LogPrintf("Warning: not banning local peer %s!\n", pto->addr.ToString());
                 else {
-                    CNode::Ban(pto->addr, BanMisbehaving);
+                    CNode::Ban(pto->addr, BanReasonNodeMisbehaving);
                 }
             }
             state.fShouldBan = false;
