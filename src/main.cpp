// Copyright (c) 2009-2010 Satoshi Nakamoto
// Copyright (c) 2009-2014 The Bitcoin developers
// Copyright (c) 2014-2015 The Dash developers
// Copyright (c) 2015-2017 The LUX developers
// Distributed under the MIT software license, see the accompanying
// file COPYING or http://www.opensource.org/licenses/mit-license.php.

#include "main.h"

#include "addrman.h"
#include "alert.h"
#include "chainparams.h"
#include "checkpoints.h"
#include "checkqueue.h"
#include "consensus/consensus.h"
#include "consensus/merkle.h"
#include "consensus/validation.h"
#include "hash.h"
#include "init.h"
#include "stake.h"
#include "masternode.h"
#include "merkleblock.h"
#include "net.h"
#include "policy/fees.h"
#include "policy/policy.h"
#include "pow.h"
#include "primitives/block.h"
#include "primitives/transaction.h"
#include "spork.h"
#include "instantx.h"
#include "script/script.h"
#include "script/sigcache.h"
#include "script/standard.h"
#include "timedata.h"
#include "txdb.h"
#include "txmempool.h"
#include "ui_interface.h"
#include "util.h"
#include "utilmoneystr.h"
#include "validationinterface.h"
#include "versionbits.h"
#include "script/interpreter.h"

#include "univalue/univalue.h"
#include <atomic>
#include <sstream>

#include <boost/algorithm/string/replace.hpp>
#include <boost/filesystem.hpp>
#include <boost/filesystem/fstream.hpp>
#include <boost/lexical_cast.hpp>
#include <boost/thread.hpp>
#if defined(DEBUG_DUMP_STAKING_INFO)
#  include "DEBUG_DUMP_STAKING_INFO.hpp"
#endif

using namespace boost;
using namespace std;

#if defined(NDEBUG)
#error "LUX cannot be compiled without assertions."
#endif

#ifndef DEBUG_DUMP_STAKING_INFO_AddToBlockIndex
#  define DEBUG_DUMP_STAKING_INFO_AddToBlockIndex() (void)0
#endif

#define MAX_DATA_FLUSH_RETRY 10

const int LAST_HEIGHT_FEE_BLOCK = 180000;

/**
 * Global LuxState
 */

////////////////////////////// lux
#include <iostream>
#include <bitset>
#include "pubkey.h"

std::unique_ptr<LuxState> globalState;
std::shared_ptr<dev::eth::SealEngineFace> globalSealEngine;
bool fRecordLogOpcodes = false;
bool fIsVMlogFile = false;
bool fGettingValuesDGP = false;


/** The maximum allowed size for a serialized block, in bytes (only for buffer size limits) */
unsigned int dgpMaxBlockSerSize = 8000000;
/** The maximum allowed weight for a block, see BIP 141 (network rule) */
unsigned int dgpMaxBlockWeight = 8000000;
/** The maximum allowed size for a block excluding witness data, in bytes (network rule) */
unsigned int dgpMaxBlockBaseSize = 2000000;

unsigned int dgpMaxBlockSize = 2000000; // qtum

///** The maximum allowed number of signature check operations in a block (network rule) */
int64_t dgpMaxBlockSigOps = 80000;

unsigned int dgpMaxProtoMsgLength = 8000000;

unsigned int dgpMaxTxSigOps = 16000;

void updateBlockSizeParams(unsigned int newBlockSize){
    unsigned int newSizeForParams=WITNESS_SCALE_FACTOR*newBlockSize;
    dgpMaxBlockSerSize=newSizeForParams;
    dgpMaxBlockWeight=newSizeForParams;
    dgpMaxBlockBaseSize=newBlockSize;
    dgpMaxBlockSigOps=(int64_t)(newSizeForParams/100);
    dgpMaxTxSigOps = (unsigned int)(dgpMaxBlockSigOps/5);
    dgpMaxProtoMsgLength=newSizeForParams;
}


//////////////////////////////


CCriticalSection cs_main;

BlockMap mapBlockIndex;
CChain chainActive;
CBlockIndex* pindexBestHeader = NULL;
int64_t nTimeBestReceived = 0;
CWaitableCriticalSection csBestBlock;
CConditionVariable cvBlockChange;
int nScriptCheckThreads = 0;
bool fImporting = false;
bool fReindex = false;
bool fLogEvents = false;
bool fTxIndex = true;
bool fIsBareMultisigStd = true;
bool fRequireStandard = true;
bool fCheckBlockIndex = false;
unsigned int nCoinCacheSize = 5000;
unsigned int nBytesPerSigOp = DEFAULT_BYTES_PER_SIGOP;
bool fAlerts = DEFAULT_ALERTS;

uint256 bnProofOfStakeLimit = (~uint256(0) >> 20);
uint256 bnProofOfStakeLimitV2 = (~uint256(0) >> 34);

/** Fees smaller than this (in duffs) are considered zero fee (for relaying and mining)
 * We are ~100 times smaller then bitcoin now (2015-06-23), set minRelayTxFee only 10 times higher
 * so it's still 10 times lower comparing to bitcoin.
 */
CFeeRate minRelayTxFee = CFeeRate(10000);
FeeFilterRounder filterRounder(::minRelayTxFee);

CTxMemPool mempool(::minRelayTxFee);

struct COrphanTx {
    CTransaction tx;
    NodeId fromPeer;
};
map<uint256, COrphanTx> mapOrphanTransactions;
map<uint256, set<uint256> > mapOrphanTransactionsByPrev;

void EraseOrphansFor(NodeId peer);

static void CheckBlockIndex(const Consensus::Params& consensusParams);

/** Constant stuff for coinbase transactions we create: */
CScript COINBASE_FLAGS;

const string strMessageMagic = "Lux Signed Message:\n";

// Internal stuff
namespace
{
struct CBlockIndexWorkComparator {
    bool operator()(CBlockIndex* pa, CBlockIndex* pb) const
    {
        // First sort by most total work, ...
        if (pa->nChainWork > pb->nChainWork) return false;
        if (pa->nChainWork < pb->nChainWork) return true;

        // ... then by earliest time received, ...
        if (pa->nSequenceId < pb->nSequenceId) return false;
        if (pa->nSequenceId > pb->nSequenceId) return true;

        // Use pointer address as tie breaker (should only happen with blocks
        // loaded from disk, as those all have id 0).
        if (pa < pb) return false;
        if (pa > pb) return true;

        // Identical blocks.
        return false;
    }
};

CBlockIndex* pindexBestInvalid;

/**
     * The set of all CBlockIndex entries with BLOCK_VALID_TRANSACTIONS (for itself and all ancestors) and
     * as good as our current tip or better. Entries may be failed, though.
     */
set<CBlockIndex*, CBlockIndexWorkComparator> setBlockIndexCandidates;
/** Number of nodes with fSyncStarted. */
int nSyncStarted = 0;
/** All pairs A->B, where A (or one if its ancestors) misses transactions, but B has transactions. */
multimap<CBlockIndex*, CBlockIndex*> mapBlocksUnlinked;

CCriticalSection cs_LastBlockFile;
std::vector<CBlockFileInfo> vinfoBlockFile;
int nLastBlockFile = 0;

/**
     * Every received block is assigned a unique and increasing identifier, so we
     * know which one to give priority in case of a fork.
     */
CCriticalSection cs_nBlockSequenceId;
/** Blocks loaded from disk are assigned id 0, so start the counter at 1. */
uint32_t nBlockSequenceId = 1;

/**
     * Sources of received blocks, to be able to send them reject messages or ban
     * them, if processing happens afterwards. Protected by cs_main.
     */
map<uint256, NodeId> mapBlockSource;

/** Blocks that are in flight, and that are in the queue to be downloaded. Protected by cs_main. */
struct QueuedBlock {
    uint256 hash;
    CBlockIndex* pindex;        //! Optional.
    int64_t nTime;              //! Time of "getdata" request in microseconds.
    int nValidatedQueuedBefore; //! Number of blocks queued with validated headers (globally) at the time this one is requested.
    bool fValidatedHeaders;     //! Whether this block has validated headers at the time of request.
};
map<uint256, pair<NodeId, list<QueuedBlock>::iterator> > mapBlocksInFlight;

/** Number of blocks in flight with validated headers. */
int nQueuedValidatedHeaders = 0;

/** Number of preferable block download peers. */
int nPreferredDownload = 0;

/** Dirty block index entries. */
set<CBlockIndex*> setDirtyBlockIndex;

/** Dirty block file entries. */
set<int> setDirtyFileInfo;
} // anon namespace

//////////////////////////////////////////////////////////////////////////////
//
// dispatching functions
//

//////////////////////////////////////////////////////////////////////////////
//
// Registration of network node signals.
//

namespace
{
struct CBlockReject {
    unsigned char chRejectCode;
    string strRejectReason;
    uint256 hashBlock;
};

/**
 * Maintain validation-specific state about nodes, protected by cs_main, instead
 * by CNode's own locks. This simplifies asynchronous operation, where
 * processing of incoming data is done after the ProcessMessage call returns,
 * and we're no longer holding the node's locks.
 */
struct CNodeState {
    //! The peer's address
    CService address;
    //! Whether we have a fully established connection.
    bool fCurrentlyConnected;
    //! Accumulated misbehaviour score for this peer.
    int nMisbehavior;
    //! Whether this peer should be disconnected and banned (unless whitelisted).
    bool fShouldBan;
    //! String name of this peer (debugging/logging purposes).
    std::string name;
    //! List of asynchronously-determined block rejections to notify this peer about.
    std::vector<CBlockReject> rejects;
    //! The best known block we know this peer has announced.
    CBlockIndex* pindexBestKnownBlock;
    //! The hash of the last unknown block this peer has announced.
    uint256 hashLastUnknownBlock;
    //! The last full block we both have.
    CBlockIndex* pindexLastCommonBlock;
    //! Whether we've started headers synchronization with this peer.
    bool fSyncStarted;
    //! Since when we're stalling block download progress (in microseconds), or 0.
    int64_t nStallingSince;
    list<QueuedBlock> vBlocksInFlight;
    int nBlocksInFlight;
    //! Whether we consider this a preferred download peer.
    bool fPreferredDownload;
    //! Whether this peer can give us witnesses
    bool fHaveWitness;

    CNodeState()
    {
        fCurrentlyConnected = false;
        nMisbehavior = 0;
        fShouldBan = false;
        pindexBestKnownBlock = NULL;
        hashLastUnknownBlock = uint256(0);
        pindexLastCommonBlock = NULL;
        fSyncStarted = false;
        nStallingSince = 0;
        nBlocksInFlight = 0;
        fPreferredDownload = false;
        fHaveWitness = false;
    }
};

/** Map maintaining per-node state. Requires cs_main. */
map<NodeId, CNodeState> mapNodeState;

// Requires cs_main.
CNodeState* State(NodeId pnode)
{
    map<NodeId, CNodeState>::iterator it = mapNodeState.find(pnode);
    if (it == mapNodeState.end())
        return NULL;
    return &it->second;
}

int GetHeight()
{
    LOCK(cs_main);
    return chainActive.Height();
}

void UpdatePreferredDownload(CNode* node, CNodeState* state)
{
    nPreferredDownload -= state->fPreferredDownload;

    // Whether this node should be marked as a preferred download node.
    state->fPreferredDownload = (!node->fInbound || node->fWhitelisted) && !node->fOneShot && !node->fClient;

    nPreferredDownload += state->fPreferredDownload;
}

void InitializeNode(NodeId nodeid, const CNode* pnode)
{
    LOCK(cs_main);
    CNodeState& state = mapNodeState.insert(std::make_pair(nodeid, CNodeState())).first->second;
    state.name = pnode->addrName;
    state.address = pnode->addr;
}

void FinalizeNode(NodeId nodeid)
{
    LOCK(cs_main);
    CNodeState* state = State(nodeid);

    if (state->fSyncStarted)
        nSyncStarted--;

    if (state->nMisbehavior == 0 && state->fCurrentlyConnected) {
        AddressCurrentlyConnected(state->address);
    }

    BOOST_FOREACH (const QueuedBlock& entry, state->vBlocksInFlight)
        mapBlocksInFlight.erase(entry.hash);
    EraseOrphansFor(nodeid);
    nPreferredDownload -= state->fPreferredDownload;

    mapNodeState.erase(nodeid);
}

// Requires cs_main.
void MarkBlockAsReceived(const uint256& hash)
{
    map<uint256, pair<NodeId, list<QueuedBlock>::iterator> >::iterator itInFlight = mapBlocksInFlight.find(hash);
    if (itInFlight != mapBlocksInFlight.end()) {
        CNodeState* state = State(itInFlight->second.first);
        nQueuedValidatedHeaders -= itInFlight->second.second->fValidatedHeaders;
        state->vBlocksInFlight.erase(itInFlight->second.second);
        state->nBlocksInFlight--;
        state->nStallingSince = 0;
        mapBlocksInFlight.erase(itInFlight);
    }
}

// Requires cs_main.
// returns false, still setting pit, if the block was already in flight from the same peer
// pit will only be valid as long as the same cs_main lock is being held
void MarkBlockAsInFlight(NodeId nodeid, const uint256& hash, const Consensus::Params& consensusParams, CBlockIndex* pindex = NULL)
{
    CNodeState* state = State(nodeid);
    assert(state != NULL);

    // Make sure it's not listed somewhere already.
    MarkBlockAsReceived(hash);

    QueuedBlock newentry = {hash, pindex, GetTimeMicros(), nQueuedValidatedHeaders, pindex != NULL};
    nQueuedValidatedHeaders += newentry.fValidatedHeaders;
    list<QueuedBlock>::iterator it = state->vBlocksInFlight.insert(state->vBlocksInFlight.end(), newentry);
    state->nBlocksInFlight++;
    mapBlocksInFlight[hash] = std::make_pair(nodeid, it);
}

/** Check whether the last unknown block a peer advertized is not yet known. */
void ProcessBlockAvailability(NodeId nodeid)
{
    CNodeState* state = State(nodeid);
    assert(state != NULL);

    if (state->hashLastUnknownBlock != 0) {
        BlockMap::iterator itOld = mapBlockIndex.find(state->hashLastUnknownBlock);
        if (itOld != mapBlockIndex.end() && itOld->second->nChainWork > 0) {
            if (state->pindexBestKnownBlock == NULL || itOld->second->nChainWork >= state->pindexBestKnownBlock->nChainWork)
                state->pindexBestKnownBlock = itOld->second;
            state->hashLastUnknownBlock = uint256(0);
        }
    }
}

/** Update tracking information about which blocks a peer is assumed to have. */
void UpdateBlockAvailability(NodeId nodeid, const uint256& hash)
{
    CNodeState* state = State(nodeid);
    assert(state != NULL);

    ProcessBlockAvailability(nodeid);

    BlockMap::iterator it = mapBlockIndex.find(hash);
    if (it != mapBlockIndex.end() && it->second->nChainWork > 0) {
        // An actually better block was announced.
        if (state->pindexBestKnownBlock == NULL || it->second->nChainWork >= state->pindexBestKnownBlock->nChainWork)
            state->pindexBestKnownBlock = it->second;
    } else {
        // An unknown block was announced; just assume that the latest one is the best one.
        state->hashLastUnknownBlock = hash;
    }
}

/** Find the last common ancestor two blocks have.
 *  Both pa and pb must be non-NULL. */
CBlockIndex* LastCommonAncestor(CBlockIndex* pa, CBlockIndex* pb)
{
    if (pa->nHeight > pb->nHeight) {
        pa = pa->GetAncestor(pb->nHeight);
    } else if (pb->nHeight > pa->nHeight) {
        pb = pb->GetAncestor(pa->nHeight);
    }

    while (pa != pb && pa && pb) {
        pa = pa->pprev;
        pb = pb->pprev;
    }

    // Eventually all chain branches meet at the genesis block.
    assert(pa == pb);
    return pa;
}

/** Update pindexLastCommonBlock and add not-in-flight missing successors to vBlocks, until it has
 *  at most count entries. */
void FindNextBlocksToDownload(NodeId nodeid, unsigned int count, std::vector<CBlockIndex*>& vBlocks, NodeId& nodeStaller)
{
    if (count == 0)
        return;

    vBlocks.reserve(vBlocks.size() + count);
    CNodeState* state = State(nodeid);
    assert(state != NULL);

    // Make sure pindexBestKnownBlock is up to date, we'll need it.
    ProcessBlockAvailability(nodeid);

    if (state->pindexBestKnownBlock == NULL || state->pindexBestKnownBlock->nChainWork < chainActive.Tip()->nChainWork) {
        // This peer has nothing interesting.
        return;
    }

    if (state->pindexLastCommonBlock == NULL) {
        // Bootstrap quickly by guessing a parent of our best tip is the forking point.
        // Guessing wrong in either direction is not a problem.
        state->pindexLastCommonBlock = chainActive[std::min(state->pindexBestKnownBlock->nHeight, chainActive.Height())];
    }

    // If the peer reorganized, our previous pindexLastCommonBlock may not be an ancestor
    // of their current tip anymore. Go back enough to fix that.
    state->pindexLastCommonBlock = LastCommonAncestor(state->pindexLastCommonBlock, state->pindexBestKnownBlock);
    if (state->pindexLastCommonBlock == state->pindexBestKnownBlock)
        return;

    std::vector<CBlockIndex*> vToFetch;
    CBlockIndex* pindexWalk = state->pindexLastCommonBlock;
    // Never fetch further than the best block we know the peer has, or more than BLOCK_DOWNLOAD_WINDOW + 1 beyond the last
    // linked block we have in common with this peer. The +1 is so we can detect stalling, namely if we would be able to
    // download that next block if the window were 1 larger.
    int nWindowEnd = state->pindexLastCommonBlock->nHeight + BLOCK_DOWNLOAD_WINDOW;
    int nMaxHeight = std::min<int>(state->pindexBestKnownBlock->nHeight, nWindowEnd + 1);
    NodeId waitingfor = -1;
    while (pindexWalk->nHeight < nMaxHeight) {
        // Read up to 128 (or more, if more blocks than that are needed) successors of pindexWalk (towards
        // pindexBestKnownBlock) into vToFetch. We fetch 128, because CBlockIndex::GetAncestor may be as expensive
        // as iterating over ~100 CBlockIndex* entries anyway.
        int nToFetch = std::min(nMaxHeight - pindexWalk->nHeight, std::max<int>(count - vBlocks.size(), 128));
        vToFetch.resize(nToFetch);
        pindexWalk = state->pindexBestKnownBlock->GetAncestor(pindexWalk->nHeight + nToFetch);
        vToFetch[nToFetch - 1] = pindexWalk;
        for (unsigned int i = nToFetch - 1; i > 0; i--) {
            vToFetch[i - 1] = vToFetch[i]->pprev;
        }

        // Iterate over those blocks in vToFetch (in forward direction), adding the ones that
        // are not yet downloaded and not in flight to vBlocks. In the mean time, update
        // pindexLastCommonBlock as long as all ancestors are already downloaded, or if it's
        // already part of our chain (and therefore don't need it even if pruned).
        BOOST_FOREACH (CBlockIndex* pindex, vToFetch) {
            if (!pindex->IsValid(BLOCK_VALID_TREE)) {
                // We consider the chain that this peer is on invalid.
                return;
            }
            if (pindex->nStatus & BLOCK_HAVE_DATA || chainActive.Contains(pindex)) {
                if (pindex->nChainTx)
                    state->pindexLastCommonBlock = pindex;
            } else if (mapBlocksInFlight.count(pindex->GetBlockHash()) == 0) {
                // The block is not already downloaded, and not yet in flight.
                if (pindex->nHeight > nWindowEnd) {
                    // We reached the end of the window.
                    if (vBlocks.size() == 0 && waitingfor != nodeid) {
                        // We aren't able to fetch anything, but we would be if the download window was one larger.
                        nodeStaller = waitingfor;
                    }
                    return;
                }
                vBlocks.push_back(pindex);
                if (vBlocks.size() == count) {
                    return;
                }
            } else if (waitingfor == -1) {
                // This is the first already-in-flight block.
                waitingfor = mapBlocksInFlight[pindex->GetBlockHash()].first;
            }
        }
    }
}

} // anon namespace

bool GetNodeStateStats(NodeId nodeid, CNodeStateStats& stats)
{
    LOCK(cs_main);
    CNodeState* state = State(nodeid);
    if (state == NULL)
        return false;
    stats.nMisbehavior = state->nMisbehavior;
    stats.nSyncHeight = state->pindexBestKnownBlock ? state->pindexBestKnownBlock->nHeight : -1;
    stats.nCommonHeight = state->pindexLastCommonBlock ? state->pindexLastCommonBlock->nHeight : -1;
    BOOST_FOREACH (const QueuedBlock& queue, state->vBlocksInFlight) {
        if (queue.pindex)
            stats.vHeightInFlight.push_back(queue.pindex->nHeight);
    }
    return true;
}

void RegisterNodeSignals(CNodeSignals& nodeSignals)
{
    nodeSignals.GetHeight.connect(&GetHeight);
    nodeSignals.ProcessMessages.connect(&ProcessMessages);
    nodeSignals.SendMessages.connect(&SendMessages);
    nodeSignals.InitializeNode.connect(&InitializeNode);
    nodeSignals.FinalizeNode.connect(&FinalizeNode);
}

void UnregisterNodeSignals(CNodeSignals& nodeSignals)
{
    nodeSignals.GetHeight.disconnect(&GetHeight);
    nodeSignals.ProcessMessages.disconnect(&ProcessMessages);
    nodeSignals.SendMessages.disconnect(&SendMessages);
    nodeSignals.InitializeNode.disconnect(&InitializeNode);
    nodeSignals.FinalizeNode.disconnect(&FinalizeNode);
}

CBlockIndex* FindForkInGlobalIndex(const CChain& chain, const CBlockLocator& locator)
{
    // Find the first block the caller has in the main chain
    BOOST_FOREACH (const uint256& hash, locator.vHave) {
        BlockMap::iterator mi = mapBlockIndex.find(hash);
        if (mi != mapBlockIndex.end()) {
            CBlockIndex* pindex = (*mi).second;
            if (chain.Contains(pindex))
                return pindex;
        }
    }
    return chain.Genesis();
}

CCoinsViewCache* pcoinsTip = NULL;
CBlockTreeDB* pblocktree = NULL;
StorageResults *pstorageresult = NULL;

//////////////////////////////////////////////////////////////////////////////
//
// mapOrphanTransactions
//

bool AddOrphanTx(const CTransaction& tx, NodeId peer)
{
    uint256 hash = tx.GetHash();
    if (mapOrphanTransactions.count(hash))
        return false;

    // Ignore big transactions, to avoid a
    // send-big-orphans memory exhaustion attack. If a peer has a legitimate
    // large transaction with a missing parent then we assume
    // it will rebroadcast it later, after the parent transaction(s)
    // have been mined or received.
    // 10,000 orphans, each of which is at most 5,000 bytes big is
    // at most 500 megabytes of orphans:
    unsigned int sz = GetTransactionCost(tx);
    if (sz >= MAX_STANDARD_TX_COST) {
        LogPrint("mempool", "ignoring large orphan tx (size: %u, hash: %s)\n", sz, hash.ToString());
        return false;
    }

    mapOrphanTransactions[hash].tx = tx;
    mapOrphanTransactions[hash].fromPeer = peer;
    BOOST_FOREACH (const CTxIn& txin, tx.vin)
        mapOrphanTransactionsByPrev[txin.prevout.hash].insert(hash);

    LogPrint("mempool", "stored orphan tx %s (mapsz %u prevsz %u)\n", hash.ToString(),
        mapOrphanTransactions.size(), mapOrphanTransactionsByPrev.size());
    return true;
}

void static EraseOrphanTx(uint256 hash)
{
    map<uint256, COrphanTx>::iterator it = mapOrphanTransactions.find(hash);
    if (it == mapOrphanTransactions.end())
        return;
    BOOST_FOREACH (const CTxIn& txin, it->second.tx.vin) {
        map<uint256, set<uint256> >::iterator itPrev = mapOrphanTransactionsByPrev.find(txin.prevout.hash);
        if (itPrev == mapOrphanTransactionsByPrev.end())
            continue;
        itPrev->second.erase(hash);
        if (itPrev->second.empty())
            mapOrphanTransactionsByPrev.erase(itPrev);
    }
    mapOrphanTransactions.erase(it);
}

void EraseOrphansFor(NodeId peer)
{
    int nErased = 0;
    map<uint256, COrphanTx>::iterator iter = mapOrphanTransactions.begin();
    while (iter != mapOrphanTransactions.end()) {
        map<uint256, COrphanTx>::iterator maybeErase = iter++; // increment to avoid iterator becoming invalid
        if (maybeErase->second.fromPeer == peer) {
            EraseOrphanTx(maybeErase->second.tx.GetHash());
            ++nErased;
        }
    }
    if (nErased > 0) LogPrint("mempool", "Erased %d orphan tx from peer %d\n", nErased, peer);
}


unsigned int LimitOrphanTxSize(unsigned int nMaxOrphans)
{
    unsigned int nEvicted = 0;
    while (mapOrphanTransactions.size() > nMaxOrphans) {
        // Evict a random orphan:
        uint256 randomhash = GetRandHash();
        map<uint256, COrphanTx>::iterator it = mapOrphanTransactions.lower_bound(randomhash);
        if (it == mapOrphanTransactions.end())
            it = mapOrphanTransactions.begin();
        EraseOrphanTx(it->first);
        ++nEvicted;
    }
    return nEvicted;
}

bool IsFinalTx(const CTransaction& tx, int nBlockHeight, int64_t nBlockTime)
{
    AssertLockHeld(cs_main);
    // Time based nLockTime implemented in 0.1.6
    if (tx.nLockTime == 0)
        return true;
    if (nBlockHeight == 0)
        nBlockHeight = chainActive.Height();
    if (nBlockTime == 0)
        nBlockTime = GetAdjustedTime();
    if ((int64_t)tx.nLockTime < ((int64_t)tx.nLockTime < LOCKTIME_THRESHOLD ? (int64_t)nBlockHeight : nBlockTime))
        return true;
    BOOST_FOREACH (const CTxIn& txin, tx.vin)
        if (!txin.IsFinal())
            return false;
    return true;
}

unsigned int GetLegacySigOpCount(const CTransaction& tx)
{
    unsigned int nSigOps = 0;
    BOOST_FOREACH (const CTxIn& txin, tx.vin) {
        nSigOps += txin.scriptSig.GetSigOpCount(false);
    }
    BOOST_FOREACH (const CTxOut& txout, tx.vout) {
        nSigOps += txout.scriptPubKey.GetSigOpCount(false);
    }
    return nSigOps;
}

unsigned int GetP2SHSigOpCount(const CTransaction& tx, const CCoinsViewCache& inputs)
{
    if (tx.IsCoinBase())
        return 0;

    unsigned int nSigOps = 0;
    for (unsigned int i = 0; i < tx.vin.size(); i++) {
        const CTxOut& prevout = inputs.GetOutputFor(tx.vin[i]);
        if (prevout.scriptPubKey.IsPayToScriptHash())
            nSigOps += prevout.scriptPubKey.GetSigOpCount(tx.vin[i].scriptSig);
    }
    return nSigOps;
}

int GetInputAge(CTxIn& vin)
{
    CCoinsView viewDummy;
    CCoinsViewCache view(&viewDummy);
    {
        LOCK(mempool.cs);
        CCoinsViewMemPool viewMempool(pcoinsTip, mempool);
        view.SetBackend(viewMempool); // temporarily switch cache backend to db+mempool view

        const CCoins* coins = view.AccessCoins(vin.prevout.hash);

        if (coins) {
            if (coins->nHeight < 0) return 0;
            return (chainActive.Tip()->nHeight + 1) - coins->nHeight;
        } else
            return -1;
    }
}

int GetIXConfirmations(uint256 nTXHash)
{
    int sigs = 0;
    std::map<uint256, CTransactionLock>::iterator i = mapTxLocks.find(nTXHash);
    if (i != mapTxLocks.end()) {
        sigs = (*i).second.CountSignatures();
    }
    if (sigs >= INSTANTX_SIGNATURES_REQUIRED) {
        return nInstanTXDepth;
    }
    return 0;
}

// ppcoin: total coin age spent in transaction, in the unit of coin-days.
// Only those coins meeting minimum age requirement counts. As those
// transactions not in main chain are not currently indexed so we
// might not find out about their coin age. Older transactions are
// guaranteed to be in main chain by sync-checkpoint. This rule is
// introduced to help nodes establish a consistent view of the coin
// age (trust score) of competing branches.
bool GetCoinAge(const CTransaction& tx, const unsigned int nTxTime, uint64_t& nCoinAge)
{
    uint256 bnCentSecond = 0; // coin age in the unit of cent-seconds
    nCoinAge = 0;

    const Consensus::Params& consensusParams = Params().GetConsensus();

    CBlockIndex* pindex = NULL;
    BOOST_FOREACH (const CTxIn& txin, tx.vin) {
        // First try finding the previous transaction in database
        CTransaction txPrev;
        uint256 hashBlockPrev;
        if (!GetTransaction(txin.prevout.hash, txPrev, consensusParams, hashBlockPrev, true)) {
            LogPrintf("GetCoinAge: failed to find vin transaction \n");
            continue; // previous transaction not in main chain
        }

        BlockMap::iterator it = mapBlockIndex.find(hashBlockPrev);
        if (it != mapBlockIndex.end())
            pindex = it->second;
        else {
            LogPrintf("GetCoinAge() failed to find block index \n");
            continue;
        }

        // Read block header
        CBlockHeader prevblock = pindex->GetBlockHeader();

        if (stake->GetStakeAge(prevblock.nTime) > nTxTime)
            continue; // only count coins meeting min age requirement

        if (nTxTime < prevblock.nTime) {
            LogPrintf("GetCoinAge: Timestamp Violation: txtime less than txPrev.nTime");
            return false; // Transaction timestamp violation
        }

        int64_t nValueIn = txPrev.vout[txin.prevout.n].nValue;
        bnCentSecond += uint256(nValueIn) * (nTxTime - prevblock.nTime);
    }

    uint256 bnCoinDay = bnCentSecond / COIN / (24 * 60 * 60);
    LogPrintf("coin age bnCoinDay=%s\n", bnCoinDay.GetHex());
    nCoinAge = bnCoinDay.GetCompact();
    return true;
}

int64_t GetTransactionSigOpCost(const CTransaction& tx, const CCoinsViewCache& inputs, int flags)
{
    int64_t nSigOps = GetLegacySigOpCount(tx) * WITNESS_SCALE_FACTOR;

    if (tx.IsCoinBase())
        return nSigOps;

    if (flags & SCRIPT_VERIFY_P2SH) {
        nSigOps += GetP2SHSigOpCount(tx, inputs) * WITNESS_SCALE_FACTOR;
    }

    for (unsigned int i = 0; i < tx.vin.size(); i++)
    {
        const CTxOut &prevout = inputs.GetOutputFor(tx.vin[i]);
        nSigOps += CountWitnessSigOps(tx.vin[i].scriptSig, prevout.scriptPubKey, i < tx.wit.vtxinwit.size() ? &tx.wit.vtxinwit[i].scriptWitness : NULL, flags);
    }
    return nSigOps;
}

bool CheckTransaction(const CTransaction& tx, CValidationState& state)
{
    // Basic checks that don't depend on any context
    if (tx.vin.empty())
        return state.DoS(10, error("CheckTransaction() : vin empty"),
            REJECT_INVALID, "bad-txns-vin-empty");

    if (tx.vout.empty())
        return state.DoS(10, error("CheckTransaction() : vout empty"),
            REJECT_INVALID, "bad-txns-vout-empty");

    // Size limits (this doesn't take the witness into account, as that hasn't been checked for malleability)
    if (::GetSerializeSize(tx, SER_NETWORK, PROTOCOL_VERSION | SERIALIZE_TRANSACTION_NO_WITNESS) > MAX_BLOCK_BASE_SIZE)
        return state.DoS(100, error("CheckTransaction() : size limits failed"),
            REJECT_INVALID, "bad-txns-oversize");

    // Check for negative or overflow output values
    unsigned i = 0;
    CAmount nValueOut = 0;
    for (const CTxOut& txout : tx.vout) {
        //Removed tx out empty in function CheckTransaction , CHECKSEQUENCEVERIFY doesn't have non-empty tx out
        //if (txout.IsEmpty() && !tx.IsCoinBase() && !tx.IsCoinStake())
        //    return state.DoS(100, error("CheckTransaction(): txout empty for user transaction"));
        if (txout.nValue < 0)
            return state.DoS(100, error("%s: tx.vout[%d].nValue negative (%s, empty=%s, coinstake=%s)", __func__, i,
                                        txout.ToString(), (txout.IsEmpty()?"yes":"no"), (tx.IsCoinStake()?"yes":"no")),
                REJECT_INVALID, "bad-txns-vout-negative");
        if (txout.nValue > MAX_MONEY)
            return state.DoS(100, error("CheckTransaction() : txout.nValue too high"),
                REJECT_INVALID, "bad-txns-vout-toolarge");
        nValueOut += txout.nValue;
        if (!MoneyRange(nValueOut))
            return state.DoS(100, error("CheckTransaction() : txout total out of range"),
                REJECT_INVALID, "bad-txns-txouttotal-toolarge");

        /////////////////////////////////////////////////////////// // lux
        if (txout.scriptPubKey.HasOpCall() || txout.scriptPubKey.HasOpCreate()) {
            std::vector<valtype> vSolutions;
            txnouttype whichType;
            if (!Solver(txout.scriptPubKey, whichType, vSolutions, true)) {
                return state.DoS(100, false, REJECT_INVALID, "bad-txns-contract-nonstandard");
            }
        }
        ///////////////////////////////////////////////////////////

        i += 1;
    }


    // Check for duplicate inputs
    set<COutPoint> vInOutPoints;
    BOOST_FOREACH (const CTxIn& txin, tx.vin) {
        if (vInOutPoints.count(txin.prevout))
            return state.DoS(100, error("CheckTransaction() : duplicate inputs"),
                REJECT_INVALID, "bad-txns-inputs-duplicate");
        vInOutPoints.insert(txin.prevout);
    }

    if (tx.IsCoinBase()) {
        if (/*tx.vin[0].scriptSig.size() < 2 || */ tx.vin[0].scriptSig.size() > 150)
            return state.DoS(100, error("CheckTransaction() : coinbase script size=%d", tx.vin[0].scriptSig.size()),
                REJECT_INVALID, "bad-cb-length");
    } else {
        BOOST_FOREACH (const CTxIn& txin, tx.vin)
            if (txin.prevout.IsNull())
                return state.DoS(10, error("CheckTransaction() : prevout is null"),
                    REJECT_INVALID, "bad-txns-prevout-null");
    }

    return true;
}

bool CheckFinalTx(const CTransaction& tx, int flags)
{
    AssertLockHeld(cs_main);

    // By convention a negative value for flags indicates that the
    // current network-enforced consensus rules should be used. In
    // a future soft-fork scenario that would mean checking which
    // rules would be enforced for the next block and setting the
    // appropriate flags. At the present time no soft-forks are
    // scheduled, so no flags are set.
    flags = std::max(flags, 0);

    // CheckFinalTx() uses chainActive.Height()+1 to evaluate
    // nLockTime because when IsFinalTx() is called within
    // CBlock::AcceptBlock(), the height of the block *being*
    // evaluated is what is used. Thus if we want to know if a
    // transaction can be part of the *next* block, we need to call
    // IsFinalTx() with one more than chainActive.Height().
    const int nBlockHeight = chainActive.Height() + 1;

    // BIP113 will require that time-locked transactions have nLockTime set to
    // less than the median time of the previous block they're contained in.
    // When the next block is created its previous block will be the current
    // chain tip, so we use that to calculate the median time passed to
    // IsFinalTx() if LOCKTIME_MEDIAN_TIME_PAST is set.
    const int64_t nBlockTime = (flags & LOCKTIME_MEDIAN_TIME_PAST) ? chainActive.Tip()->GetMedianTimePast() : GetAdjustedTime();

    return IsFinalTx(tx, nBlockHeight, nBlockTime);
}

CAmount GetMinRelayFee(const CTransaction& tx, unsigned int nBytes, bool fAllowFree)
{
    {
        LOCK(mempool.cs);
        uint256 hash = tx.GetHash();
        double dPriorityDelta = 0;
        CAmount nFeeDelta = 0;
        mempool.ApplyDeltas(hash, dPriorityDelta, nFeeDelta);
        if (dPriorityDelta > 0 || nFeeDelta > 0)
            return 0;
    }

    CAmount nMinFee = ::minRelayTxFee.GetFee((size_t)nBytes);

    if (fAllowFree) {
        // There is a free transaction area in blocks created by most miners,
        // * If we are relaying we allow transactions up to DEFAULT_BLOCK_PRIORITY_SIZE - 1000
        //   to be considered to fall into this category. We don't want to encourage sending
        //   multiple transactions instead of one big transaction to avoid fees.
        if (nBytes < (DEFAULT_BLOCK_PRIORITY_SIZE - 1000))
            nMinFee = 0;
    }

    if (!MoneyRange(nMinFee))
        nMinFee = MAX_MONEY;
    return nMinFee;
}


bool AcceptToMemoryPool(CTxMemPool& pool, CValidationState& state, const CTransaction& tx, bool fLimitFree, bool* pfMissingInputs, bool fRejectInsaneFee, bool ignoreFees)
{
    AssertLockHeld(cs_main);
    if (pfMissingInputs)
        *pfMissingInputs = false;

    if (!CheckTransaction(tx, state))
        return error("AcceptToMemoryPool: : CheckTransaction failed");

    // Coinbase is only valid in a block, not as a loose transaction
    if (tx.IsCoinBase())
        return state.DoS(100, error("AcceptToMemoryPool: : coinbase as individual tx"),
            REJECT_INVALID, "coinbase");

    //Coinstake is also only valid in a block, not as a loose transaction
    if (tx.IsCoinStake())
        return state.DoS(100, error("AcceptToMemoryPool: coinstake as individual tx"),
            REJECT_INVALID, "coinstake");

    const CChainParams& chainparams = Params();
    // Reject transactions with witness before segregated witness activates (override with -prematurewitness)
    bool witnessEnabled = IsWitnessEnabled(chainActive.Tip(), chainparams.GetConsensus());
    if (!GetBoolArg("-prematurewitness", false) && tx.HasWitness() && !witnessEnabled) {
        return state.DoS(0, false, REJECT_NONSTANDARD, "no-witness-yet", true);
    }

    // Rather not work on nonstandard transactions (unless -testnet/-regtest)
    string reason;
    if (fRequireStandard && !IsStandardTx(tx, reason, witnessEnabled))
        return state.DoS(0,
            error("AcceptToMemoryPool : nonstandard transaction: %s", reason),
            REJECT_NONSTANDARD, reason);

    // is it already in the memory pool?
    uint256 hash = tx.GetHash();
    if (pool.exists(hash))
        return false;

    // ----------- INSTANTX transaction scanning -----------

    BOOST_FOREACH (const CTxIn& in, tx.vin) {
        if (mapLockedInputs.count(in.prevout)) {
            if (mapLockedInputs[in.prevout] != tx.GetHash()) {
                return state.DoS(0,
                    error("AcceptToMemoryPool : conflicts with existing transaction lock: %s", reason),
                    REJECT_INVALID, "tx-lock-conflict");
            }
        }
    }

    // Check for conflicts with in-memory transactions
    {
        LOCK(pool.cs); // protect pool.mapNextTx
        for (unsigned int i = 0; i < tx.vin.size(); i++) {
            COutPoint outpoint = tx.vin[i].prevout;
            if (pool.mapNextTx.count(outpoint)) {
                // Disable replacement feature for now
                return false;
            }
        }
    }

    {
        CCoinsView dummy;
        CCoinsViewCache view(&dummy);

        CAmount nValueIn = 0;
        LockPoints lp;
        {
            LOCK(pool.cs);
            CCoinsViewMemPool viewMemPool(pcoinsTip, pool);
            view.SetBackend(viewMemPool);

            // do we already have it?
            if (view.HaveCoins(hash))
                return false;

            // do all inputs exist?
            // Note that this does not check for the presence of actual outputs (see the next check for that),
            // only helps filling in pfMissingInputs (to determine missing vs spent).
            BOOST_FOREACH (const CTxIn txin, tx.vin) {
                if (!view.HaveCoins(txin.prevout.hash)) {
#                   if defined(DEBUG_DUMP_STAKING_INFO)&&defined(DEBUG_DUMP_AcceptToMemoryPool)
                    DEBUG_DUMP_AcceptToMemoryPool();
#                   endif
                    if (pfMissingInputs)
                        *pfMissingInputs = true;
                    return false;
                }
            }

            // are the actual inputs available?
            if (!view.HaveInputs(tx))
                return state.Invalid(error("AcceptToMemoryPool : inputs already spent"),
                    REJECT_DUPLICATE, "bad-txns-inputs-spent");

            // Bring the best block into scope
            view.GetBestBlock();

            nValueIn = view.GetValueIn(tx);

            // we have all inputs cached now, so switch back to dummy, so we don't need to keep lock on mempool
            view.SetBackend(dummy);
        }

        // Check for non-standard pay-to-script-hash in inputs
        if (fRequireStandard && !AreInputsStandard(tx, view))
            return error("AcceptToMemoryPool: : nonstandard transaction input");

        // Check for non-standard witness in P2WSH
        if (tx.HasWitness() && fRequireStandard && !IsWitnessStandard(tx, view))
            return state.DoS(0, false, REJECT_NONSTANDARD, "bad-witness-nonstandard", true);

        int64_t nSigOpsCost = GetTransactionSigOpCost(tx, view, STANDARD_SCRIPT_VERIFY_FLAGS);

        // Keep track of transactions that spend a coinbase, which we re-scan
        // during reorgs to ensure COINBASE_MATURITY is still met.
        //TODO: add tracking coinbase spending transactions
        //bool fSpendsCoinbase = false;
        BOOST_FOREACH(const CTxIn &txin, tx.vin) {
            const CCoins *coins = view.AccessCoins(txin.prevout.hash);
            if (coins->IsCoinBase()) {
                //fSpendsCoinbase = true;
                break;
            }
        }

        CAmount inChainInputValue;
        CAmount nValueOut = tx.GetValueOut();
        CAmount nFees = nValueIn - nValueOut;

        dev::u256 txMinGasPrice = 0;

        //////////////////////////////////////////////////////////// // lux
        if(tx.HasCreateOrCall()){

            if(!CheckSenderScript(view, tx)){
                return state.DoS(1, false, REJECT_INVALID, "bad-txns-invalid-sender-script");
            }

            LuxDGP luxDGP(globalState.get(), fGettingValuesDGP);
            uint64_t minGasPrice = luxDGP.getMinGasPrice(chainActive.Tip()->nHeight + 1);
            uint64_t blockGasLimit = luxDGP.getBlockGasLimit(chainActive.Tip()->nHeight + 1);
            size_t count = 0;
            for(const CTxOut& o : tx.vout)
                count += o.scriptPubKey.HasOpCreate() || o.scriptPubKey.HasOpCall() ? 1 : 0;
            LuxTxConverter converter(tx, NULL);
            ExtractLuxTX resultConverter;
            if(!converter.extractionLuxTransactions(resultConverter)){
                return state.DoS(100, error("AcceptToMempool(): Contract transaction of the wrong format"), REJECT_INVALID, "bad-tx-bad-contract-format");
            }
            std::vector<LuxTransaction> luxTransactions = resultConverter.first;
            std::vector<EthTransactionParams> luxETP = resultConverter.second;

            dev::u256 sumGas = dev::u256(0);
            dev::u256 gasAllTxs = dev::u256(0);
            for(LuxTransaction luxTransaction : luxTransactions){
                sumGas += luxTransaction.gas() * luxTransaction.gasPrice();

                if(sumGas > dev::u256(INT64_MAX)) {
                    return state.DoS(100, error("AcceptToMempool(): Transaction's gas stipend overflows"), REJECT_INVALID, "bad-tx-gas-stipend-overflow");
                }

                if(sumGas > dev::u256(nFees)) {
                    return state.DoS(100, error("AcceptToMempool(): Transaction fee does not cover the gas stipend"), REJECT_INVALID, "bad-txns-fee-notenough");
                }

                if(txMinGasPrice != 0) {
                    txMinGasPrice = std::min(txMinGasPrice, luxTransaction.gasPrice());
                } else {
                    txMinGasPrice = luxTransaction.gasPrice();
                }
                VersionVM v = luxTransaction.getVersion();
                if(v.format!=0)
                    return state.DoS(100, error("AcceptToMempool(): Contract execution uses unknown version format"), REJECT_INVALID, "bad-tx-version-format");
                if(v.rootVM != 1)
                    return state.DoS(100, error("AcceptToMempool(): Contract execution uses unknown root VM"), REJECT_INVALID, "bad-tx-version-rootvm");
                if(v.vmVersion != 0)
                    return state.DoS(100, error("AcceptToMempool(): Contract execution uses unknown VM version"), REJECT_INVALID, "bad-tx-version-vmversion");
                if(v.flagOptions != 0)
                    return state.DoS(100, error("AcceptToMempool(): Contract execution uses unknown flag options"), REJECT_INVALID, "bad-tx-version-flags");

                //check gas limit is not less than minimum mempool gas limit
                if(luxTransaction.gas() < GetArg("-minmempoolgaslimit", MEMPOOL_MIN_GAS_LIMIT))
                    return state.DoS(100, error("AcceptToMempool(): Contract execution has lower gas limit than allowed to accept into mempool"), REJECT_INVALID, "bad-tx-too-little-mempool-gas");

                //check gas limit is not less than minimum gas limit (unless it is a no-exec tx)
                if(luxTransaction.gas() < MINIMUM_GAS_LIMIT && v.rootVM != 0)
                    return state.DoS(100, error("AcceptToMempool(): Contract execution has lower gas limit than allowed"), REJECT_INVALID, "bad-tx-too-little-gas");

                if(luxTransaction.gas() > UINT32_MAX)
                    return state.DoS(100, error("AcceptToMempool(): Contract execution can not specify greater gas limit than can fit in 32-bits"), REJECT_INVALID, "bad-tx-too-much-gas");

                gasAllTxs += luxTransaction.gas();
                if(gasAllTxs > dev::u256(blockGasLimit))
                    return state.DoS(1, false, REJECT_INVALID, "bad-txns-gas-exceeds-blockgaslimit");

                //don't allow less than DGP set minimum gas price to prevent MPoS greedy mining/spammers
                if(v.rootVM!=0 && (uint64_t)luxTransaction.gasPrice() < minGasPrice)
                return state.DoS(100, error("AcceptToMempool(): Contract execution has lower gas price than allowed"), REJECT_INVALID, "bad-tx-low-gas-price");
            }

            if(!CheckMinGasPrice(luxETP, minGasPrice))
                return state.DoS(100, false, REJECT_INVALID, "bad-txns-small-gasprice");

            if(count > luxTransactions.size())
                return state.DoS(100, false, REJECT_INVALID, "bad-txns-incorrect-format");
        }
        ////////////////////////////////////////////////////////////

        double dPriority = view.GetPriority(tx, chainActive.Height(), inChainInputValue);
        CTxMemPoolEntry entry(MakeTransactionRef(tx), nFees, GetTime(), dPriority, chainActive.Height(), inChainInputValue, fSpendsCoinbase, nSigOpsCost,  lp, pool.HasNoInputsOf(tx),CAmount(txMinGasPrice));

        // Check that the transaction doesn't have an excessive number of
        // sigops, making it impossible to mine. Since the coinbase transaction
        // itself can contain sigops MAX_STANDARD_TX_SIGOPS_COST is less than
        // MAX_BLOCK_SIGOPS; we still consider this an invalid rather than
        // merely non-standard transaction.
        unsigned int nSize = entry.GetTxSize();
        /*unsigned int nSigOps = GetLegacySigOpCount(tx);
        nSigOps += GetP2SHSigOpCount(tx, view);*/
        if ((nSigOpsCost > MAX_STANDARD_TX_SIGOPS_COST) || (nBytesPerSigOp && nSigOpsCost > nSize * WITNESS_SCALE_FACTOR / nBytesPerSigOp))
            return state.DoS(0, error("AcceptToMemoryPool : too many sigops %s, %d > %d", hash.ToString(), nSigOpsCost, MAX_STANDARD_TX_SIGOPS_COST),
                             REJECT_NONSTANDARD, "bad-txns-too-many-sigops");

        // Don't accept it if it can't get into a block
        // but prioritise dstx and don't check fees for it
        if (!ignoreFees) {
            CAmount txMinFee = GetMinRelayFee(tx, nSize, true);
            if (fLimitFree && nFees < txMinFee)
                return state.DoS(0, error("AcceptToMemoryPool : not enough fees %s, %d < %d",
                                        hash.ToString(), nFees, txMinFee),
                    REJECT_INSUFFICIENTFEE, "insufficient fee");

            // Require that free transactions have sufficient priority to be mined in the next block.
            if (GetBoolArg("-relaypriority", true) && nFees < ::minRelayTxFee.GetFee(nSize) && !AllowFree(entry.GetPriority(chainActive.Height() + 1))) {
                return state.DoS(0, false, REJECT_INSUFFICIENTFEE, "insufficient priority");
            }

            // Continuously rate-limit free (really, very-low-fee) transactions
            // This mitigates 'penny-flooding' -- sending thousands of free transactions just to
            // be annoying or make others' transactions take longer to confirm.
            if (fLimitFree && nFees < ::minRelayTxFee.GetFee(nSize)) {
                static CCriticalSection csFreeLimiter;
                static double dFreeCount;
                static int64_t nLastTime;
                int64_t nNow = GetTime();

                LOCK(csFreeLimiter);

                // Use an exponentially decaying ~10-minute window:
                dFreeCount *= pow(1.0 - 1.0 / 600.0, (double)(nNow - nLastTime));
                nLastTime = nNow;
                // -limitfreerelay unit is thousand-bytes-per-minute
                // At default rate it would take over a month to fill 1GB
                if (dFreeCount >= GetArg("-limitfreerelay", 15) * 10 * 1000)
                    return state.DoS(0, error("AcceptToMemoryPool : free transaction rejected by rate limiter"),
                        REJECT_INSUFFICIENTFEE, "rate limited free transaction");
                LogPrint("mempool", "Rate limit dFreeCount: %g => %g\n", dFreeCount, dFreeCount + nSize);
                dFreeCount += nSize;
            }
        }

        if (fRejectInsaneFee && nFees > ::minRelayTxFee.GetFee(nSize) * 10000)
            return error("AcceptToMemoryPool: : insane fees %s, %d > %d",
                hash.ToString(),
                nFees, ::minRelayTxFee.GetFee(nSize) * 10000);
        unsigned int scriptVerifyFlags = STANDARD_SCRIPT_VERIFY_FLAGS;
        // Check against previous transactions
        // This is done last to help prevent CPU exhaustion denial-of-service attacks.
        PrecomputedTransactionData txdata(tx);
        if (!CheckInputs(tx, state, view, true, STANDARD_SCRIPT_VERIFY_FLAGS, true, txdata)) {
            // SCRIPT_VERIFY_CLEANSTACK requires SCRIPT_VERIFY_WITNESS, so we
            // need to turn both off, and compare against just turning off CLEANSTACK
            // to see if the failure is specifically due to witness validation.
            CValidationState stateDummy; // Want reported failures to be from first CheckInputs
            if (!tx.HasWitness() && CheckInputs(tx, stateDummy, view, true, scriptVerifyFlags & ~(SCRIPT_VERIFY_WITNESS | SCRIPT_VERIFY_CLEANSTACK), true, txdata) &&
            !CheckInputs(tx, stateDummy, view, true, scriptVerifyFlags & ~SCRIPT_VERIFY_CLEANSTACK, true, txdata)) {
                // Only the witness is missing, so the transaction itself may be fine.
                state.SetCorruptionPossible();
            }
            return error("AcceptToMemoryPool: : CheckInputs failed %s", hash.ToString());
        }

        // Check again against just the consensus-critical mandatory script
        // verification flags, in case of bugs in the standard flags that cause
        // transactions to pass as valid when they're actually invalid. For
        // instance the STRICTENC flag was incorrectly allowing certain
        // CHECKSIG NOT scripts to pass, even though they were invalid.
        //
        // There is a similar check in CreateNewBlock() to prevent creating
        // invalid blocks, however allowing such transactions into the mempool
        // can be exploited as a DoS attack.
        if (!CheckInputs(tx, state, view, true, MANDATORY_SCRIPT_VERIFY_FLAGS, true, txdata)) {
            return error("AcceptToMemoryPool: : BUG! PLEASE REPORT THIS! ConnectInputs failed against MANDATORY but not STANDARD flags %s", hash.ToString());
        }

        // Store transaction in memory
        pool.addUnchecked(hash, entry);
    }

    SyncWithWallets(tx, NULL);

    return true;
}

bool AcceptableInputs(CTxMemPool& pool, CValidationState& state, const CTransaction& tx, bool fLimitFree, bool* pfMissingInputs, bool fRejectInsaneFee, bool isDSTX)
{
    AssertLockHeld(cs_main);
    if (pfMissingInputs)
        *pfMissingInputs = false;

    if (!CheckTransaction(tx, state))
        return error("AcceptableInputs: : CheckTransaction failed");

    // Coinbase is only valid in a block, not as a loose transaction
    if (tx.IsCoinBase())
        return state.DoS(100, error("AcceptableInputs: : coinbase as individual tx"),
            REJECT_INVALID, "coinbase");

    // Rather not work on nonstandard transactions (unless -testnet/-regtest)
    string reason;
    // for any real tx this will be checked on AcceptToMemoryPool anyway
    //    if (Params().RequireStandard() && !IsStandardTx(tx, reason))
    //        return state.DoS(0,
    //                         error("AcceptableInputs : nonstandard transaction: %s", reason),
    //                         REJECT_NONSTANDARD, reason);

    // is it already in the memory pool?
    uint256 hash = tx.GetHash();
    if (pool.exists(hash))
        return false;

    // ----------- INSTANTX transaction scanning -----------

    BOOST_FOREACH (const CTxIn& in, tx.vin) {
        if (mapLockedInputs.count(in.prevout)) {
            if (mapLockedInputs[in.prevout] != tx.GetHash()) {
                return state.DoS(0,
                    error("AcceptableInputs : conflicts with existing transaction lock: %s", reason),
                    REJECT_INVALID, "tx-lock-conflict");
            }
        }
    }

    // Check for conflicts with in-memory transactions
    {
        LOCK(pool.cs); // protect pool.mapNextTx
        for (unsigned int i = 0; i < tx.vin.size(); i++) {
            COutPoint outpoint = tx.vin[i].prevout;
            if (pool.mapNextTx.count(outpoint)) {
                // Disable replacement feature for now
                return false;
            }
        }
    }


    {
        CCoinsView dummy;
        CCoinsViewCache view(&dummy);

        CAmount nValueIn = 0;
        LockPoints lp;
        {
            LOCK(pool.cs);
            CCoinsViewMemPool viewMemPool(pcoinsTip, pool);
            view.SetBackend(viewMemPool);

            // do we already have it?
            if (view.HaveCoins(hash))
                return false;

            // do all inputs exist?
            // Note that this does not check for the presence of actual outputs (see the next check for that),
            // only helps filling in pfMissingInputs (to determine missing vs spent).
            BOOST_FOREACH (const CTxIn txin, tx.vin) {
                if (!view.HaveCoins(txin.prevout.hash)) {
                    if (pfMissingInputs)
                        *pfMissingInputs = true;
                    return false;
                }
            }

            // are the actual inputs available?
            if (!view.HaveInputs(tx))
                return state.Invalid(error("AcceptableInputs : inputs already spent"),
                    REJECT_DUPLICATE, "bad-txns-inputs-spent");

            // Bring the best block into scope
            view.GetBestBlock();

            nValueIn = view.GetValueIn(tx);

            // we have all inputs cached now, so switch back to dummy, so we don't need to keep lock on mempool
            view.SetBackend(dummy);
        }

        int64_t nSigOpsCost = GetTransactionSigOpCost(tx, view, STANDARD_SCRIPT_VERIFY_FLAGS);

        //TODO: add tracking coinbase spending transactions
        //bool fSpendsCoinbase = false;
        BOOST_FOREACH(const CTxIn &txin, tx.vin) {
            const CCoins *coins = view.AccessCoins(txin.prevout.hash);
            if (coins->IsCoinBase()) {
                //fSpendsCoinbase = true;
                break;
            }
        }

        CAmount inChainInputValue;
        CAmount nValueOut = tx.GetValueOut();
        CAmount nFees = nValueIn - nValueOut;

        dev::u256 txMinGasPrice = 0;

        //////////////////////////////////////////////////////////// // lux
        if(tx.HasCreateOrCall()){

            if(!CheckSenderScript(view, tx)){
                return state.DoS(1, false, REJECT_INVALID, "bad-txns-invalid-sender-script");
            }

            LuxDGP luxDGP(globalState.get(), fGettingValuesDGP);
            uint64_t minGasPrice = luxDGP.getMinGasPrice(chainActive.Tip()->nHeight + 1);
            uint64_t blockGasLimit = luxDGP.getBlockGasLimit(chainActive.Tip()->nHeight + 1);
            size_t count = 0;
            for(const CTxOut& o : tx.vout)
                count += o.scriptPubKey.HasOpCreate() || o.scriptPubKey.HasOpCall() ? 1 : 0;
            LuxTxConverter converter(tx, NULL);
            ExtractLuxTX resultConverter;
            if(!converter.extractionLuxTransactions(resultConverter)){
                return state.DoS(100, error("AcceptToMempool(): Contract transaction of the wrong format"), REJECT_INVALID, "bad-tx-bad-contract-format");
            }
            std::vector<LuxTransaction> luxTransactions = resultConverter.first;
            std::vector<EthTransactionParams> luxETP = resultConverter.second;

            dev::u256 sumGas = dev::u256(0);
            dev::u256 gasAllTxs = dev::u256(0);
            for(LuxTransaction luxTransaction : luxTransactions){
                sumGas += luxTransaction.gas() * luxTransaction.gasPrice();

                if(sumGas > dev::u256(INT64_MAX)) {
                    return state.DoS(100, error("AcceptToMempool(): Transaction's gas stipend overflows"), REJECT_INVALID, "bad-tx-gas-stipend-overflow");
                }

                if(sumGas > dev::u256(nFees)) {
                    return state.DoS(100, error("AcceptToMempool(): Transaction fee does not cover the gas stipend"), REJECT_INVALID, "bad-txns-fee-notenough");
                }

                if(txMinGasPrice != 0) {
                    txMinGasPrice = std::min(txMinGasPrice, luxTransaction.gasPrice());
                } else {
                    txMinGasPrice = luxTransaction.gasPrice();
                }
                VersionVM v = luxTransaction.getVersion();
                if(v.format!=0)
                    return state.DoS(100, error("AcceptToMempool(): Contract execution uses unknown version format"), REJECT_INVALID, "bad-tx-version-format");
                if(v.rootVM != 1)
                    return state.DoS(100, error("AcceptToMempool(): Contract execution uses unknown root VM"), REJECT_INVALID, "bad-tx-version-rootvm");
                if(v.vmVersion != 0)
                    return state.DoS(100, error("AcceptToMempool(): Contract execution uses unknown VM version"), REJECT_INVALID, "bad-tx-version-vmversion");
                if(v.flagOptions != 0)
                    return state.DoS(100, error("AcceptToMempool(): Contract execution uses unknown flag options"), REJECT_INVALID, "bad-tx-version-flags");

                //check gas limit is not less than minimum mempool gas limit
                if(luxTransaction.gas() < GetArg("-minmempoolgaslimit", MEMPOOL_MIN_GAS_LIMIT))
                    return state.DoS(100, error("AcceptToMempool(): Contract execution has lower gas limit than allowed to accept into mempool"), REJECT_INVALID, "bad-tx-too-little-mempool-gas");

                //check gas limit is not less than minimum gas limit (unless it is a no-exec tx)
                if(luxTransaction.gas() < MINIMUM_GAS_LIMIT && v.rootVM != 0)
                    return state.DoS(100, error("AcceptToMempool(): Contract execution has lower gas limit than allowed"), REJECT_INVALID, "bad-tx-too-little-gas");

                if(luxTransaction.gas() > UINT32_MAX)
                    return state.DoS(100, error("AcceptToMempool(): Contract execution can not specify greater gas limit than can fit in 32-bits"), REJECT_INVALID, "bad-tx-too-much-gas");

                gasAllTxs += luxTransaction.gas();
                if(gasAllTxs > dev::u256(blockGasLimit))
                    return state.DoS(1, false, REJECT_INVALID, "bad-txns-gas-exceeds-blockgaslimit");

                //don't allow less than DGP set minimum gas price to prevent MPoS greedy mining/spammers
                if(v.rootVM!=0 && (uint64_t)luxTransaction.gasPrice() < minGasPrice)
                    return state.DoS(100, error("AcceptToMempool(): Contract execution has lower gas price than allowed"), REJECT_INVALID, "bad-tx-low-gas-price");
            }

            if(!CheckMinGasPrice(luxETP, minGasPrice))
                return state.DoS(100, false, REJECT_INVALID, "bad-txns-small-gasprice");

            if(count > luxTransactions.size())
                return state.DoS(100, false, REJECT_INVALID, "bad-txns-incorrect-format");
        }
        ////////////////////////////////////////////////////////////

        double dPriority = view.GetPriority(tx, chainActive.Height(), inChainInputValue);
        CTxMemPoolEntry entry(MakeTransactionRef(tx), nFees, GetTime(), dPriority, chainActive.Height(), inChainInputValue, fSpendsCoinbase, nSigOpsCost,  lp, pool.HasNoInputsOf(tx), CAmount(txMinGasPrice));

        // Check for non-standard pay-to-script-hash in inputs
        // for any real tx this will be checked on AcceptToMemoryPool anyway
        //        if (Params().RequireStandard() && !AreInputsStandard(tx, view))
        //            return error("AcceptableInputs: : nonstandard transaction input");

        // Check that the transaction doesn't have an excessive number of
        // sigops, making it impossible to mine. Since the coinbase transaction
        // itself can contain sigops MAX_STANDARD_TX_SIGOPS_COST is less than
        // MAX_BLOCK_SIGOPS; we still consider this an invalid rather than
        // merely non-standard transaction.
        unsigned int nSize = entry.GetTxSize();
        /*unsigned int nSigOps = GetLegacySigOpCount(tx);
        nSigOps += GetP2SHSigOpCount(tx, view);*/
        if ((nSigOpsCost > MAX_STANDARD_TX_SIGOPS_COST) || (nBytesPerSigOp && nSigOpsCost > nSize * WITNESS_SCALE_FACTOR / nBytesPerSigOp))
            return state.DoS(0,
                error("AcceptableInputs : too many sigops %s, %d > %d",
                    hash.ToString(), nSigOpsCost, MAX_STANDARD_TX_SIGOPS_COST),
                REJECT_NONSTANDARD, "bad-txns-too-many-sigops");

        // Don't accept it if it can't get into a block
        // but prioritise dstx and don't check fees for it
        if (isDSTX) {
            mempool.PrioritiseTransaction(hash, hash.ToString(), 1000, 0.1 * COIN);
        } else { // same as !ignoreFees for AcceptToMemoryPool
            CAmount txMinFee = GetMinRelayFee(tx, nSize, true);
            if (fLimitFree && nFees < txMinFee)
                return state.DoS(0, error("AcceptableInputs : not enough fees %s, %d < %d",
                                        hash.ToString(), nFees, txMinFee),
                    REJECT_INSUFFICIENTFEE, "insufficient fee");

            // Require that free transactions have sufficient priority to be mined in the next block.
            if (GetBoolArg("-relaypriority", true) && nFees < ::minRelayTxFee.GetFee(nSize) && !AllowFree(entry.GetPriority(chainActive.Height() + 1))) {
                return state.DoS(0, false, REJECT_INSUFFICIENTFEE, "insufficient priority");
            }

            // Continuously rate-limit free (really, very-low-fee) transactions
            // This mitigates 'penny-flooding' -- sending thousands of free transactions just to
            // be annoying or make others' transactions take longer to confirm.
            if (fLimitFree && nFees < ::minRelayTxFee.GetFee(nSize)) {
                static CCriticalSection csFreeLimiter;
                static double dFreeCount;
                static int64_t nLastTime;
                int64_t nNow = GetTime();

                LOCK(csFreeLimiter);

                // Use an exponentially decaying ~10-minute window:
                dFreeCount *= pow(1.0 - 1.0 / 600.0, (double)(nNow - nLastTime));
                nLastTime = nNow;
                // -limitfreerelay unit is thousand-bytes-per-minute
                // At default rate it would take over a month to fill 1GB
                if (dFreeCount >= GetArg("-limitfreerelay", 15) * 10 * 1000)
                    return state.DoS(0, error("AcceptableInputs : free transaction rejected by rate limiter"),
                        REJECT_INSUFFICIENTFEE, "rate limited free transaction");
                LogPrint("mempool", "Rate limit dFreeCount: %g => %g\n", dFreeCount, dFreeCount + nSize);
                dFreeCount += nSize;
            }
        }

        if (fRejectInsaneFee && nFees > ::minRelayTxFee.GetFee(nSize) * 10000)
            return error("AcceptableInputs: : insane fees %s, %d > %d",
                hash.ToString(),
                nFees, ::minRelayTxFee.GetFee(nSize) * 10000);

        // Check against previous transactions
        // This is done last to help prevent CPU exhaustion denial-of-service attacks.
        unsigned int scriptVerifyFlags = STANDARD_SCRIPT_VERIFY_FLAGS;
        PrecomputedTransactionData txdata(tx);
        if (!CheckInputs(tx, state, view, false, STANDARD_SCRIPT_VERIFY_FLAGS, true, txdata)) {
            // SCRIPT_VERIFY_CLEANSTACK requires SCRIPT_VERIFY_WITNESS, so we
            // need to turn both off, and compare against just turning off CLEANSTACK
            // to see if the failure is specifically due to witness validation.
            CValidationState stateDummy; // Want reported failures to be from first CheckInputs
            if (!tx.HasWitness() && CheckInputs(tx, stateDummy, view, true, scriptVerifyFlags & ~(SCRIPT_VERIFY_WITNESS | SCRIPT_VERIFY_CLEANSTACK), true, txdata) &&
                !CheckInputs(tx, stateDummy, view, true, scriptVerifyFlags & ~SCRIPT_VERIFY_CLEANSTACK, true, txdata)) {
                // Only the witness is missing, so the transaction itself may be fine.
                state.SetCorruptionPossible();
            }
            return error("AcceptableInputs: : ConnectInputs failed %s", hash.ToString());
        }

        // Check again against just the consensus-critical mandatory script
        // verification flags, in case of bugs in the standard flags that cause
        // transactions to pass as valid when they're actually invalid. For
        // instance the STRICTENC flag was incorrectly allowing certain
        // CHECKSIG NOT scripts to pass, even though they were invalid.
        //
        // There is a similar check in CreateNewBlock() to prevent creating
        // invalid blocks, however allowing such transactions into the mempool
        // can be exploited as a DoS attack.
        // for any real tx this will be checked on AcceptToMemoryPool anyway
        //        if (!CheckInputs(tx, state, view, false, MANDATORY_SCRIPT_VERIFY_FLAGS, true))
        //        {
        //            return error("AcceptableInputs: : BUG! PLEASE REPORT THIS! ConnectInputs failed against MANDATORY but not STANDARD flags %s", hash.ToString());
        //        }

        // Store transaction in memory
        // pool.addUnchecked(hash, entry);
    }

    // SyncWithWallets(tx, NULL);

    return true;
}

/** Return transaction in tx, and if it was found inside a block, its hash is placed in hashBlock */
bool GetTransaction(const uint256& hash, CTransaction& txOut, const Consensus::Params& consensusParams, uint256& hashBlock, bool fAllowSlow)
{
    CBlockIndex* pindexSlow = NULL;

    LOCK(cs_main);

    CTransactionRef ptx = mempool.get(hash);
    if (ptx)
    {
        txOut = *ptx.get();
        return true;
    }

    if (fTxIndex) {
        CDiskTxPos postx;
        if (pblocktree->ReadTxIndex(hash, postx)) {
            CAutoFile file(OpenBlockFile(postx, true), SER_DISK, CLIENT_VERSION);
            if (file.IsNull())
                return error("%s: OpenBlockFile failed", __func__);
            CBlockHeader header;
            try {
                file >> header;
                fseek(file.Get(), postx.nTxOffset, SEEK_CUR);
                file >> txOut;
            } catch (const std::exception& e) {
                return error("%s: Deserialize or I/O error - %s", __func__, e.what());
            }
            hashBlock = header.GetHash();
            if (txOut.GetHash() != hash)
                return error("%s: txid mismatch", __func__);
            return true;
        }
    }

    if (fAllowSlow) { // use coin database to locate block that contains transaction, and scan it
        int nHeight = -1;
        {
            const CCoinsViewCache& view = *pcoinsTip;
            const CCoins* coins = view.AccessCoins(hash);
            if (coins)
                nHeight = coins->nHeight;
        }
        if (nHeight > 0)
            pindexSlow = chainActive[nHeight];
    }

    if (pindexSlow) {
        CBlock block;
        if (ReadBlockFromDisk(block, pindexSlow, consensusParams)) {
            BOOST_FOREACH (const CTransaction& tx, block.vtx) {
                if (tx.GetHash() == hash) {
                    txOut = tx;
                    hashBlock = pindexSlow->GetBlockHash();
                    return true;
                }
            }
        }
    }

    return false;
}


//////////////////////////////////////////////////////////////////////////////
//
// CBlock and CBlockIndex
//

bool WriteBlockToDisk(const CBlock& block, CDiskBlockPos& pos)
{
    // Open history file to append
    CAutoFile fileout(OpenBlockFile(pos), SER_DISK, CLIENT_VERSION);
    if (fileout.IsNull())
        return error("WriteBlockToDisk : OpenBlockFile failed");

    // Write index header
    unsigned int nSize = fileout.GetSerializeSize(block);
    fileout << FLATDATA(Params().MessageStart()) << nSize;

    // Write block
    long fileOutPos = ftell(fileout.Get());
    if (fileOutPos < 0)
        return error("WriteBlockToDisk : ftell failed");

    pos.nPos = (unsigned int)fileOutPos;
    fileout << block;

    return true;
}

bool ReadBlockFromDisk(CBlock& block, const CDiskBlockPos& pos, const Consensus::Params& consensusParams)
{
    block.SetNull();

    // Open history file to read
    CAutoFile filein(OpenBlockFile(pos, true), SER_DISK, CLIENT_VERSION);
    if (filein.IsNull())
        return error("ReadBlockFromDisk : OpenBlockFile failed");

    // Read block
    try {
        filein >> block;
    } catch (const std::exception& e) {
        return error("%s : Deserialize or I/O error - %s", __func__, e.what());
    }

    // Check the header
    if (block.IsProofOfWork()) {
        if (!CheckProofOfWork(block.GetHash(), block.nBits, consensusParams))
            return error("ReadBlockFromDisk : Errors in block header");
    } else {
        // TODO: CheckProofOfStake(block, ...)
    }

    return true;
}

bool ReadBlockFromDisk(CBlock& block, const CBlockIndex* pindex, const Consensus::Params& consensusParams)
{
    if (!ReadBlockFromDisk(block, pindex->GetBlockPos(), consensusParams))
        return false;
    if (block.GetHash() != pindex->GetBlockHash()) {
        LogPrintf("%s : block=%s index=%s\n", __func__, block.GetHash().GetHex(), pindex->GetBlockHash().GetHex());
        return error("ReadBlockFromDisk(CBlock&, CBlockIndex*) : GetHash() doesn't match index");
    }
    return true;
}


double ConvertBitsToDouble(unsigned int nBits)
{
    int nShift = (nBits >> 24) & 0xff;

    double dDiff =
        (double)0x0000ffff / (double)(nBits & 0x00ffffff);

    while (nShift < 29) {
        dDiff *= 256.0;
        nShift++;
    }
    while (nShift > 29) {
        dDiff /= 256.0;
        nShift--;
    }

    return dDiff;
}

uint256 GetProofOfStakeLimit(int nHeight)
{
    if (IsProtocolV2(nHeight))
        return bnProofOfStakeLimitV2;
    else
        return bnProofOfStakeLimit;
}

CAmount GetProofOfWorkReward(int64_t nFees, int nHeight)
{
    if (Params().NetworkID() == CBaseChainParams::TESTNET) {
        if (nHeight < 200) return 250000 * COIN;
    }

    CAmount nSubsidy = 1 * COIN;
    if (nHeight < 1) {
        nSubsidy = 1 * COIN;
    } else if (nHeight == 1) {
        nSubsidy = 3000000 * COIN;
    } else if (nHeight < 500) {
        nSubsidy = 1 * COIN;
    } else if (nHeight == 501) {
        nSubsidy = 1000 * COIN;
    } else if (nHeight < 1000000) {
        nSubsidy = 10 * COIN;
    } else if (nHeight < 1001000) {
        nSubsidy = 30 * COIN;
    } else if (nHeight < 5000000) {
        nSubsidy = 10 * COIN;
    } else if (nHeight < 6000000) {
        nSubsidy = 10 * COIN;
    } else {
        nSubsidy = 1 * COIN;
    }

    if (nHeight < LAST_HEIGHT_FEE_BLOCK) {
        nFees = nHeight;
    }
    return nSubsidy + nFees;
}

CAmount GetProofOfStakeReward(int64_t nCoinAge, int64_t nFees, int nHeight)
{
    CAmount nSubsidy = STATIC_POS_REWARD;

    // First 100,000 blocks double stake for masternode ready
    if (nHeight < 100000) {
        nSubsidy = 2 * COIN;
    } else {
        nSubsidy = 1 * COIN;
    }

    return nSubsidy + nFees;
}

CAmount GetMasternodePayment(int nHeight, int64_t blockValue, int nMasternodeCount)
{
    int64_t ret = blockValue * 0.4; //40% for masternodes

    return ret;
}

bool IsInitialBlockDownload()
{
    const CChainParams& chainParams = Params();
    LOCK(cs_main);
    if (fImporting || fReindex || chainActive.Height() < Checkpoints::GetTotalBlocksEstimate(chainParams.Checkpoints()))
        return true;
    static bool lockIBDState = false;
    if (lockIBDState)
        return false;
    bool state = (chainActive.Height() < pindexBestHeader->nHeight - 24 * 6 ||
                  pindexBestHeader->GetBlockTime() < GetTime() - 8 * 60 * 60); // ~144 blocks behind -> 2 x fork detection time
    if (!state)
        lockIBDState = true;
    return state;
}

bool fLargeWorkForkFound = false;
bool fLargeWorkInvalidChainFound = false;
CBlockIndex *pindexBestForkTip = NULL, *pindexBestForkBase = NULL;

void CheckForkWarningConditions()
{
    AssertLockHeld(cs_main);
    // Before we get past initial download, we cannot reliably alert about forks
    // (we assume we don't get stuck on a fork before the last checkpoint)
    if (IsInitialBlockDownload())
        return;

    // If our best fork is no longer within 72 blocks (+/- 3 hours if no one mines it)
    // of our head, drop it
    if (pindexBestForkTip && chainActive.Height() - pindexBestForkTip->nHeight >= 72)
        pindexBestForkTip = NULL;

    if (pindexBestForkTip || (pindexBestInvalid && pindexBestInvalid->nChainWork > chainActive.Tip()->nChainWork + (GetBlockProof(*chainActive.Tip()) * 6))) {
        if (!fLargeWorkForkFound && pindexBestForkBase) {
            if (pindexBestForkBase->phashBlock) {
                std::string warning = std::string("'Warning: Large-work fork detected, forking after block ") +
                                      pindexBestForkBase->phashBlock->ToString() + std::string("'");
                CAlert::Notify(warning, true);
            }
        }
        if (pindexBestForkTip && pindexBestForkBase) {
            if (pindexBestForkBase->phashBlock) {
                LogPrintf("CheckForkWarningConditions: Warning: Large valid fork found\n  forking the chain at height %d (%s)\n  lasting to height %d (%s).\nChain state database corruption likely.\n",
                    pindexBestForkBase->nHeight, pindexBestForkBase->phashBlock->ToString(),
                    pindexBestForkTip->nHeight, pindexBestForkTip->phashBlock->ToString());
                fLargeWorkForkFound = true;
            }
        } else {
            LogPrintf("CheckForkWarningConditions: Warning: Found invalid chain at least ~6 blocks longer than our best chain.\nChain state database corruption likely.\n");
            fLargeWorkInvalidChainFound = true;
        }
    } else {
        fLargeWorkForkFound = false;
        fLargeWorkInvalidChainFound = false;
    }
}

void CheckForkWarningConditionsOnNewFork(CBlockIndex* pindexNewForkTip)
{
    AssertLockHeld(cs_main);
    // If we are on a fork that is sufficiently large, set a warning flag
    CBlockIndex* pfork = pindexNewForkTip;
    CBlockIndex* plonger = chainActive.Tip();
    while (pfork && pfork != plonger) {
        while (plonger && plonger->nHeight > pfork->nHeight)
            plonger = plonger->pprev;
        if (pfork == plonger)
            break;
        pfork = pfork->pprev;
    }

    // We define a condition which we should warn the user about as a fork of at least 7 blocks
    // who's tip is within 72 blocks (+/- 3 hours if no one mines it) of ours
    // or a chain that is entirely longer than ours and invalid (note that this should be detected by both)
    // We use 7 blocks rather arbitrarily as it represents just under 10% of sustained network
    // hash rate operating on the fork.
    // We define it this way because it allows us to only store the highest fork tip (+ base) which meets
    // the 7-block condition and from this always have the most-likely-to-cause-warning fork
    if (pfork && (!pindexBestForkTip || (pindexBestForkTip && pindexNewForkTip->nHeight > pindexBestForkTip->nHeight)) &&
        pindexNewForkTip->nChainWork - pfork->nChainWork > (GetBlockProof(*pfork) * 7) &&
        chainActive.Height() - pindexNewForkTip->nHeight < 72) {
        pindexBestForkTip = pindexNewForkTip;
        pindexBestForkBase = pfork;
    }

    CheckForkWarningConditions();
}

// Requires cs_main.
void Misbehaving(NodeId pnode, int howmuch)
{
    if (howmuch == 0)
        return;

    CNodeState* state = State(pnode);
    if (state == NULL)
        return;

    state->nMisbehavior += howmuch;
    int banscore = GetArg("-banscore", 100);
    if (state->nMisbehavior >= banscore && state->nMisbehavior - howmuch < banscore) {
        LogPrintf("Misbehaving: %s (%d -> %d) BAN THRESHOLD EXCEEDED\n", state->name, state->nMisbehavior - howmuch, state->nMisbehavior);
        state->fShouldBan = true;
    } else
        LogPrintf("Misbehaving: %s (%d -> %d)\n", state->name, state->nMisbehavior - howmuch, state->nMisbehavior);
}

void static InvalidChainFound(CBlockIndex* pindexNew)
{
    if (!pindexBestInvalid || pindexNew->nChainWork > pindexBestInvalid->nChainWork)
        pindexBestInvalid = pindexNew;

    LogPrintf("InvalidChainFound: invalid block=%s  height=%d  log2_work=%.8g  date=%s\n",
        pindexNew->GetBlockHash().ToString(), pindexNew->nHeight,
        log(pindexNew->nChainWork.getdouble()) / log(2.0), DateTimeStrFormat("%Y-%m-%d %H:%M:%S",
                                                               pindexNew->GetBlockTime()));
    LogPrintf("InvalidChainFound:  current best=%s  height=%d  log2_work=%.8g  date=%s\n",
        chainActive.Tip()->GetBlockHash().ToString(), chainActive.Height(), log(chainActive.Tip()->nChainWork.getdouble()) / log(2.0),
        DateTimeStrFormat("%Y-%m-%d %H:%M:%S", chainActive.Tip()->GetBlockTime()));
    CheckForkWarningConditions();
}

// Compute at which vout of the block's coinbase transaction the witness
// commitment occurs, or -1 if not found.
static int GetWitnessCommitmentIndex(const CBlock& block)
{
    int commitpos = -1;
    if (!block.vtx.empty()) {
        for (size_t o = 0; o < block.vtx[0].vout.size(); o++) {
            if (block.vtx[0].vout[o].scriptPubKey.size() >= 38 && block.vtx[0].vout[o].scriptPubKey[0] == OP_RETURN && block.vtx[0].vout[o].scriptPubKey[1] == 0x24 && block.vtx[0].vout[o].scriptPubKey[2] == 0xaa && block.vtx[0].vout[o].scriptPubKey[3] == 0x21 && block.vtx[0].vout[o].scriptPubKey[4] == 0xa9 && block.vtx[0].vout[o].scriptPubKey[5] == 0xed) {
                commitpos = o;
            }
        }
    }
    return commitpos;
}

void static InvalidBlockFound(CBlockIndex* pindex, const CValidationState& state)
{
    int nDoS = 0;
    if (state.IsInvalid(nDoS)) {
        std::map<uint256, NodeId>::iterator it = mapBlockSource.find(pindex->GetBlockHash());
        if (it != mapBlockSource.end() && State(it->second)) {
            assert (state.GetRejectCode() < REJECT_INTERNAL); // Blocks are never rejected with internal reject codes
            CBlockReject reject = {(unsigned char)state.GetRejectCode(), state.GetRejectReason().substr(0, MAX_REJECT_MESSAGE_LENGTH), pindex->GetBlockHash()};
            State(it->second)->rejects.push_back(reject);
            if (nDoS > 0)
                Misbehaving(it->second, nDoS);
        }
    }
    if (!state.CorruptionPossible()) {
        pindex->nStatus |= BLOCK_FAILED_VALID;
        setDirtyBlockIndex.insert(pindex);
        setBlockIndexCandidates.erase(pindex);
        InvalidChainFound(pindex);
    }
}

void UpdateCoins(const CTransaction& tx, CValidationState& state, CCoinsViewCache& inputs, CTxUndo& txundo, int nHeight)
{
    // mark inputs spent
    if (!tx.IsCoinBase()) {
        txundo.vprevout.reserve(tx.vin.size());
        BOOST_FOREACH (const CTxIn& txin, tx.vin) {
            txundo.vprevout.push_back(CTxInUndo());
            bool ret = inputs.ModifyCoins(txin.prevout.hash)->Spend(txin.prevout, txundo.vprevout.back());
            assert(ret);
        }
    }

    // add outputs
    inputs.ModifyCoins(tx.GetHash())->FromTx(tx, nHeight);
}

bool CScriptCheck::operator()()
{
    const CScript& scriptSig = ptxTo->vin[nIn].scriptSig;
    const CScriptWitness *witness = (nIn < ptxTo->wit.vtxinwit.size()) ? &ptxTo->wit.vtxinwit[nIn].scriptWitness : nullptr;
    if (!VerifyScript(scriptSig, scriptPubKey, witness, nFlags, CachingTransactionSignatureChecker(ptxTo, nIn, amount, cacheStore, *txdata), &error)) {
        return ::error("CScriptCheck(): %s:%d VerifySignature failed: %s", ptxTo->GetHash().ToString(), nIn, ScriptErrorString(error));
    }
    return true;
}

bool CheckInputs(const CTransaction& tx, CValidationState& state, const CCoinsViewCache& inputs, bool fScriptChecks, unsigned int flags, bool cacheStore, PrecomputedTransactionData& txdata, std::vector<CScriptCheck>* pvChecks)
{
    if (!tx.IsCoinBase()) {
        if (pvChecks)
            pvChecks->reserve(tx.vin.size());

        // This doesn't trigger the DoS code on purpose; if it did, it would make it easier
        // for an attacker to attempt to split the network.
        if (!inputs.HaveInputs(tx))
            return state.Invalid(error("CheckInputs() : %s inputs unavailable", tx.GetHash().ToString()));

        // While checking, GetBestBlock() refers to the parent block.
        // This is also true for mempool checks.

        BlockMap::iterator mi = mapBlockIndex.find(inputs.GetBestBlock());
        if (mi == mapBlockIndex.end())
        {
            LogPrintf("%s (line %d): Cannot find best block\n", __FUNCTION__, __LINE__);
            return state.Invalid(error("Cannot find best block"));
        }

        CBlockIndex* pindexPrev = mi->second;
        if (!pindexPrev)
        {
            LogPrintf("%s (line %d): Cannot find the parent of current best block\n", __FUNCTION__, __LINE__);
            return state.Invalid(error("Cannot find the parent of current best block"));
        }

        int nSpendHeight = pindexPrev->nHeight + 1;
        CAmount nValueIn = 0;
        CAmount nFees = 0;
        for (unsigned int i = 0; i < tx.vin.size(); i++) {
            const COutPoint& prevout = tx.vin[i].prevout;
            const CCoins* coins = inputs.AccessCoins(prevout.hash);
            assert(coins);

            // If prev is coinbase, check that it's matured
            if (coins->IsCoinBase() || coins->IsCoinStake()) {
                if (nSpendHeight - coins->nHeight < Params().COINBASE_MATURITY())
                    return state.Invalid(
                        error("CheckInputs() : tried to spend coinbase at depth %d, coinstake=%d", nSpendHeight - coins->nHeight, coins->IsCoinStake()),
                        REJECT_INVALID, "bad-txns-premature-spend-of-coinbase");
            }

            // Check for negative or overflow input values
            nValueIn += coins->vout[prevout.n].nValue;
            if (!MoneyRange(coins->vout[prevout.n].nValue) || !MoneyRange(nValueIn))
                return state.DoS(100, error("CheckInputs() : txin values out of range"),
                    REJECT_INVALID, "bad-txns-inputvalues-outofrange");
        }

        if (!tx.IsCoinStake()) {
            if (nValueIn < tx.GetValueOut())
                return state.DoS(100, error("CheckInputs() : %s value in (%s) < value out (%s)",
                                          tx.GetHash().ToString(), FormatMoney(nValueIn), FormatMoney(tx.GetValueOut())),
                    REJECT_INVALID, "bad-txns-in-belowout");

            // Tally transaction fees
            CAmount nTxFee = nValueIn - tx.GetValueOut();
            if (nTxFee < 0)
                return state.DoS(100, error("CheckInputs() : %s nTxFee < 0", tx.GetHash().ToString()),
                    REJECT_INVALID, "bad-txns-fee-negative");
            nFees += nTxFee;
            if (!MoneyRange(nFees))
                return state.DoS(100, error("CheckInputs() : nFees out of range"),
                    REJECT_INVALID, "bad-txns-fee-outofrange");
        }
        // The first loop above does all the inexpensive checks.
        // Only if ALL inputs pass do we perform expensive ECDSA signature checks.
        // Helps prevent CPU exhaustion attacks.

        // Skip ECDSA signature verification when connecting blocks
        // before the last block chain checkpoint. This is safe because block merkle hashes are
        // still computed and checked, and any change will be caught at the next checkpoint.
        if (fScriptChecks) {
            for (unsigned int i = 0; i < tx.vin.size(); i++) {
                const COutPoint& prevout = tx.vin[i].prevout;
                const CCoins* coins = inputs.AccessCoins(prevout.hash);
                assert(coins);

                // Verify signature
                CScriptCheck check(*coins, tx, i, flags, cacheStore, &txdata);
                if (pvChecks) {
                    pvChecks->push_back(CScriptCheck());
                    check.swap(pvChecks->back());
                } else if (!check()) {
                    if (flags & STANDARD_NOT_MANDATORY_VERIFY_FLAGS) {
                        // Check whether the failure was caused by a
                        // non-mandatory script verification check, such as
                        // non-standard DER encodings or non-null dummy
                        // arguments; if so, don't trigger DoS protection to
                        // avoid splitting the network between upgraded and
                        // non-upgraded nodes.
                        CScriptCheck check2(*coins, tx, i,
                            flags & ~STANDARD_NOT_MANDATORY_VERIFY_FLAGS, cacheStore, &txdata);
                        if (check2())
                            return state.Invalid(false, REJECT_NONSTANDARD, strprintf("non-mandatory-script-verify-flag (%s)", ScriptErrorString(check.GetScriptError())));
                    }
                    // Failures of other flags indicate a transaction that is
                    // invalid in new blocks, e.g. a invalid P2SH. We DoS ban
                    // such nodes as they are not following the protocol. That
                    // said during an upgrade careful thought should be taken
                    // as to the correct behavior - we may want to continue
                    // peering with non-upgraded nodes even after a soft-fork
                    // super-majority vote has passed.
                    return state.DoS(100, false, REJECT_INVALID, strprintf("mandatory-script-verify-flag-failed (%s)", ScriptErrorString(check.GetScriptError())));
                }
            }
        }
    }

    return true;
}

bool DisconnectBlock(CBlock& block, CValidationState& state, CBlockIndex* pindex, CCoinsViewCache& view, bool* pfClean)
{
    assert(pindex->GetBlockHash() == view.GetBestBlock());

    if (pfClean)
        *pfClean = false;

    bool fClean = true;

    CBlockUndo blockUndo;
    CDiskBlockPos pos = pindex->GetUndoPos();
    if (pos.IsNull())
        return error("DisconnectBlock() : no undo data available");
    if (!blockUndo.ReadFromDisk(pos, pindex->pprev->GetBlockHash()))
        return error("DisconnectBlock() : failure reading undo data");

    if (blockUndo.vtxundo.size() + 1 != block.vtx.size())
        return error("DisconnectBlock() : block and undo data inconsistent");

    // undo transactions in reverse order
    for (int i = block.vtx.size() - 1; i >= 0; i--) {
        const CTransaction& tx = block.vtx[i];
        uint256 hash = tx.GetHash();

        // Check that all outputs are available and match the outputs in the block itself
        // exactly. Note that transactions with only provably unspendable outputs won't
        // have outputs available even in the block itself, so we handle that case
        // specially with outsEmpty.
        {
            CCoins outsEmpty;
            CCoinsModifier outs = view.ModifyCoins(hash);
            outs->ClearUnspendable();

            CCoins outsBlock(tx, pindex->nHeight);
            // The CCoins serialization does not serialize negative numbers.
            // No network rules currently depend on the version here, so an inconsistency is harmless
            // but it must be corrected before txout nversion ever influences a network rule.
            if (outsBlock.nVersion < 0)
                outs->nVersion = outsBlock.nVersion;
            if (*outs != outsBlock)
                fClean = fClean && error("DisconnectBlock() : added transaction mismatch? database corrupted");

            // remove outputs
            outs->Clear();
        }

        // restore inputs
        if (i > 0) { // not coinbases
            const CTxUndo& txundo = blockUndo.vtxundo[i - 1];
            if (txundo.vprevout.size() != tx.vin.size())
                return error("DisconnectBlock() : transaction and undo data inconsistent - txundo.vprevout.siz=%d tx.vin.siz=%d", txundo.vprevout.size(), tx.vin.size());
            for (unsigned int j = tx.vin.size(); j-- > 0;) {
                const COutPoint& out = tx.vin[j].prevout;
                const CTxInUndo& undo = txundo.vprevout[j];
                CCoinsModifier coins = view.ModifyCoins(out.hash);
                if (undo.nHeight != 0) {
                    // undo data contains height: this is the last output of the prevout tx being spent
                    if (!coins->IsPruned())
                        fClean = fClean && error("DisconnectBlock() : undo data overwriting existing transaction");
                    coins->Clear();
                    coins->fCoinBase = undo.fCoinBase;
                    coins->nHeight = undo.nHeight;
                    coins->nVersion = undo.nVersion;
                } else {
                    if (coins->IsPruned())
                        fClean = fClean && error("DisconnectBlock() : undo data adding output to missing transaction");
                }
                if (coins->IsAvailable(out.n))
                    fClean = fClean && error("DisconnectBlock() : undo data overwriting existing output");
                if (coins->vout.size() < out.n + 1)
                    coins->vout.resize(out.n + 1);
                coins->vout[out.n] = undo.txout;
            }
        }
    }

    // move best block pointer to prevout block
    view.SetBestBlock(pindex->pprev->GetBlockHash());
//#if 0
    if (pindex->nHeight >= Params().FirstSCBlock()) {
        globalState->setRoot(uintToh256(pindex->pprev->hashStateRoot)); // lux
        globalState->setRootUTXO(uintToh256(pindex->pprev->hashUTXORoot)); // lux

        if (pfClean == NULL && fLogEvents) {
            pstorageresult->deleteResults(block.vtx);
//        pblocktree->EraseHeightIndex(pindex->nHeight);
        }
    }
//#endif
    if (pfClean) {
        *pfClean = fClean;
        return true;
    } else {
        return fClean;
    }
}

void static FlushBlockFile(bool fFinalize = false)
{
    LOCK(cs_LastBlockFile);

    CDiskBlockPos posOld(nLastBlockFile, 0);

    FILE* fileOld = OpenBlockFile(posOld);
    if (fileOld) {
        if (fFinalize)
            TruncateFile(fileOld, vinfoBlockFile[nLastBlockFile].nSize);
        FileCommit(fileOld);
        fclose(fileOld);
    }

    fileOld = OpenUndoFile(posOld);
    if (fileOld) {
        if (fFinalize)
            TruncateFile(fileOld, vinfoBlockFile[nLastBlockFile].nUndoSize);
        FileCommit(fileOld);
        fclose(fileOld);
    }
}

bool FindUndoPos(CValidationState& state, int nFile, CDiskBlockPos& pos, unsigned int nAddSize);

static CCheckQueue<CScriptCheck> scriptcheckqueue(128);

void ThreadScriptCheck()
{
    RenameThread("lux-scriptch");
    scriptcheckqueue.Thread();
}

static bool IsBlockValueValid(const CBlock& block, int64_t nExpectedValue)
{
    CBlockIndex* pindexPrev = chainActive.Tip();
    if (pindexPrev == NULL) return true;

    int nHeight = 0;
    if (pindexPrev->GetBlockHash() == block.hashPrevBlock) {
        nHeight = pindexPrev->nHeight + 1;
    } else { //out of order
        BlockMap::iterator mi = mapBlockIndex.find(block.hashPrevBlock);
        if (mi != mapBlockIndex.end() && (*mi).second)
            nHeight = (*mi).second->nHeight + 1;
    }

    if (nHeight == 0) {
        LogPrintf("%s: WARNING: Couldn't find previous block", __func__);
    }

    return block.vtx[0].GetValueOut() <= nExpectedValue;
}

// Protected by cs_main
VersionBitsCache versionbitscache;

int32_t ComputeBlockVersion(const CBlockIndex* pindexPrev, const Consensus::Params& params)
{
    LOCK(cs_main);
    int32_t nVersion = VERSIONBITS_TOP_BITS;

    for (int i = 0; i < (int)Consensus::MAX_VERSION_BITS_DEPLOYMENTS; i++) {
        ThresholdState state = VersionBitsState(pindexPrev, params, (Consensus::DeploymentPos)i, versionbitscache);
        if (state == THRESHOLD_LOCKED_IN || state == THRESHOLD_STARTED) {
            nVersion |= VersionBitsMask(params, (Consensus::DeploymentPos)i);
        }
    }

    return nVersion;
}

/**
 * Threshold condition checker that triggers when unknown versionbits are seen on the network.
 */
class WarningBitsConditionChecker : public AbstractThresholdConditionChecker
{
private:
    int bit;

public:
    WarningBitsConditionChecker(int bitIn) : bit(bitIn) {}

    int64_t BeginTime(const Consensus::Params& params) const { return 0; }
    int64_t EndTime(const Consensus::Params& params) const { return std::numeric_limits<int64_t>::max(); }
    int Period(const Consensus::Params& params) const { return params.nMinerConfirmationWindow; }
    int Threshold(const Consensus::Params& params) const { return params.nRuleChangeActivationThreshold; }

    bool Condition(const CBlockIndex* pindex, const Consensus::Params& params) const
    {
        return ((pindex->nVersion & VERSIONBITS_TOP_MASK) == VERSIONBITS_TOP_BITS) &&
               ((pindex->nVersion >> bit) & 1) != 0 &&
               ((ComputeBlockVersion(pindex->pprev, params) >> bit) & 1) == 0;
    }
};

ThresholdState VersionBitsTipState(const Consensus::Params& params, Consensus::DeploymentPos pos)
{
    LOCK(cs_main);
    return VersionBitsState(chainActive.Tip(), params, pos, versionbitscache);
}

// Protected by cs_main
static ThresholdConditionCache warningcache[VERSIONBITS_NUM_BITS];

static int64_t nTimeVerify = 0;
static int64_t nTimeConnect = 0;
static int64_t nTimeIndex = 0;
static int64_t nTimeCallbacks = 0;
static int64_t nTimeTotal = 0;

bool ConnectBlock(const CBlock& block, CValidationState& state, CBlockIndex* pindex, CCoinsViewCache& view, const CChainParams& chainparams, bool fJustCheck)
{
    AssertLockHeld(cs_main);

    ///////////////////////////////////////////////// // lux
#if 0
    LuxDGP luxDGP(globalState.get(), fGettingValuesDGP);
    globalSealEngine->setLuxSchedule(luxDGP.getGasSchedule(pindex->nHeight + 1));
#endif
    uint32_t sizeBlockDGP = 0;//luxDGP.getBlockSize(pindex->nHeight + 1);
    uint64_t minGasPrice = 0;//luxDGP.getMinGasPrice(pindex->nHeight + 1);
    uint64_t blockGasLimit = 0;//luxDGP.getBlockGasLimit(pindex->nHeight + 1);

#if 0
    dgpMaxBlockSize = sizeBlockDGP ? sizeBlockDGP : dgpMaxBlockSize;
    updateBlockSizeParams(dgpMaxBlockSize);
#endif
    std::vector<CTxOut> checkVouts;
    uint64_t countCumulativeGasUsed = 0;

    CBlock checkBlock(block.GetBlockHeader());
    /////////////////////////////////////////////////

    // Check it again in case a previous version let a bad block in
    if (!CheckBlock(block, state, chainparams.GetConsensus(), !fJustCheck, !fJustCheck))
        return false;

    // verify that the view's current state corresponds to the previous block
    uint256 hashPrevBlock;
    if (pindex->pprev) {
        hashPrevBlock = pindex->pprev->GetBlockHash();
    }
    if (hashPrevBlock != view.GetBestBlock()) {
        LogPrintf("%s: block=%s,%d prev=%s best=%s\n", __func__, pindex->GetBlockHash().GetHex(), pindex->nHeight, view.GetBestBlock().GetHex(), hashPrevBlock.GetHex());
        return error("%s: previous block not best", __func__);
    }

    assert(hashPrevBlock == view.GetBestBlock());

    // Special case for the genesis block, skipping connection of its transactions
    // (its coinbase is unspendable)
    if (block.GetHash() == chainparams.GetConsensus().hashGenesisBlock) {
        view.SetBestBlock(pindex->GetBlockHash());
        return true;
    }

//    if (pindex->nHeight <= Params().LAST_POW_BLOCK() && block.IsProofOfStake())
//        return state.DoS(100, error("%s: PoS period not active", __func__),
//            REJECT_INVALID, "PoS-early");

    if (pindex->nHeight > Params().LAST_POW_BLOCK() && block.IsProofOfWork())
        return state.DoS(100, error("%s: PoW period ended", __func__),
            REJECT_INVALID, "PoW-ended");

    bool fScriptChecks = pindex->nHeight >= Checkpoints::GetTotalBlocksEstimate(chainparams.Checkpoints());

    // Do not allow blocks that contain transactions which 'overwrite' older transactions,
    // unless those are already completely spent.
    // If such overwrites are allowed, coinbases and transactions depending upon those
    // can be duplicated to remove the ability to spend the first instance -- even after
    // being sent to another address.
    // See BIP30 and http://r6.ca/blog/20120206T005236Z.html for more information.
    // This logic is not necessary for memory pool transactions, as AcceptToMemoryPool
    // already refuses previously-known transaction ids entirely.
    // This rule was originally applied all blocks whose timestamp was after March 15, 2012, 0:00 UTC.
    // Now that the whole chain is irreversibly beyond that time it is applied to all blocks except the
    // two in the chain that violate it. This prevents exploiting the issue against nodes in their
    // initial block download.
    bool fEnforceBIP30 = (!pindex->phashBlock) || // Enforce on CreateNewBlock invocations which don't have a hash.
                         !((pindex->nHeight == 91842 && pindex->GetBlockHash() == uint256("0x00000000000a4d0a398161ffc163c503763b1f4360639393e0e4c8e300e0caec")) ||
                             (pindex->nHeight == 91880 && pindex->GetBlockHash() == uint256("0x00000000000743f190a18c5577a3c2d2a1f610ae9601ac046a38084ccb7cd721")));
    if (fEnforceBIP30) {
        BOOST_FOREACH (const CTransaction& tx, block.vtx) {
            const CCoins* coins = view.AccessCoins(tx.GetHash());
            if (coins && !coins->IsPruned())
                return state.DoS(100, error("%s: tried to overwrite transaction", __func__),
                    REJECT_INVALID, "bad-txns-BIP30");
        }
    }

    // Start enforcing BIP68 (sequence locks) and BIP112 (CHECKSEQUENCEVERIFY) using versionbits logic.
    int nLockTimeFlags = 0;
    if (VersionBitsState(pindex->pprev, chainparams.GetConsensus(), Consensus::DEPLOYMENT_CSV, versionbitscache) == THRESHOLD_ACTIVE) {
        nLockTimeFlags |= LOCKTIME_VERIFY_SEQUENCE;
    }

    // BIP16 didn't become active until Apr 1 2012
    int64_t nBIP16SwitchTime = 1333238400;
    bool fStrictPayToScriptHash = (pindex->GetBlockTime() >= nBIP16SwitchTime);

    unsigned int flags = fStrictPayToScriptHash ? SCRIPT_VERIFY_P2SH : SCRIPT_VERIFY_NONE;

    // Start enforcing the DERSIG (BIP66) rules, for block.nVersion=3 blocks, when 75% of the network has upgraded:
    if (block.nVersion >= 3 && CBlockIndex::IsSuperMajority(3, pindex->pprev, chainparams.EnforceBlockUpgradeMajority(), chainparams.GetConsensus())) {
        flags |= SCRIPT_VERIFY_DERSIG;
    }

    // Start enforcing WITNESS rules using versionbits logic.
    if (IsWitnessEnabled(pindex->pprev, chainparams.GetConsensus())) {
        flags |= SCRIPT_VERIFY_WITNESS;
    }

    CBlockUndo blockundo;

    CCheckQueueControl<CScriptCheck> control(fScriptChecks && nScriptCheckThreads ? &scriptcheckqueue : NULL);

    ///////////////////////////////////////////////////////// // lux
    std::map<dev::Address, std::pair<CHeightTxIndexKey, std::vector<uint256>>> heightIndexes;
    /////////////////////////////////////////////////////////

    int64_t nTimeStart = GetTimeMicros();
    CAmount nFees = 0;
    int nInputs = 0;
    int64_t nSigOpsCost = 0;
    CDiskTxPos pos(pindex->GetBlockPos(), GetSizeOfCompactSize(block.vtx.size()));
    std::vector<std::pair<uint256, CDiskTxPos> > vPos;
    vPos.reserve(block.vtx.size());
    blockundo.vtxundo.reserve(block.vtx.size() - 1);
    int64_t nValueOut = 0;
    int64_t nValueIn = 0;
    int64_t nStakeReward = 0;
<<<<<<< HEAD
    uint64_t blockGasUsed = 0;
    CAmount gasRefunds=0;

=======
    std::vector<PrecomputedTransactionData> txdata;
    txdata.reserve(block.vtx.size()); // Required so that pointers to individual PrecomputedTransactionData don't get invalidated
>>>>>>> e1c85dbe
    for (unsigned int i = 0; i < block.vtx.size(); i++) {
        const CTransaction& tx = block.vtx[i];

        nInputs += tx.vin.size();

        // GetTransactionSigOpCost counts 3 types of sigops:
        // * legacy (always)
        // * p2sh (when P2SH enabled in flags and excludes coinbase)
        // * witness (when witness enabled in flags and excludes coinbase)
        nSigOpsCost += GetTransactionSigOpCost(tx, view, flags);
        if (nSigOpsCost > MAX_BLOCK_SIGOPS_COST)
            return state.DoS(100, error("%s: too many sigops", __func__),
                REJECT_INVALID, "bad-blk-sigops");

        txdata.emplace_back(tx);

        if (!tx.IsCoinBase()) {
            if (!view.HaveInputs(tx))
                return state.DoS(100, error("%s: inputs missing/spent", __func__),
                    REJECT_INVALID, "bad-txns-inputs-missingorspent");

            if (fStrictPayToScriptHash) {
                // Add in sigops done by pay-to-script-hash inputs;
                // this is to prevent a "rogue miner" from creating
                // an incredibly-expensive-to-validate block.
                nSigOpsCost += GetP2SHSigOpCount(tx, view);
                if (nSigOpsCost > MAX_BLOCK_SIGOPS)
                    return state.DoS(100, error("%s: too many sigops", __func__),
                        REJECT_INVALID, "bad-blk-sigops");
            }

            nValueIn += view.GetValueIn(tx);
            if (tx.IsCoinStake()) {
                nStakeReward = view.GetValueIn(tx) - tx.GetValueOut();
            } else {
                nFees += view.GetValueIn(tx) - tx.GetValueOut();
            }

            std::vector<CScriptCheck> vChecks;
            if (!CheckInputs(tx, state, view, fScriptChecks, flags, false, txdata[i], nScriptCheckThreads ? &vChecks : NULL))
                return false;
            control.Add(vChecks);
        } else {
            nValueOut += tx.GetValueOut();
        }

///////////////////////////////////////////////////////////////////////////////////////// lux
        if (pindex->nHeight >= Params().FirstSCBlock()) {
            bool hasOpSpend = tx.HasOpSpend();

            if(!hasOpSpend) {
                checkBlock.vtx.push_back(block.vtx[i]);
            }
            if(tx.HasCreateOrCall() && !hasOpSpend) {
                if(!CheckSenderScript(view, tx)) {
                    return state.DoS(100, false, REJECT_INVALID, "bad-txns-invalid-sender-script");
                }

                LuxTxConverter convert(tx, &view, &block.vtx);

                ExtractLuxTX resultConvertLuxTX;
                if(!convert.extractionLuxTransactions(resultConvertLuxTX)) {
                    return state.DoS(100, error("ConnectBlock(): Contract transaction of the wrong format"), REJECT_INVALID, "bad-tx-bad-contract-format");
                }
                if(!CheckMinGasPrice(resultConvertLuxTX.second, minGasPrice))
                    return state.DoS(100, error("ConnectBlock(): Contract execution has lower gas price than allowed"), REJECT_INVALID, "bad-tx-low-gas-price");

                dev::u256 gasAllTxs = dev::u256(0);
                ByteCodeExec exec(block, resultConvertLuxTX.first, blockGasLimit);
                //validate VM version and other ETH params before execution
                //Reject anything unknown (could be changed later by DGP)
                //TODO evaluate if this should be relaxed for soft-fork purposes
                bool nonZeroVersion = false;
                dev::u256 sumGas = dev::u256(0);
                CAmount nTxFee = view.GetValueIn(tx) - tx.GetValueOut();
                for(LuxTransaction& ltx : resultConvertLuxTX.first) {
                    sumGas += ltx.gas() * ltx.gasPrice();

                    if(sumGas > dev::u256(INT64_MAX)) {
                        return state.DoS(100, error("ConnectBlock(): Transaction's gas stipend overflows"), REJECT_INVALID, "bad-tx-gas-stipend-overflow");
                    }

                    if(sumGas > dev::u256(nTxFee)) {
                        return state.DoS(100, error("ConnectBlock(): Transaction fee does not cover the gas stipend"), REJECT_INVALID, "bad-txns-fee-notenough");
                    }

                    VersionVM v = ltx.getVersion();
                    if(v.format != 0)
                        return state.DoS(100, error("ConnectBlock(): Contract execution uses unknown version format"), REJECT_INVALID, "bad-tx-version-format");
                    if(v.rootVM != 0) {
                        nonZeroVersion=true;
                    } else {
                        if(nonZeroVersion) {
                            //If an output is version 0, then do not allow any other versions in the same tx
                            return state.DoS(100, error("ConnectBlock(): Contract tx has mixed version 0 and non-0 VM executions"), REJECT_INVALID, "bad-tx-mixed-zero-versions");
                        }
                    }
                    if(!(v.rootVM == 0 || v.rootVM == 1))
                        return state.DoS(100, error("ConnectBlock(): Contract execution uses unknown root VM"), REJECT_INVALID, "bad-tx-version-rootvm");
                    if(v.vmVersion != 0)
                        return state.DoS(100, error("ConnectBlock(): Contract execution uses unknown VM version"), REJECT_INVALID, "bad-tx-version-vmversion");
                    if(v.flagOptions != 0)
                        return state.DoS(100, error("ConnectBlock(): Contract execution uses unknown flag options"), REJECT_INVALID, "bad-tx-version-flags");

                    //check gas limit is not less than minimum gas limit (unless it is a no-exec tx)
                    if(ltx.gas() < MINIMUM_GAS_LIMIT && v.rootVM != 0)
                        return state.DoS(100, error("ConnectBlock(): Contract execution has lower gas limit than allowed"), REJECT_INVALID, "bad-tx-too-little-gas");

                    if(ltx.gas() > UINT32_MAX)
                        return state.DoS(100, error("ConnectBlock(): Contract execution can not specify greater gas limit than can fit in 32-bits"), REJECT_INVALID, "bad-tx-too-much-gas");

                    gasAllTxs += ltx.gas();
                    if(gasAllTxs > dev::u256(blockGasLimit))
                        return state.DoS(1, false, REJECT_INVALID, "bad-txns-gas-exceeds-blockgaslimit");

                    //don't allow less than DGP set minimum gas price to prevent MPoS greedy mining/spammers
                    if(v.rootVM != 0 && (uint64_t)ltx.gasPrice() < minGasPrice)
                        return state.DoS(100, error("ConnectBlock(): Contract execution has lower gas price than allowed"), REJECT_INVALID, "bad-tx-low-gas-price");
                }

                if(!nonZeroVersion){
                    //if tx is 0 version, then the tx must already have been added by a previous contract execution
                    if(!tx.HasOpSpend()){
                        return state.DoS(100, error("ConnectBlock(): Version 0 contract executions are not allowed unless created by the AAL "), REJECT_INVALID, "bad-tx-improper-version-0");
                    }
                }

                if(!exec.performByteCode()){
                    return state.DoS(100, error("ConnectBlock(): Unknown error during contract execution"), REJECT_INVALID, "bad-tx-unknown-error");
                }

                std::vector<ResultExecute> resultExec(exec.getResult());
                ByteCodeExecResult bcer;
                if(!exec.processingResults(bcer)){
                    return state.DoS(100, error("ConnectBlock(): Error processing VM execution results"), REJECT_INVALID, "bad-vm-exec-processing");
                }

                countCumulativeGasUsed += bcer.usedGas;
                std::vector<TransactionReceiptInfo> tri;
                if (fLogEvents)
                {
                    for(size_t k = 0; k < resultConvertLuxTX.first.size(); k ++){
                        dev::Address key = resultExec[k].execRes.newAddress;
                        if(!heightIndexes.count(key)){
                            heightIndexes[key].first = CHeightTxIndexKey(pindex->nHeight, resultExec[k].execRes.newAddress);
                        }
                        heightIndexes[key].second.push_back(tx.GetHash());
                        tri.push_back(TransactionReceiptInfo{block.GetHash(), uint32_t(pindex->nHeight), tx.GetHash(), uint32_t(i), resultConvertLuxTX.first[k].from(), resultConvertLuxTX.first[k].to(),
                                                             countCumulativeGasUsed, uint64_t(resultExec[k].execRes.gasUsed), resultExec[k].execRes.newAddress, resultExec[k].txRec.log(), resultExec[k].execRes.excepted});
                    }

                    pstorageresult->addResult(uintToh256(tx.GetHash()), tri);
                }

                blockGasUsed += bcer.usedGas;
                if(blockGasUsed > blockGasLimit){
                    return state.DoS(1000, error("ConnectBlock(): Block exceeds gas limit"), REJECT_INVALID, "bad-blk-gaslimit");
                }
                for(CTxOut refundVout : bcer.refundOutputs){
                    gasRefunds += refundVout.nValue;
                }
                checkVouts.insert(checkVouts.end(), bcer.refundOutputs.begin(), bcer.refundOutputs.end());
                for(CTransaction& t : bcer.valueTransfers){
                    checkBlock.vtx.push_back(std::move(t));
                }
                if(fRecordLogOpcodes && !fJustCheck){
                    writeVMlog(resultExec, tx, block);
                }

                for(ResultExecute& re: resultExec){
                    if(re.execRes.newAddress != dev::Address() && !fJustCheck)
                        dev::g_logPost(std::string("Address : " + re.execRes.newAddress.hex()), NULL);
                }
            }
        }
/////////////////////////////////////////////////////////////////////////////////////////

        CTxUndo undoDummy;
        if (i > 0) {
            blockundo.vtxundo.push_back(CTxUndo());
        }
        UpdateCoins(tx, state, view, i == 0 ? undoDummy : blockundo.vtxundo.back(), pindex->nHeight);

        vPos.push_back(std::make_pair(tx.GetHash(), pos));
        pos.nTxOffset += ::GetSerializeSize(tx, SER_DISK, CLIENT_VERSION);
    }

    // ppcoin: track money supply and mint amount info
    pindex->nMint = nValueOut - nValueIn + nFees;
    pindex->nMoneySupply = (pindex->pprev ? pindex->pprev->nMoneySupply : 0) + nValueOut - nValueIn;

    if (!pblocktree->WriteBlockIndex(CDiskBlockIndex(pindex)))
        return error("%s: WriteBlockIndex failed\n", __func__, pindex->ToString());

    int64_t nTime1 = GetTimeMicros();
    nTimeConnect += nTime1 - nTimeStart;
    LogPrint("bench", "      - Connect %u transactions: %.2fms (%.3fms/tx, %.3fms/txin) [%.2fs]\n", (unsigned)block.vtx.size(), 0.001 * (nTime1 - nTimeStart), 0.001 * (nTime1 - nTimeStart) / block.vtx.size(), nInputs <= 1 ? 0 : 0.001 * (nTime1 - nTimeStart) / (nInputs - 1), nTimeConnect * 0.000001);

    if (block.IsProofOfWork()) {
        auto nReward = GetProofOfWorkReward(nFees, pindex->nHeight/*pindex->pprev->nHeight*/);
        if (!IsInitialBlockDownload() && !IsBlockValueValid(block, nReward)) {
            return state.DoS(100, error("%s: reward pays too much (actual=%d vs limit=%d) (nHeight=%d, nFees=%d)", __func__,
                                        block.vtx[0].GetValueOut(), nReward, pindex->nHeight, nFees),
                             REJECT_INVALID, "bad-cb-amount");
        }
    }

    if (block.IsProofOfStake()) {
        uint64_t nCoinAge;
        const CTransaction &tx = block.vtx[1];
        if (!GetCoinAge(tx, tx.nTime, nCoinAge))
            return error("%s: %s unable to get coin age for coinstake", __func__, tx.GetHash().GetHex());

        int64_t nCalculatedStakeReward = GetProofOfStakeReward(nCoinAge, nFees, pindex->nHeight);
        if (nStakeReward > nCalculatedStakeReward)
            return error("%s: coinstake pays too much(actual=%d vs calculated=%d)", __func__, nStakeReward, nCalculatedStakeReward);
    }

    if (!control.Wait())
        return state.DoS(100, false);

    int64_t nTime2 = GetTimeMicros();
    nTimeVerify += nTime2 - nTimeStart;
    LogPrint("bench", "    - Verify %u txins: %.2fms (%.3fms/txin) [%.2fs]\n", nInputs - 1, 0.001 * (nTime2 - nTimeStart), nInputs <= 1 ? 0 : 0.001 * (nTime2 - nTimeStart) / (nInputs - 1), nTimeVerify * 0.000001);

    ////////////////////////////////////////////////////////////////// // lux
    if (pindex->nHeight >= Params().FirstSCBlock()) {
        checkBlock.hashMerkleRoot = checkBlock.BuildMerkleTree();
        checkBlock.hashStateRoot = uint256(0);/*h256Touint(globalState->rootHash())*/;
        checkBlock.hashUTXORoot = uint256(0);/*h256Touint(globalState->rootHashUTXO())*/;

        //If this error happens, it probably means that something with AAL created transactions didn't match up to what is expected
        if ((checkBlock.GetHash() != block.GetHash()) && !fJustCheck) {
            LogPrintf("Actual block data does not match block expected by AAL\n");
            //Something went wrong with AAL, compare different elements and determine what the problem is
            if (checkBlock.hashMerkleRoot != block.hashMerkleRoot) {
                //there is a mismatched tx, so go through and determine which txs
                if (block.vtx.size() > checkBlock.vtx.size()) {
                    LogPrintf("Unexpected AAL transactions in block. Actual txs: %i, expected txs: %i\n",
                              block.vtx.size(), checkBlock.vtx.size());
                    for (size_t i = 0; i < block.vtx.size(); i++) {
                        if (i > checkBlock.vtx.size()) {
                            LogPrintf("Unexpected transaction: %s\n", block.vtx[i].ToString());
                        } else {
                            if (block.vtx[i].GetHash() != block.vtx[i].GetHash()) {
                                LogPrintf("Mismatched transaction at entry %i\n", i);
                                LogPrintf("Actual: %s\n", block.vtx[i].ToString());
                                LogPrintf("Expected: %s\n", checkBlock.vtx[i].ToString());
                            }
                        }
                    }
                } else if (block.vtx.size() < checkBlock.vtx.size()) {
                    LogPrintf("Actual block is missing AAL transactions. Actual txs: %i, expected txs: %i\n",
                              block.vtx.size(), checkBlock.vtx.size());
                    for (size_t i = 0; i < checkBlock.vtx.size(); i++) {
                        if (i > block.vtx.size()) {
                            LogPrintf("Missing transaction: %s\n", checkBlock.vtx[i].ToString());
                        } else {
                            if (block.vtx[i].GetHash() != block.vtx[i].GetHash()) {
                                LogPrintf("Mismatched transaction at entry %i\n", i);
                                LogPrintf("Actual: %s\n", block.vtx[i].ToString());
                                LogPrintf("Expected: %s\n", checkBlock.vtx[i].ToString());
                            }
                        }
                    }
                } else {
                    //count is correct, but a tx is wrong
                    for (size_t i = 0; i < checkBlock.vtx.size(); i++) {
                        if (block.vtx[i].GetHash() != block.vtx[i].GetHash()) {
                            LogPrintf("Mismatched transaction at entry %i\n", i);
                            LogPrintf("Actual: %s\n", block.vtx[i].ToString());
                            LogPrintf("Expected: %s\n", checkBlock.vtx[i].ToString());
                        }
                    }
                }
            }

            if (checkBlock.hashUTXORoot != block.hashUTXORoot) {
                LogPrintf("Actual block data does not match hashUTXORoot expected by AAL block\n");
            }
            if (checkBlock.hashStateRoot != block.hashStateRoot) {
                LogPrintf("Actual block data does not match hashStateRoot expected by AAL block\n");
            }

            return state.DoS(100,
                             error("ConnectBlock(): Incorrect AAL transactions or hashes (hashStateRoot, hashUTXORoot)"),
                             REJECT_INVALID, "incorrect-transactions-or-hashes-block");
        }
    }

    if (fJustCheck) {
        if (pindex->nHeight >= Params().FirstSCBlock()) {
            dev::h256 prevHashStateRoot(dev::sha3(dev::rlp("")));
            dev::h256 prevHashUTXORoot(dev::sha3(dev::rlp("")));
            if (pindex->pprev->hashStateRoot != uint256() && pindex->pprev->hashUTXORoot != uint256()) {
                prevHashStateRoot = uintToh256(pindex->pprev->hashStateRoot);
                prevHashUTXORoot = uintToh256(pindex->pprev->hashUTXORoot);
            }
            globalState->setRoot(prevHashStateRoot);
            globalState->setRootUTXO(prevHashUTXORoot);
        }
        return true;
    }
//////////////////////////////////////////////////////////////////

    // Write undo information to disk
    if (pindex->GetUndoPos().IsNull() || !pindex->IsValid(BLOCK_VALID_SCRIPTS)) {
        if (pindex->GetUndoPos().IsNull()) {
            CDiskBlockPos pos;
            if (!FindUndoPos(state, pindex->nFile, pos, ::GetSerializeSize(blockundo, SER_DISK, CLIENT_VERSION) + 40))
                return error("%s: FindUndoPos failed", __func__);
            if (!blockundo.WriteToDisk(pos, pindex->pprev->GetBlockHash()))
                return state.Error("Failed to write undo data");

            // update nUndoPos in block index
            pindex->nUndoPos = pos.nPos;
            pindex->nStatus |= BLOCK_HAVE_UNDO;
        }

        pindex->RaiseValidity(BLOCK_VALID_SCRIPTS);
        setDirtyBlockIndex.insert(pindex);
    }

    if (fTxIndex)
        if (!pblocktree->WriteTxIndex(vPos))
            return state.Error("Failed to write transaction index");

    // add this block to the view's block chain
    view.SetBestBlock(pindex->GetBlockHash());

    int64_t nTime3 = GetTimeMicros();
    nTimeIndex += nTime3 - nTime2;
    LogPrint("bench", "    - Index writing: %.2fms [%.2fs]\n", 0.001 * (nTime3 - nTime2), nTimeIndex * 0.000001);

    // Watch for changes to the previous coinbase transaction.
    static uint256 hashPrevBestCoinBase;
    GetMainSignals().UpdatedTransaction(hashPrevBestCoinBase);
    hashPrevBestCoinBase = block.vtx[0].GetHash();

    int64_t nTime4 = GetTimeMicros();
    nTimeCallbacks += nTime4 - nTime3;
    LogPrint("bench", "    - Callbacks: %.2fms [%.2fs]\n", 0.001 * (nTime4 - nTime3), nTimeCallbacks * 0.000001);

    return true;
}

enum FlushStateMode {
    FLUSH_STATE_IF_NEEDED,
    FLUSH_STATE_PERIODIC,
    FLUSH_STATE_ALWAYS
};

/**
 * Update the on-disk chain state.
 * The caches and indexes are flushed if either they're too large, forceWrite is set, or
 * fast is not set and it's been a while since the last write.
 */
static bool FlushStateToDisk(CValidationState& state, FlushStateMode mode)
{
    LOCK(cs_main);
    static int64_t nLastWrite = 0;
    int retries = MAX_DATA_FLUSH_RETRY;
    string strErr = "";

    while (retries > 0)
    {
		bool isExceptionOccured = false;
		try {
		    if ((mode == FLUSH_STATE_ALWAYS) ||
		        ((mode == FLUSH_STATE_PERIODIC || mode == FLUSH_STATE_IF_NEEDED) && pcoinsTip->GetCacheSize() > nCoinCacheSize) ||
		        (mode == FLUSH_STATE_PERIODIC && GetTimeMicros() > nLastWrite + DATABASE_WRITE_INTERVAL * 1000000)) {
		        // Typical CCoins structures on disk are around 100 bytes in size.
		        // Pushing a new one to the database can cause it to be written
		        // twice (once in the log, and once in the tables). This is already
		        // an overestimation, as most will delete an existing entry or
		        // overwrite one. Still, use a conservative safety factor of 2.
		        if (!CheckDiskSpace(100 * 2 * 2 * pcoinsTip->GetCacheSize()))
		            return state.Error("out of disk space");
		        // First make sure all block and undo data is flushed to disk.
		        FlushBlockFile();
		        // Then update all block file information (which may refer to block and undo files).
		        bool fileschanged = false;
		        for (set<int>::iterator it = setDirtyFileInfo.begin(); it != setDirtyFileInfo.end();) {
		            if (!pblocktree->WriteBlockFileInfo(*it, vinfoBlockFile[*it])) {
		                return state.Error("Failed to write to block index");
		            }
		            fileschanged = true;
		            setDirtyFileInfo.erase(it++);
		        }
		        if (fileschanged && !pblocktree->WriteLastBlockFile(nLastBlockFile)) {
		            return state.Error("Failed to write to block index");
		        }
		        for (set<CBlockIndex*>::iterator it = setDirtyBlockIndex.begin(); it != setDirtyBlockIndex.end();) {
		            if (!pblocktree->WriteBlockIndex(CDiskBlockIndex(*it))) {
		                return state.Error("Failed to write to block index");
		            }
		            setDirtyBlockIndex.erase(it++);
		        }
		        pblocktree->Sync();
		        // Finally flush the chainstate (which may refer to block index entries).
		        if (!pcoinsTip->Flush())
		            return state.Error("Failed to write to coin database");
		        // Update best block in wallet (so we can detect restored wallets).
		        if (mode != FLUSH_STATE_IF_NEEDED) {
		            GetMainSignals().SetBestChain(chainActive.GetLocator());
		        }
		        nLastWrite = GetTimeMicros();
		    }
		} catch (const std::runtime_error& e) {
		    isExceptionOccured = true;

		    strErr = strprintf("System error while flushing: %s", e.what());
		    LogPrintf("%s\n", strErr);
		}

		if (!isExceptionOccured)
		{
			return true;
		}
		retries--;
    }

    return state.Error(strErr);
}

void FlushStateToDisk()
{
    CValidationState state;
    FlushStateToDisk(state, FLUSH_STATE_ALWAYS);
}

<<<<<<< HEAD
//CAmount GetBlockSubsidy(int nHeight, const Consensus::Params& consensusParams) {
//    int halvings = nHeight / consensusParams.nSubsidyHalvingInterval;
//    // Force block reward to zero when right shift is undefined.
//    if (halvings >= 64)
//        return 0;
//
//    CAmount nSubsidy = 50 * COIN;
//    // Subsidy is cut in half every 210,000 blocks which will occur approximately every 4 years.
//    nSubsidy >>= halvings;
//    return nSubsidy;
//}

=======
>>>>>>> e1c85dbe
/** Update chainActive and related internal data structures. */
void static UpdateTip(CBlockIndex* pindexNew, const CChainParams& chainParams)
{
    chainActive.SetTip(pindexNew);

    // New best block
    nTimeBestReceived = GetTime();
    mempool.AddTransactionsUpdated(1);

    LogPrintf("UpdateTip: new best=%s  height=%d  log2_work=%.8g  tx=%lu  date=%s progress=%f  cache=%u\n",
        chainActive.Tip()->GetBlockHash().ToString(), chainActive.Height(), log(chainActive.Tip()->nChainWork.getdouble()) / log(2.0), (unsigned long)chainActive.Tip()->nChainTx,
        DateTimeStrFormat("%Y-%m-%d %H:%M:%S", chainActive.Tip()->GetBlockTime()),
        Checkpoints::GuessVerificationProgress(chainParams.Checkpoints(), chainActive.Tip()), (unsigned int)pcoinsTip->GetCacheSize());

    cvBlockChange.notify_all();

    // Check the version of the last 100 blocks to see if we need to upgrade:
    static bool fWarned = false;
    std::vector<std::string> warningMessages;
    if (!IsInitialBlockDownload() && !fWarned) {
        int nUpgraded = 0;
        const CBlockIndex* pindex = chainActive.Tip();
        for (int bit = 0; bit < VERSIONBITS_NUM_BITS; bit++) {
            WarningBitsConditionChecker checker(bit);
            ThresholdState state = checker.GetStateFor(pindex, chainParams.GetConsensus(), warningcache[bit]);
            if (state == THRESHOLD_ACTIVE || state == THRESHOLD_LOCKED_IN) {
                if (state == THRESHOLD_ACTIVE) {
                    strMiscWarning = strprintf(_("Warning: unknown new rules activated (versionbit %i)"), bit);
                    if (!fWarned) {
                        CAlert::Notify(strMiscWarning, true);
                        fWarned = true;
                    }
                } else {
                    warningMessages.push_back(strprintf("unknown new rules are about to activate (versionbit %i)", bit));
                }
            }
        }
        // Check the version of the last 100 blocks to see if we need to upgrade:
        for (int i = 0; i < 100 && pindex != NULL; i++)
        {
            int32_t nExpectedVersion = ComputeBlockVersion(pindex->pprev, chainParams.GetConsensus());
            if (pindex->nVersion > VERSIONBITS_LAST_OLD_BLOCK_VERSION && (pindex->nVersion & ~nExpectedVersion) != 0)
                ++nUpgraded;
            pindex = pindex->pprev;
        }
        if (nUpgraded > 0)
            warningMessages.push_back(strprintf("%d of last 100 blocks have unexpected version", nUpgraded));
        if (nUpgraded > 100/2)
        {
            // strMiscWarning is read by GetWarnings(), called by Qt and the JSON-RPC code to warn the user:
            strMiscWarning = _("Warning: This version is obsolete, upgrade required!");
            CAlert::Notify(strMiscWarning, true);
            fWarned = true;
        }
    }
}

/** Disconnect chainActive's tip. */
static bool DisconnectTip(CValidationState& state, const CChainParams& chainparams)
{
    CBlockIndex* pindexDelete = chainActive.Tip();
    assert(pindexDelete);
    mempool.check(pcoinsTip);
    // Read block from disk.
    CBlock block;
    if (!ReadBlockFromDisk(block, pindexDelete, chainparams.GetConsensus()))
        return state.Error("Failed to read block");
    // Apply the block atomically to the chain state.
    int64_t nStart = GetTimeMicros();
    {
        CCoinsViewCache view(pcoinsTip);
        if (!DisconnectBlock(block, state, pindexDelete, view))
            return error("DisconnectTip() : DisconnectBlock %s failed", pindexDelete->GetBlockHash().ToString());
        assert(view.Flush());
    }
    LogPrint("bench", "- Disconnect block: %.2fms\n", (GetTimeMicros() - nStart) * 0.001);
    // Write the chain state to disk, if necessary.
    if (!FlushStateToDisk(state, FLUSH_STATE_ALWAYS))
        return false;
    // Resurrect mempool transactions from the disconnected block.
    std::vector<uint256> vHashUpdate;
    BOOST_FOREACH (const CTransaction& tx, block.vtx) {
        // ignore validation errors in resurrected transactions
        CValidationState stateDummy;
        if (tx.IsCoinBase() || tx.IsCoinStake() || !AcceptToMemoryPool(mempool, stateDummy, tx, false, NULL)) {
            mempool.removeRecursive(tx, MemPoolRemovalReason::REORG);
        } else if (mempool.exists(tx.GetHash())) {
            vHashUpdate.push_back(tx.GetHash());
        }
    }
        // AcceptToMemoryPool/addUnchecked all assume that new mempool entries have
        // no in-mempool children, which is generally not true when adding
        // previously-confirmed transactions back to the mempool.
        // UpdateTransactionsFromBlock finds descendants of any transactions in this
        // block that were added back and cleans up the mempool state.
    mempool.UpdateTransactionsFromBlock(vHashUpdate);
    mempool.check(pcoinsTip);
    // Update chainActive and related variables.
    UpdateTip(pindexDelete->pprev, chainparams);
    // Let wallets know transactions went from 1-confirmed to
    // 0-confirmed or conflicted:
    BOOST_FOREACH (const CTransaction& tx, block.vtx) {
        SyncWithWallets(tx, NULL);
    }
    return true;
}

static int64_t nTimeReadFromDisk = 0;
static int64_t nTimeConnectTotal = 0;
static int64_t nTimeFlush = 0;
static int64_t nTimeChainState = 0;
static int64_t nTimePostConnect = 0;

/**
 * Connect a new block to chainActive. pblock is either NULL or a pointer to a CBlock
 * corresponding to pindexNew, to bypass loading it again from disk.
 */
bool static ConnectTip(CValidationState& state, const CChainParams& chainparams, CBlockIndex* pindexNew, const CBlock* pblock)
{
    assert(pindexNew->pprev == chainActive.Tip());
    mempool.check(pcoinsTip);
    CCoinsViewCache view(pcoinsTip);

    // Read block from disk.
    int64_t nTime1 = GetTimeMicros();
    CBlock block;
    if (!pblock) {
        if (!ReadBlockFromDisk(block, pindexNew, chainparams.GetConsensus()))
            return state.Error("Failed to read block");
        pblock = &block;
    }
    // Apply the block atomically to the chain state.
    int64_t nTime2 = GetTimeMicros();
    nTimeReadFromDisk += nTime2 - nTime1;
    int64_t nTime3;
    LogPrint("bench", "  - Load block from disk: %.2fms [%.2fs]\n", (nTime2 - nTime1) * 0.001, nTimeReadFromDisk * 0.000001);
    {
        CInv inv(MSG_BLOCK, pindexNew->GetBlockHash());


//        dev::h256 oldHashStateRoot(globalState->rootHash()); // lux
//        dev::h256 oldHashUTXORoot(globalState->rootHashUTXO()); // lux

        bool rv = ConnectBlock(*pblock, state, pindexNew, view, chainparams);
        GetMainSignals().BlockChecked(*pblock, state);
        if (!rv) {
            if (state.IsInvalid())
                InvalidBlockFound(pindexNew, state);

//            globalState->setRoot(oldHashStateRoot); // lux
//            globalState->setRootUTXO(oldHashUTXORoot); // lux

            return error("ConnectTip() : ConnectBlock %s failed", pindexNew->GetBlockHash().ToString());
        }
        mapBlockSource.erase(inv.hash);
        nTime3 = GetTimeMicros();
        nTimeConnectTotal += nTime3 - nTime2;
        LogPrint("bench", "  - Connect total: %.2fms [%.2fs]\n", (nTime3 - nTime2) * 0.001, nTimeConnectTotal * 0.000001);
        assert(view.Flush());
    }
    int64_t nTime4 = GetTimeMicros();
    nTimeFlush += nTime4 - nTime3;
    LogPrint("bench", "  - Flush: %.2fms [%.2fs]\n", (nTime4 - nTime3) * 0.001, nTimeFlush * 0.000001);

    // Write the chain state to disk, if necessary. Always write to disk if this is the first of a new file.
    FlushStateMode flushMode = FLUSH_STATE_IF_NEEDED;
    if (pindexNew->pprev && (pindexNew->GetBlockPos().nFile != pindexNew->pprev->GetBlockPos().nFile))
        flushMode = FLUSH_STATE_ALWAYS;
    if (!FlushStateToDisk(state, flushMode))
        return false;
    int64_t nTime5 = GetTimeMicros();
    nTimeChainState += nTime5 - nTime4;
    LogPrint("bench", "  - Writing chainstate: %.2fms [%.2fs]\n", (nTime5 - nTime4) * 0.001, nTimeChainState * 0.000001);

    // Remove conflicting transactions from the mempool.
    list<CTransaction> txConflicted;
    mempool.removeForBlock(pblock->vtx, pindexNew->nHeight/*, txConflicted, !IsInitialBlockDownload()*/);
    mempool.check(pcoinsTip);
    // Update chainActive & related variables.
    UpdateTip(pindexNew, chainparams);
    // Tell wallet about transactions that went from mempool
    // to conflicted:
    BOOST_FOREACH (const CTransaction& tx, txConflicted) {
        SyncWithWallets(tx, NULL);
    }
    // ... and about transactions that got confirmed:
    BOOST_FOREACH (const CTransaction& tx, pblock->vtx) {
        SyncWithWallets(tx, pblock);
    }

    int64_t nTime6 = GetTimeMicros();
    nTimePostConnect += nTime6 - nTime5;
    nTimeTotal += nTime6 - nTime1;
    LogPrint("bench", "  - Connect postprocess: %.2fms [%.2fs]\n", (nTime6 - nTime5) * 0.001, nTimePostConnect * 0.000001);
    LogPrint("bench", "- Connect block: %.2fms [%.2fs]\n", (nTime6 - nTime1) * 0.001, nTimeTotal * 0.000001);
    return true;
}

bool DisconnectBlocksAndReprocess(int blocks)
{
    LOCK(cs_main);

    const CChainParams& chainParams = Params();

    CValidationState state;

    LogPrintf("DisconnectBlocksAndReprocess: Got command to replay %d blocks\n", blocks);
    for (int i = 0; i <= blocks; i++)
        DisconnectTip(state, chainParams);

    return true;
}

/*
    DisconnectBlockAndInputs

    Remove conflicting blocks for successful InstanTX transaction locks
    This should be very rare (Probably will never happen)
*/
// ***TODO*** clean up here
//bool DisconnectBlockAndInputs(CValidationState& state, CTransaction txLock)
//{
//    // All modifications to the coin state will be done in this cache.
//    // Only when all have succeeded, we push it to pcoinsTip.
//    //    CCoinsViewCache view(*pcoinsTip, true);
//
//    const CChainParams& chainParams = Params();
//
//    CBlockIndex* BlockReading = chainActive.Tip();
//    CBlockIndex* pindexNew = NULL;
//
//    bool foundConflictingTx = false;
//
//    //remove anything conflicting in the memory pool
//    list<CTransaction> txConflicted;
//    mempool.removeConflicts(txLock, txConflicted);
//
//
//    // List of what to disconnect (typically nothing)
//    vector<CBlockIndex*> vDisconnect;
//
//    for (unsigned int i = 1; BlockReading && BlockReading->nHeight > 0 && !foundConflictingTx && i < 6; i++) {
//        vDisconnect.push_back(BlockReading);
//        pindexNew = BlockReading->pprev; //new best block
//
//        CBlock block;
//        if (!ReadBlockFromDisk(block, BlockReading, chainParams.GetConsensus()))
//            return state.Error(_("Failed to read block"));
//
//        // Queue memory transactions to resurrect.
//        // We only do this for blocks after the last checkpoint (reorganisation before that
//        // point should only happen with -reindex/-loadblock, or a misbehaving peer.
//        BOOST_FOREACH (const CTransaction& tx, block.vtx) {
//            if (!tx.IsCoinBase()) {
//                BOOST_FOREACH (const CTxIn& in1, txLock.vin) {
//                    BOOST_FOREACH (const CTxIn& in2, tx.vin) {
//                        if (in1.prevout == in2.prevout) foundConflictingTx = true;
//                    }
//                }
//            }
//        }
//
//        if (BlockReading->pprev == NULL) {
//            assert(BlockReading);
//            break;
//        }
//        BlockReading = BlockReading->pprev;
//    }
//
//    if (!foundConflictingTx) {
//        LogPrintf("DisconnectBlockAndInputs: Can't find a conflicting transaction to inputs\n");
//        return false;
//    }
//
//    if (vDisconnect.size() > 0) {
//        LogPrintf("REORGANIZE: Disconnect Conflicting Blocks %lli blocks; %s..\n", vDisconnect.size(), pindexNew->GetBlockHash().ToString());
//        BOOST_FOREACH (CBlockIndex* pindex, vDisconnect) {
//            LogPrintf(" -- disconnect %s\n", pindex->GetBlockHash().ToString());
//            DisconnectTip(state, chainParams);
//        }
//    }
//
//    return true;
//}


/**
 * Return the tip of the chain with the most work in it, that isn't
 * known to be invalid (it's however far from certain to be valid).
 */
static CBlockIndex* FindMostWorkChain()
{
    do {
        CBlockIndex* pindexNew = NULL;

        // Find the best candidate header.
        {
            std::set<CBlockIndex*, CBlockIndexWorkComparator>::reverse_iterator it = setBlockIndexCandidates.rbegin();
            if (it == setBlockIndexCandidates.rend())
                return NULL;
            pindexNew = *it;
        }

        // Check whether all blocks on the path between the currently active chain and the candidate are valid.
        // Just going until the active chain is an optimization, as we know all blocks in it are valid already.
        CBlockIndex* pindexTest = pindexNew;
        bool fInvalidAncestor = false;
        while (pindexTest && !chainActive.Contains(pindexTest)) {
            assert(pindexTest->nChainTx || pindexTest->nHeight == 0);

            // Pruned nodes may have entries in setBlockIndexCandidates for
            // which block files have been deleted.  Remove those as candidates
            // for the most work chain if we come across them; we can't switch
            // to a chain unless we have all the non-active-chain parent blocks.
            bool fFailedChain = pindexTest->nStatus & BLOCK_FAILED_MASK;
            bool fMissingData = !(pindexTest->nStatus & BLOCK_HAVE_DATA);
            if (fFailedChain || fMissingData) {
                // Candidate chain is not usable (either invalid or missing data)
                if (fFailedChain && (pindexBestInvalid == NULL || pindexNew->nChainWork > pindexBestInvalid->nChainWork))
                    pindexBestInvalid = pindexNew;
                CBlockIndex* pindexFailed = pindexNew;
                // Remove the entire chain from the set.
                while (pindexTest != pindexFailed) {
                    if (fFailedChain) {
                        pindexFailed->nStatus |= BLOCK_FAILED_CHILD;
                    } else if (fMissingData) {
                        // If we're missing data, then add back to mapBlocksUnlinked,
                        // so that if the block arrives in the future we can try adding
                        // to setBlockIndexCandidates again.
                        mapBlocksUnlinked.insert(std::make_pair(pindexFailed->pprev, pindexFailed));
                    }
                    setBlockIndexCandidates.erase(pindexFailed);
                    pindexFailed = pindexFailed->pprev;
                }
                setBlockIndexCandidates.erase(pindexTest);
                fInvalidAncestor = true;
                break;
            }
            pindexTest = pindexTest->pprev;
        }
        if (!fInvalidAncestor)
            return pindexNew;
    } while (true);
}

/** Delete all entries in setBlockIndexCandidates that are worse than the current tip. */
static void PruneBlockIndexCandidates()
{
    // Note that we can't delete the current block itself, as we may need to return to it later in case a
    // reorganization to a better block fails.
    std::set<CBlockIndex*, CBlockIndexWorkComparator>::iterator it = setBlockIndexCandidates.begin();
    while (it != setBlockIndexCandidates.end() && setBlockIndexCandidates.value_comp()(*it, chainActive.Tip())) {
        setBlockIndexCandidates.erase(it++);
    }
    // Either the current tip or a successor of it we're working towards is left in setBlockIndexCandidates.
    assert(!setBlockIndexCandidates.empty());
}

/**
 * Try to make some progress towards making pindexMostWork the active block.
 * pblock is either NULL or a pointer to a CBlock corresponding to pindexMostWork.
 */
static bool ActivateBestChainStep(CValidationState& state, const CChainParams& chainparams, CBlockIndex* pindexMostWork, const CBlock* pblock)
{
    AssertLockHeld(cs_main);
    bool fInvalidFound = false;
    const CBlockIndex* pindexOldTip = chainActive.Tip();
    const CBlockIndex* pindexFork = chainActive.FindFork(pindexMostWork);

    // Disconnect active blocks which are no longer in the best chain.
    while (chainActive.Tip() && chainActive.Tip() != pindexFork) {
        if (!DisconnectTip(state, chainparams))
            return false;
    }

    // Build list of new blocks to connect.
    std::vector<CBlockIndex*> vpindexToConnect;
    bool fContinue = true;
    int nHeight = pindexFork ? pindexFork->nHeight : -1;
    while (fContinue && nHeight != pindexMostWork->nHeight) {
        // Don't iterate the entire list of potential improvements toward the best tip, as we likely only need
        // a few blocks along the way.
        int nTargetHeight = std::min(nHeight + 32, pindexMostWork->nHeight);
        vpindexToConnect.clear();
        vpindexToConnect.reserve(nTargetHeight - nHeight);
        CBlockIndex* pindexIter = pindexMostWork->GetAncestor(nTargetHeight);
        while (pindexIter && pindexIter->nHeight != nHeight) {
            vpindexToConnect.push_back(pindexIter);
            pindexIter = pindexIter->pprev;
        }
        nHeight = nTargetHeight;

        // Connect new blocks.
        BOOST_REVERSE_FOREACH (CBlockIndex* pindexConnect, vpindexToConnect) {
            if (!ConnectTip(state, chainparams, pindexConnect, pindexConnect == pindexMostWork ? pblock : NULL)) {
                if (state.IsInvalid()) {
                    // The block violates a consensus rule.
                    if (!state.CorruptionPossible())
                        InvalidChainFound(vpindexToConnect.back());
                    state = CValidationState();
                    fInvalidFound = true;
                    fContinue = false;
                    break;
                } else {
                    // A system error occurred (disk space, database error, ...).
                    return false;
                }
            } else {
                PruneBlockIndexCandidates();
                if (!pindexOldTip || chainActive.Tip()->nChainWork > pindexOldTip->nChainWork) {
                    // We're in a better position than we were. Return temporarily to release the lock.
                    fContinue = false;
                    break;
                }
            }
        }
    }

    // Callbacks/notifications for a new best chain.
    if (fInvalidFound)
        CheckForkWarningConditionsOnNewFork(vpindexToConnect.back());
    else
        CheckForkWarningConditions();

    return true;
}

/**
 * Make the best chain active, in multiple steps. The result is either failure
 * or an activated best chain. pblock is either NULL or a pointer to a block
 * that is already loaded (to avoid loading it again from disk).
 */
bool ActivateBestChain(CValidationState& state, const CChainParams& chainparams, const CBlock* pblock)
{
    CBlockIndex* pindexNewTip = NULL;
    CBlockIndex* pindexMostWork = NULL;
    do {
        boost::this_thread::interruption_point();

        bool fInitialDownload;
        while (true) {
            TRY_LOCK(cs_main, lockMain);
            if (!lockMain) {
                MilliSleep(50);
                continue;
            }

            pindexMostWork = FindMostWorkChain();

            // Whether we have anything to do at all.
            if (pindexMostWork == NULL || pindexMostWork == chainActive.Tip())
                return true;

            if (!ActivateBestChainStep(state, chainparams, pindexMostWork, pblock && pblock->GetHash() == pindexMostWork->GetBlockHash() ? pblock : NULL))
                return false;

            pindexNewTip = chainActive.Tip();
            fInitialDownload = IsInitialBlockDownload();
            break;
        }
        // When we reach this point, we switched to a new tip (stored in pindexNewTip).

        // Notifications/callbacks that can run without cs_main
        if (!fInitialDownload) {
            uint256 hashNewTip = pindexNewTip->GetBlockHash();
            // Relay inventory, but don't relay old inventory during initial block download.
            int nBlockEstimate = Checkpoints::GetTotalBlocksEstimate(chainparams.Checkpoints());
            {
                LOCK(cs_vNodes);
                BOOST_FOREACH (CNode* pnode, vNodes)
                    if (chainActive.Height() > (pnode->nStartingHeight != -1 ? pnode->nStartingHeight - 2000 : nBlockEstimate))
                        pnode->PushInventory(CInv(MSG_BLOCK, hashNewTip));
            }
            // Notify external listeners about the new tip.
            uiInterface.NotifyBlockTip(hashNewTip);
        }
    } while (pindexMostWork != chainActive.Tip());

    CheckBlockIndex(chainparams.GetConsensus());

    // Write changes periodically to disk, after relay.
    if (!FlushStateToDisk(state, FLUSH_STATE_PERIODIC)) {
        return false;
    }

    return true;
}

bool InvalidateBlock(CValidationState& state, const CChainParams& chainparams, CBlockIndex* pindex)
{
    AssertLockHeld(cs_main);

    // Mark the block itself as invalid.
    pindex->nStatus |= BLOCK_FAILED_VALID;
    setDirtyBlockIndex.insert(pindex);
    setBlockIndexCandidates.erase(pindex);

    while (chainActive.Contains(pindex)) {
        CBlockIndex* pindexWalk = chainActive.Tip();
        pindexWalk->nStatus |= BLOCK_FAILED_CHILD;
        setDirtyBlockIndex.insert(pindexWalk);
        setBlockIndexCandidates.erase(pindexWalk);
        // ActivateBestChain considers blocks already in chainActive
        // unconditionally valid already, so force disconnect away from it.
        if (!DisconnectTip(state, chainparams)) {
            return false;
        }
    }

    // The resulting new best tip may not be in setBlockIndexCandidates anymore, so
    // add them again.
    BlockMap::iterator it = mapBlockIndex.begin();
    while (it != mapBlockIndex.end()) {
        if (it->second->IsValid(BLOCK_VALID_TRANSACTIONS) && it->second->nChainTx && !setBlockIndexCandidates.value_comp()(it->second, chainActive.Tip())) {
            setBlockIndexCandidates.insert(it->second);
        }
        it++;
    }

    InvalidChainFound(pindex);
    return true;
}

bool ReconsiderBlock(CValidationState& state, CBlockIndex* pindex)
{
    AssertLockHeld(cs_main);

    int nHeight = pindex->nHeight;

    // Remove the invalidity flag from this block and all its descendants.
    BlockMap::iterator it = mapBlockIndex.begin();
    while (it != mapBlockIndex.end()) {
        if (!it->second->IsValid() && it->second->GetAncestor(nHeight) == pindex) {
            it->second->nStatus &= ~BLOCK_FAILED_MASK;
            setDirtyBlockIndex.insert(it->second);
            if (it->second->IsValid(BLOCK_VALID_TRANSACTIONS) && it->second->nChainTx && setBlockIndexCandidates.value_comp()(chainActive.Tip(), it->second)) {
                setBlockIndexCandidates.insert(it->second);
            }
            if (it->second == pindexBestInvalid) {
                // Reset invalid block marker if it was pointing to one of those.
                pindexBestInvalid = NULL;
            }
        }
        it++;
    }

    // Remove the invalidity flag from all ancestors too.
    while (pindex != NULL) {
        if (pindex->nStatus & BLOCK_FAILED_MASK) {
            pindex->nStatus &= ~BLOCK_FAILED_MASK;
            setDirtyBlockIndex.insert(pindex);
        }
        pindex = pindex->pprev;
    }
    return true;
}

CBlockIndex* AddToBlockIndex(const CBlock& block)
{
    // Check for duplicate
    uint256 hash = block.GetHash();
    BlockMap::iterator it = mapBlockIndex.find(hash);
    if (it != mapBlockIndex.end())
        return it->second;

    // Construct new block index object
    CBlockIndex* pindexNew = new CBlockIndex(block);
    assert(pindexNew);

    // We assign the sequence id to blocks only when the full data is available,
    // to avoid miners withholding blocks but broadcasting headers, to get a
    // competitive advantage.
    pindexNew->nSequenceId = 0;
    BlockMap::iterator mi = mapBlockIndex.emplace(hash, pindexNew).first;

    //mark as PoS seen
    if (pindexNew->IsProofOfStake())
        stake->MarkStake(pindexNew->prevoutStake, pindexNew->nStakeTime);

    pindexNew->phashBlock = &((*mi).first);
    BlockMap::iterator miPrev = mapBlockIndex.find(block.hashPrevBlock);
    if (miPrev != mapBlockIndex.end()) {
        pindexNew->pprev = (*miPrev).second;
        pindexNew->nHeight = pindexNew->pprev->nHeight + 1;
        pindexNew->BuildSkip();

        //update previous block pointer
        pindexNew->pprev->pnext = pindexNew;

        // ppcoin: compute chain trust score
        pindexNew->bnChainTrust = (pindexNew->pprev ? pindexNew->pprev->bnChainTrust : 0) + pindexNew->GetBlockTrust();

        // ppcoin: compute stake entropy bit for stake modifier
        if (!pindexNew->SetStakeEntropyBit(pindexNew->GetStakeEntropyBit()))
            LogPrintf("%s: SetStakeEntropyBit() failed \n", __func__);

        // ppcoin: record proof-of-stake hash value
        if (pindexNew->IsProofOfStake()) {
            if (!stake->GetProof(hash, pindexNew->hashProofOfStake)) {
                LogPrintf("%s: zero stake (%s)\n", __func__, hash.GetHex());
            }
        }

        // ppcoin: compute stake modifier
        uint64_t nStakeModifier = 0;
        bool fGeneratedStakeModifier = false;
        if (!stake->ComputeNextModifier(pindexNew->pprev, nStakeModifier, fGeneratedStakeModifier))
            LogPrintf("%s: ComputeNextModifier() failed \n", __func__);

        pindexNew->SetStakeModifier(nStakeModifier, fGeneratedStakeModifier);
        pindexNew->nStakeModifierChecksum = stake->GetModifierChecksum(pindexNew);
        if (!stake->CheckModifierCheckpoints(pindexNew->nHeight, pindexNew->nStakeModifierChecksum))
            LogPrintf("%s: Rejected by stake modifier checkpoint height=%d, modifier=%s \n", __func__, pindexNew->nHeight, boost::lexical_cast<std::string>(nStakeModifier));

        DEBUG_DUMP_STAKING_INFO_AddToBlockIndex();
    }
    pindexNew->nChainWork = (pindexNew->pprev ? pindexNew->pprev->nChainWork : 0) + GetBlockProof(*pindexNew);
    pindexNew->RaiseValidity(BLOCK_VALID_TREE);
    if (pindexBestHeader == NULL || pindexBestHeader->nChainWork < pindexNew->nChainWork)
        pindexBestHeader = pindexNew;

    //update previous block pointer
    if (pindexNew->nHeight)
        pindexNew->pprev->pnext = pindexNew;

    setDirtyBlockIndex.insert(pindexNew);

    return pindexNew;
}

/** Mark a block as having its data received and checked (up to BLOCK_VALID_TRANSACTIONS). */
bool ReceivedBlockTransactions(const CBlock& block, CValidationState& state, CBlockIndex* pindexNew, const CDiskBlockPos& pos)
{
    if (block.IsProofOfStake())
        pindexNew->SetProofOfStake();
    pindexNew->nTx = block.vtx.size();
    pindexNew->nChainTx = 0;
    pindexNew->nFile = pos.nFile;
    pindexNew->nDataPos = pos.nPos;
    pindexNew->nUndoPos = 0;
    pindexNew->nStatus |= BLOCK_HAVE_DATA;
    if (IsWitnessEnabled(pindexNew->pprev, Params().GetConsensus())) {
        pindexNew->nStatus |= BLOCK_OPT_WITNESS;
    }
    pindexNew->RaiseValidity(BLOCK_VALID_TRANSACTIONS);
    setDirtyBlockIndex.insert(pindexNew);

    if (pindexNew->pprev == NULL || pindexNew->pprev->nChainTx) {
        // If pindexNew is the genesis block or all parents are BLOCK_VALID_TRANSACTIONS.
        deque<CBlockIndex*> queue;
        queue.push_back(pindexNew);

        // Recursively process any descendant blocks that now may be eligible to be connected.
        while (!queue.empty()) {
            CBlockIndex* pindex = queue.front();
            queue.pop_front();
            pindex->nChainTx = (pindex->pprev ? pindex->pprev->nChainTx : 0) + pindex->nTx;
            {
                LOCK(cs_nBlockSequenceId);
                pindex->nSequenceId = nBlockSequenceId++;
            }
            if (chainActive.Tip() == NULL || !setBlockIndexCandidates.value_comp()(pindex, chainActive.Tip())) {
                setBlockIndexCandidates.insert(pindex);
            }
            std::pair<std::multimap<CBlockIndex*, CBlockIndex*>::iterator, std::multimap<CBlockIndex*, CBlockIndex*>::iterator> range = mapBlocksUnlinked.equal_range(pindex);
            while (range.first != range.second) {
                std::multimap<CBlockIndex*, CBlockIndex*>::iterator it = range.first;
                queue.push_back(it->second);
                range.first++;
                mapBlocksUnlinked.erase(it);
            }
        }
    } else {
        if (pindexNew->pprev && pindexNew->pprev->IsValid(BLOCK_VALID_TREE)) {
            mapBlocksUnlinked.insert(std::make_pair(pindexNew->pprev, pindexNew));
        }
    }

    return true;
}

bool FindBlockPos(CValidationState& state, CDiskBlockPos& pos, unsigned int nAddSize, unsigned int nHeight, uint64_t nTime, bool fKnown = false)
{
    LOCK(cs_LastBlockFile);

    unsigned int nFile = fKnown ? pos.nFile : nLastBlockFile;
    if (vinfoBlockFile.size() <= nFile) {
        vinfoBlockFile.resize(nFile + 1);
    }

    if (!fKnown) {
        while (vinfoBlockFile[nFile].nSize + nAddSize >= MAX_BLOCKFILE_SIZE) {
            LogPrintf("Leaving block file %i: %s\n", nFile, vinfoBlockFile[nFile].ToString());
            FlushBlockFile(true);
            nFile++;
            if (vinfoBlockFile.size() <= nFile) {
                vinfoBlockFile.resize(nFile + 1);
            }
        }
        pos.nFile = nFile;
        pos.nPos = vinfoBlockFile[nFile].nSize;
    }

    nLastBlockFile = nFile;
    vinfoBlockFile[nFile].AddBlock(nHeight, nTime);
    if (fKnown)
        vinfoBlockFile[nFile].nSize = std::max(pos.nPos + nAddSize, vinfoBlockFile[nFile].nSize);
    else
        vinfoBlockFile[nFile].nSize += nAddSize;

    if (!fKnown) {
        unsigned int nOldChunks = (pos.nPos + BLOCKFILE_CHUNK_SIZE - 1) / BLOCKFILE_CHUNK_SIZE;
        unsigned int nNewChunks = (vinfoBlockFile[nFile].nSize + BLOCKFILE_CHUNK_SIZE - 1) / BLOCKFILE_CHUNK_SIZE;
        if (nNewChunks > nOldChunks) {
            if (CheckDiskSpace(nNewChunks * BLOCKFILE_CHUNK_SIZE - pos.nPos)) {
                FILE* file = OpenBlockFile(pos);
                if (file) {
                    LogPrintf("Pre-allocating up to position 0x%x in blk%05u.dat\n", nNewChunks * BLOCKFILE_CHUNK_SIZE, pos.nFile);
                    AllocateFileRange(file, pos.nPos, nNewChunks * BLOCKFILE_CHUNK_SIZE - pos.nPos);
                    fclose(file);
                }
            } else
                return state.Error("out of disk space");
        }
    }

    setDirtyFileInfo.insert(nFile);
    return true;
}

bool FindUndoPos(CValidationState& state, int nFile, CDiskBlockPos& pos, unsigned int nAddSize)
{
    pos.nFile = nFile;

    LOCK(cs_LastBlockFile);

    unsigned int nNewSize;
    pos.nPos = vinfoBlockFile[nFile].nUndoSize;
    nNewSize = vinfoBlockFile[nFile].nUndoSize += nAddSize;
    setDirtyFileInfo.insert(nFile);

    unsigned int nOldChunks = (pos.nPos + UNDOFILE_CHUNK_SIZE - 1) / UNDOFILE_CHUNK_SIZE;
    unsigned int nNewChunks = (nNewSize + UNDOFILE_CHUNK_SIZE - 1) / UNDOFILE_CHUNK_SIZE;
    if (nNewChunks > nOldChunks) {
        if (CheckDiskSpace(nNewChunks * UNDOFILE_CHUNK_SIZE - pos.nPos)) {
            FILE* file = OpenUndoFile(pos);
            if (file) {
                LogPrintf("Pre-allocating up to position 0x%x in rev%05u.dat\n", nNewChunks * UNDOFILE_CHUNK_SIZE, pos.nFile);
                AllocateFileRange(file, pos.nPos, nNewChunks * UNDOFILE_CHUNK_SIZE - pos.nPos);
                fclose(file);
            }
        } else
            return state.Error("out of disk space");
    }

    return true;
}

bool CheckBlockHeader(const CBlockHeader& block, CValidationState& state, const Consensus::Params& consensusParams, bool fCheckPOW)
{
    // Check proof of work matches claimed amount
    if (fCheckPOW && !CheckProofOfWork(block.GetHash(), block.nBits, consensusParams))
        return state.DoS(50, error("%s: proof of work failed", __func__),
            REJECT_INVALID, "high-hash");
    return true;
}

bool CheckBlock(const CBlock& block, CValidationState& state, const Consensus::Params& consensusParams, bool fCheckPOW, bool fCheckMerkleRoot, bool fCheckSig)
{
    const char * const s = block.IsProofOfStake() ? "pos" : "pow";

    // These are checks that are independent of context.

    // Check that the header is valid (particularly PoW). This is mostly
    // redundant with the call in AcceptBlockHeader.
    if (fCheckPOW && !CheckBlockHeader(block, state, consensusParams, fCheckPOW && block.IsProofOfWork()))
        return state.DoS(100, error("%s: invalid (%s) block header", __func__, s),
            REJECT_INVALID, "bad-header", true);

    // 3 minute future drift for PoS
    auto const nBlockTimeLimit = GetAdjustedTime() + (block.IsProofOfStake() ? 180 : 7200);

    LogPrint("debug", "%s: block=%s (%s %d %d)\n", __func__, block.GetHash().GetHex(), s,
             block.GetBlockTime(), nBlockTimeLimit);

    // Check block time, reject far future blocks.
    if (block.GetBlockTime() > nBlockTimeLimit)
        return state.Invalid(error("%s: block timestamp too far in the future", __func__),
            REJECT_INVALID, "time-too-new");

    // Check the merkle root.
    if (fCheckMerkleRoot) {
        bool mutated;
        uint256 hashMerkleRoot2 = block.BuildMerkleTree(&mutated);
        if (block.hashMerkleRoot != hashMerkleRoot2)
            return state.DoS(100, error("%s: invalid merkle root", __func__),
                REJECT_INVALID, "bad-txnmrklroot", true);

        // Check for merkle tree malleability (CVE-2012-2459): repeating sequences
        // of transactions in a block without affecting the merkle root of a block,
        // while still invalidating it.
        if (mutated)
            return state.DoS(100, error("%s: duplicate transaction", __func__),
                REJECT_INVALID, "bad-txns-duplicate", true);
    }

    // All potential-corruption validation must be done before we do any
    // transaction validation, as otherwise we may mark the header as invalid
    // because we receive the wrong transactions for it.
    // Note that witness malleability is checked in ContextualCheckBlock, so no
    // checks that use witness data may be performed here.

    // Size limits
    if (block.vtx.empty() || block.vtx.size() > MAX_BLOCK_BASE_SIZE || ::GetSerializeSize(block, SER_NETWORK, PROTOCOL_VERSION) > MAX_BLOCK_BASE_SIZE)
        return state.DoS(100, error("%s: size limits failed", __func__),
            REJECT_INVALID, "bad-blk-length");

    // First transaction must be coinbase, the rest must not be
    if (block.vtx.empty() || !block.vtx[0].IsCoinBase())
        return state.DoS(100, error("%s: first tx is not coinbase", __func__),
            REJECT_INVALID, "bad-cb-missing");

    for (unsigned int i = 1; i < block.vtx.size(); i++)
        if (block.vtx[i].IsCoinBase())
            return state.DoS(100, error("%s: more than one coinbase", __func__),
                REJECT_INVALID, "bad-cb-multiple");

    if (block.IsProofOfStake()) {
        // Coinbase output should be empty if proof-of-stake block
        if (block.vtx[0].vout.size() != 1 || !block.vtx[0].vout[0].IsEmpty())
            return state.DoS(100, error("%s: coinbase output not empty for proof-of-stake block", __func__));

        // Second transaction must be coinstake, the rest must not be
        if (block.vtx.empty() || !block.vtx[1].IsCoinStake())
            return state.DoS(100, error("%s: second tx is not coinstake", __func__));
        for (unsigned int i = 2; i < block.vtx.size(); i++)
            if (block.vtx[i].IsCoinStake())
                return state.DoS(100, error("%s: more than one coinstake", __func__));
    }

    LogPrint("debug", "%s: checking transactions, block %s (%s)\n", __func__, block.GetHash().GetHex(), s);

    // -------------------------------------------

    // Check transactions
    unsigned int nTx = 0;
    BOOST_FOREACH (const CTransaction& tx, block.vtx) {
        if (!CheckTransaction(tx, state)) {
            LogPrint("debug", "%s: invalid transaction %s", __func__, tx.ToString());
            return error("%s: CheckTransaction failed (nTx=%d, reason: %s)", __func__, nTx, state.GetRejectReason());
        }
        ++nTx;
    }

    unsigned int nSigOps = 0;
    BOOST_FOREACH (const CTransaction& tx, block.vtx) {
        nSigOps += GetLegacySigOpCount(tx);
    }
    if (nSigOps * WITNESS_SCALE_FACTOR > MAX_BLOCK_SIGOPS_COST)
        return state.DoS(100, error("%s: out-of-bounds SigOpCount", __func__),
            REJECT_INVALID, "bad-blk-sigops", true);

    return true;
}

bool CheckWork(const CBlock &block, CBlockIndex* const pindexPrev)
{
#if 0
    const CChainParams& chainParams = Params();
    const Consensus::Params& consensusParams = chainParams.GetConsensus();
#endif
    if (pindexPrev == NULL)
        return error("%s: null pindexPrev for block %s", __func__, block.GetHash().GetHex());

    unsigned int nBitsRequired = GetNextWorkRequired(pindexPrev, &block, Params().GetConsensus(), block.IsProofOfStake());

//    if (block.IsProofOfWork() && (pindexPrev->nHeight + 1 <= 68589)) {
//        double n1 = ConvertBitsToDouble(block.nBits);
//        double n2 = ConvertBitsToDouble(nBitsRequired);
//
//        if (abs(n1 - n2) > n1 * 0.5)
//            return error("%s : incorrect proof of work (DGW pre-fork) - %f %f %f at %d", __func__, abs(n1 - n2), n1, n2, pindexPrev->nHeight + 1);
//
//        return true;
//    }

    if (block.IsProofOfWork() && pindexPrev->nHeight + 1 > Params().LAST_POW_BLOCK())
        return error("%s: reject proof-of-work at height %d", __func__, pindexPrev->nHeight + 1);

    if (block.nBits != nBitsRequired)
        return error("%s: incorrect proof of work at %d", __func__, pindexPrev->nHeight + 1);

    if (block.IsProofOfStake()) {
        uint256 hashProofOfStake, proof;
        uint256 hash = block.GetHash();
        if (!stake->CheckProof(pindexPrev, block, hashProofOfStake)) {
            return error("%s: invalid proof-of-stake (block %s)\n", __func__, hash.GetHex());
        }
        if (stake->GetProof(hash, proof)) {
            if (proof != hashProofOfStake)
                return error("%s: diverged stake %s, %s (block %s)\n", __func__,
                             hashProofOfStake.GetHex(), proof.GetHex(), hash.GetHex());
        } else {
            stake->SetProof(hash, hashProofOfStake);
        }
    }
    return true;
}

bool ContextualCheckBlockHeader(const CBlockHeader& block, CValidationState& state, const Consensus::Params& consensusParams, CBlockIndex* const pindexPrev)
{
    const CChainParams& chainParams = Params();
    uint256 hash = block.GetHash();

    if (hash == Params().HashGenesisBlock())
        return true;

    assert(pindexPrev);

    int nHeight = pindexPrev->nHeight + 1;

    //If this is a reorg, check that it is not too depp
    if (chainActive.Height() - nHeight >= Params().MaxReorganizationDepth())
        return state.DoS(1, error("%s: forked chain older than max reorganization depth (height %d)", __func__, nHeight));

//    // Check timestamp against prev
//    if (block.GetBlockTime() <= pindexPrev->GetMedianTimePast()) {
//        LogPrintf("Block time = %d , GetMedianTimePast = %d \n", block.GetBlockTime(), pindexPrev->GetMedianTimePast());
//        return state.Invalid(error("%s : block's timestamp is too early", __func__),
//            REJECT_INVALID, "time-too-old");
//    }

    // Check that the block chain matches the known block chain up to a checkpoint
    if (!Checkpoints::CheckBlock(chainParams.Checkpoints(), nHeight, hash))
        return state.DoS(100, error("%s : rejected by checkpoint lock-in at %d", __func__, nHeight),
            REJECT_CHECKPOINT, "checkpoint mismatch");

    // Don't accept any forks from the main chain prior to last checkpoint
    CBlockIndex* pcheckpoint = Checkpoints::GetLastCheckpoint(chainParams.Checkpoints());
    if (pcheckpoint && nHeight < pcheckpoint->nHeight)
        return state.DoS(0, error("%s : forked chain older than last checkpoint (height %d)", __func__, nHeight));

//    // Reject block.nVersion=1 blocks when 95% (75% on testnet) of the network has upgraded:
//    if (block.nVersion < 2 &&
//        CBlockIndex::IsSuperMajority(2, pindexPrev, )) {
//        return state.Invalid(error("%s : rejected nVersion=1 block", __func__),
//            REJECT_OBSOLETE, "bad-version");
//    }
//
//    // Reject block.nVersion=2 blocks when 95% (75% on testnet) of the network has upgraded:
//    if (block.nVersion < 3 && CBlockIndex::IsSuperMajority(3, pindexPrev, consensusParams.nMajorityRejectBlockOutdated, consensusParams)) {
//        return state.Invalid(error("%s : rejected nVersion=2 block", __func__),
//            REJECT_OBSOLETE, "bad-version");
//    }

    return true;
}

bool ContextualCheckBlock(const CBlock& block, CValidationState& state, CBlockIndex* const pindexPrev)
{
    const int nHeight = pindexPrev == NULL ? 0 : pindexPrev->nHeight + 1;
    const Consensus::Params& consensusParams = Params().GetConsensus();

    // Check that all transactions are finalized
    BOOST_FOREACH (const CTransaction& tx, block.vtx)
        if (!IsFinalTx(tx, nHeight, block.GetBlockTime())) {
            return state.DoS(10, error("%s : contains a non-final transaction", __func__), REJECT_INVALID, "bad-txns-nonfinal");
        }

    // Enforce block.nVersion=2 rule that the coinbase starts with serialized block height
    // if 750 of the last 1,000 blocks are version 2 or greater (51/100 if testnet):
    if (block.nVersion >= 2 &&
        CBlockIndex::IsSuperMajority(2, pindexPrev, consensusParams.nMajorityEnforceBlockUpgrade, consensusParams)) {
        CScript expect = CScript() << nHeight;
        if (block.vtx[0].vin[0].scriptSig.size() < expect.size() ||
            !std::equal(expect.begin(), expect.end(), block.vtx[0].vin[0].scriptSig.begin())) {
            return state.DoS(100, error("%s : block height mismatch in coinbase", __func__), REJECT_INVALID, "bad-cb-height");
        }
    }

    // Validation for witness commitments.
    // * We compute the witness hash (which is the hash including witnesses) of all the block's transactions, except the
    //   coinbase (where 0x0000....0000 is used instead).
    // * The coinbase scriptWitness is a stack of a single 32-byte vector, containing a witness nonce (unconstrained).
    // * We build a merkle tree with all those witness hashes as leaves (similar to the hashMerkleRoot in the block header).
    // * There must be at least one output whose scriptPubKey is a single 36-byte push, the first 4 bytes of which are
    //   {0xaa, 0x21, 0xa9, 0xed}, and the following 32 bytes are SHA256^2(witness root, witness nonce). In case there are
    //   multiple, the last one is used.
    bool fHaveWitness = false;
    if (IsWitnessEnabled(pindexPrev, consensusParams)) {
        int commitpos = GetWitnessCommitmentIndex(block);
        if (commitpos != -1) {
            bool malleated = false;
            uint256 hashWitness = BlockWitnessMerkleRoot(block, &malleated);
            // The malleation check is ignored; as the transaction tree itself
            // already does not permit it, it is impossible to trigger in the
            // witness tree.
            if (block.vtx[0].wit.vtxinwit.size() != 1 || block.vtx[0].wit.vtxinwit[0].scriptWitness.stack.size() != 1 || block.vtx[0].wit.vtxinwit[0].scriptWitness.stack[0].size() != 32) {
                return state.DoS(100, error("%s : invalid witness nonce size", __func__), REJECT_INVALID, "bad-witness-nonce-size", true);
            }
            CHash256().Write(hashWitness.begin(), 32).Write(&block.vtx[0].wit.vtxinwit[0].scriptWitness.stack[0][0], 32).Finalize(hashWitness.begin());
            if (memcmp(hashWitness.begin(), &block.vtx[0].vout[commitpos].scriptPubKey[6], 32)) {
                return state.DoS(100, error("%s : witness merkle commitment mismatch", __func__), REJECT_INVALID, "bad-witness-merkle-match", true);
            }
            fHaveWitness = true;
        }
    }

    // No witness data is allowed in blocks that don't commit to witness data, as this would otherwise leave room for spam
    if (!fHaveWitness) {
        for (size_t i = 0; i < block.vtx.size(); i++) {
            if (!block.vtx[i].wit.IsNull()) {
                return state.DoS(100, error("%s : unexpected witness data found", __func__), REJECT_INVALID, "unexpected-witness", true);
            }
        }
    }

    return true;
}

bool IsWitnessEnabled(const CBlockIndex* pindexPrev, const Consensus::Params& params)
{
    LOCK(cs_main);
    return (VersionBitsState(pindexPrev, params, Consensus::DEPLOYMENT_SEGWIT, versionbitscache) == THRESHOLD_ACTIVE);
}

bool AcceptBlockHeader(const CBlock& block, CValidationState& state, const CChainParams& chainparams, CBlockIndex** ppindex)
{
    AssertLockHeld(cs_main);
    // Check for duplicate
    uint256 hash = block.GetHash();
    BlockMap::iterator miSelf = mapBlockIndex.find(hash);
    CBlockIndex* pindex = NULL;

    // TODO : ENABLE BLOCK CACHE IN SPECIFIC CASES
    if (miSelf != mapBlockIndex.end()) {
        // Block header is already known.
        pindex = miSelf->second;
        if (ppindex)
            *ppindex = pindex;
//        if (pindex->nStatus & BLOCK_FAILED_MASK)
//            return state.Invalid(error("%s : block is marked invalid", __func__), 0, "duplicate");
        return true;
    }

    if (!CheckBlockHeader(block, state, chainparams.GetConsensus(), block.IsProofOfWork())) {
        LogPrintf("%s: CheckBlockHeader failed \n", __func__);
        return false;
    }

    // Get prev block index
    CBlockIndex* pindexPrev = NULL;
    if (hash != chainparams.GetConsensus().hashGenesisBlock) {
        BlockMap::iterator mi = mapBlockIndex.find(block.hashPrevBlock);
        if (mi == mapBlockIndex.end())
            return state.DoS(0, error("%s : prev block %s not found", __func__, block.hashPrevBlock.GetHex()), 0, "bad-prevblk");
        pindexPrev = (*mi).second;
//        if (pindexPrev->nStatus & BLOCK_FAILED_MASK)
//            return state.DoS(100, error("%s : prev block invalid", __func__), REJECT_INVALID, "bad-prevblk");
    }

    if (!ContextualCheckBlockHeader(block, state, chainparams.GetConsensus(), pindexPrev))
        return false;

    if (pindex == NULL)
        pindex = AddToBlockIndex(block);

    if (ppindex)
        *ppindex = pindex;

    return true;
}

bool AcceptBlock(const CBlock& block, CValidationState& state, const CChainParams& chainparams, CBlockIndex** ppindex, CDiskBlockPos* dbp)
{
    AssertLockHeld(cs_main);

    CBlockIndex*& pindex = *ppindex;

    // Get prev block index
    CBlockIndex* pindexPrev = NULL;
    if (block.GetHash() != chainparams.GetConsensus().hashGenesisBlock) {
        BlockMap::iterator mi = mapBlockIndex.find(block.hashPrevBlock);
        if (mi == mapBlockIndex.end())
            return state.DoS(0, error("%s : prev block %s not found", __func__, block.hashPrevBlock.GetHex()), 0, "bad-prevblk");
        pindexPrev = (*mi).second;
//        if (pindexPrev->nStatus & BLOCK_FAILED_MASK)
//            return state.DoS(100, error("%s : prev block invalid", __func__), REJECT_INVALID, "bad-prevblk");
    }

    if (block.GetHash() != chainparams.GetConsensus().hashGenesisBlock && !CheckWork(block, pindexPrev))
        return false;

    if (!AcceptBlockHeader(block, state, chainparams, &pindex))
        return false;

    if (pindex->nStatus & BLOCK_HAVE_DATA) {
        // TODO: deal better with duplicate blocks.
        // return state.DoS(20, error("AcceptBlock() : already have block %d %s", pindex->nHeight, pindex->GetBlockHash().GetHex()), REJECT_DUPLICATE, "duplicate");
        return true;
    }

    if ((!CheckBlock(block, state, chainparams.GetConsensus())) || !ContextualCheckBlock(block, state, pindex->pprev)) {
        if (state.IsInvalid() && !state.CorruptionPossible()) {
            pindex->nStatus |= BLOCK_FAILED_VALID;
            setDirtyBlockIndex.insert(pindex);
        }
        return false;
    }

    int nHeight = pindex->nHeight;

    // Write block to history file
    try {
        unsigned int nBlockSize = ::GetSerializeSize(block, SER_DISK, CLIENT_VERSION);
        CDiskBlockPos blockPos;
        if (dbp != NULL)
            blockPos = *dbp;
        if (!FindBlockPos(state, blockPos, nBlockSize + 8, nHeight, block.GetBlockTime(), dbp != NULL))
            return error("%s: FindBlockPos failed", __func__);
        if (dbp == NULL && !WriteBlockToDisk(block, blockPos))
            return state.Error("Failed to write block");
        if (!ReceivedBlockTransactions(block, state, pindex, blockPos))
            return error("%s: ReceivedBlockTransactions failed", __func__);
    } catch (std::runtime_error& e) {
        return state.Error(std::string("System error: ") + e.what());
    }

    return true;
}

bool CBlockIndex::IsSuperMajority(int minVersion, const CBlockIndex* pstart, unsigned int nRequired, const Consensus::Params& consensusParams)
{
    unsigned int nFound = 0;
    for (int i = 0; i < consensusParams.nMajorityWindow && nFound < nRequired && pstart != NULL; i++) {
        if (pstart->nVersion >= minVersion)
            ++nFound;
        pstart = pstart->pprev;
    }
    return (nFound >= nRequired);
}

void UpdateUncommittedBlockStructures(CBlock& block, const CBlockIndex* pindexPrev, const Consensus::Params& consensusParams)
{
    int commitpos = GetWitnessCommitmentIndex(block);
    static const std::vector<unsigned char> nonce(32, 0x00);
    if (commitpos != -1 && IsWitnessEnabled(pindexPrev, consensusParams) && block.vtx[0].wit.IsEmpty()) {
        block.vtx[0].wit.vtxinwit.resize(1);
        block.vtx[0].wit.vtxinwit[0].scriptWitness.stack.resize(1);
        block.vtx[0].wit.vtxinwit[0].scriptWitness.stack[0] = nonce;
    }
}

std::vector<unsigned char> GenerateCoinbaseCommitment(CBlock& block, const CBlockIndex* pindexPrev, const Consensus::Params& consensusParams)
{
    std::vector<unsigned char> commitment;
    int commitpos = GetWitnessCommitmentIndex(block);
    bool fHaveWitness = false;
    for (size_t t = 1; t < block.vtx.size(); t++) {
        if (!block.vtx[t].wit.IsNull()) {
            fHaveWitness = true;
            break;
        }
    }
    std::vector<unsigned char> ret(32, 0x00);
    if (fHaveWitness && IsWitnessEnabled(pindexPrev, consensusParams)) {
        if (commitpos == -1) {
            uint256 witnessroot = BlockWitnessMerkleRoot(block, NULL);
            CHash256().Write(witnessroot.begin(), 32).Write(&ret[0], 32).Finalize(witnessroot.begin());
            CTxOut out;
            out.nValue = 0;
            out.scriptPubKey.resize(38);
            out.scriptPubKey[0] = OP_RETURN;
            out.scriptPubKey[1] = 0x24;
            out.scriptPubKey[2] = 0xaa;
            out.scriptPubKey[3] = 0x21;
            out.scriptPubKey[4] = 0xa9;
            out.scriptPubKey[5] = 0xed;
            memcpy(&out.scriptPubKey[6], witnessroot.begin(), 32);
            commitment = std::vector<unsigned char>(out.scriptPubKey.begin(), out.scriptPubKey.end());
            const_cast<std::vector<CTxOut>*>(&block.vtx[0].vout)->push_back(out);
            block.vtx[0].UpdateHash();
        }
    }
    UpdateUncommittedBlockStructures(block, pindexPrev, consensusParams);
    return commitment;
}

/** Turn the lowest '1' bit in the binary representation of a number into a '0'. */
int static inline InvertLowestOne(int n) { return n & (n - 1); }

/** Compute what height to jump back to with the CBlockIndex::pskip pointer. */
int static inline GetSkipHeight(int height)
{
    if (height < 2)
        return 0;

    // Determine which height to jump back to. Any number strictly lower than height is acceptable,
    // but the following expression seems to perform well in simulations (max 110 steps to go back
    // up to 2**18 blocks).
    return (height & 1) ? InvertLowestOne(InvertLowestOne(height - 1)) + 1 : InvertLowestOne(height);
}

CBlockIndex* CBlockIndex::GetAncestor(int height)
{
    if (height > nHeight || height < 0)
        return NULL;

    CBlockIndex* pindexWalk = this;
    int heightWalk = nHeight;
    while (heightWalk > height) {
        int heightSkip = GetSkipHeight(heightWalk);
        int heightSkipPrev = GetSkipHeight(heightWalk - 1);
        if (heightSkip == height ||
            (heightSkip > height && !(heightSkipPrev < heightSkip - 2 && heightSkipPrev >= height))) {
            // Only follow pskip if pprev->pskip isn't better than pskip->pprev.
            pindexWalk = pindexWalk->pskip;
            heightWalk = heightSkip;
        } else {
            assert(pindexWalk->pprev);
            pindexWalk = pindexWalk->pprev;
            heightWalk--;
        }
    }
    return pindexWalk;
}

const CBlockIndex* CBlockIndex::GetAncestor(int height) const
{
    return const_cast<CBlockIndex*>(this)->GetAncestor(height);
}

void CBlockIndex::BuildSkip()
{
    if (pprev)
        pskip = pprev->GetAncestor(GetSkipHeight(nHeight));
}

bool ProcessNewBlock(CValidationState& state, const CChainParams& chainparams, CNode* pfrom, const CBlock* pblock, CDiskBlockPos* dbp)
{
    // Preliminary checks
    if (!CheckBlock(*pblock, state, chainparams.GetConsensus()))
        return error("%s: block not passing checks", __func__);

    // Check proof-of-stake block signature
    if (!pblock->CheckBlockSignature())
        return error("%s: bad block signature", __func__);

    // Limited duplicity on stake: prevents block flood attack
    // Duplicate stake allowed only when there is orphan child block
    if (pblock->IsProofOfStake() && stake->IsBlockStaked(pblock) && !mapBlockIndex.count(pblock->hashPrevBlock))
        return error("%s: duplicate proof-of-stake for block %s", __func__, pblock->GetHash().GetHex());

#   if 1 // Shouldn't send messages here to sync, prev blocks should have to be existed.

    // Check if the prev block is our prev block, if not then request sync and return false
    else if (pblock->GetHash() != chainparams.GetConsensus().hashGenesisBlock && pfrom != NULL) {
        BlockMap::iterator mi = mapBlockIndex.find(pblock->hashPrevBlock);
        if (mi == mapBlockIndex.end()) {
            pfrom->PushMessage("getblocks", chainActive.GetLocator(), uint256(0));
            return false;
        }
    }

#   endif

    CBlockIndex* pindex = NULL;
    while (true) {
        TRY_LOCK(cs_main, lockMain);
        if (!lockMain) {
            MilliSleep(50);
            continue;
        }

        MarkBlockAsReceived(pblock->GetHash());

        // Store to disk
        bool ret = AcceptBlock(*pblock, state, chainparams, &pindex, dbp);
        if (pindex && pfrom) {
            mapBlockSource[pindex->GetBlockHash()] = pfrom->GetId();
        }

        CheckBlockIndex(chainparams.GetConsensus());

        if (ret) {
            break;
        } else {
            return error("%s: block not accepted", __func__);
        }
    }

    if (ActivateBestChain(state, chainparams, pblock)) {
        stake->MarkBlockStaked(pindex->nHeight, pindex->nTime);
    } else {
        return error("%s: ActivateBestChain failed", __func__);
    }

    if (pwalletMain) {
        // If turned on MultiSend will send a transaction (or more) on the after maturity of a stake
        if (pwalletMain->isMultiSendEnabled())
            pwalletMain->MultiSend();

        //If turned on Auto Combine will scan wallet for dust to combine
        if (pwalletMain->fCombineDust)
            pwalletMain->AutoCombineDust();
    }

    auto const &hash = pindex->GetBlockHash();
    const char * const s = pindex->IsProofOfStake() ? "pos" : "pow";
    if (fDebug) {
        LogPrintf("%s: ACCEPTED %d %s (%s)\n%s\n", __func__, pindex->nHeight, hash.GetHex(), s, pblock->ToString());
    } else {
        LogPrintf("%s: ACCEPTED %d %s (%s)\n", __func__, pindex->nHeight, hash.GetHex(), s);
    }

    return true;
}

bool IsWitnessLocked(const CBlockIndex* pindexPrev){
    LOCK(cs_main);
    return true;
}

bool TestBlockValidity(CValidationState& state, const CChainParams& chainparams, const CBlock& block, CBlockIndex* const pindexPrev, bool fCheckPOW, bool fCheckMerkleRoot)
{
    AssertLockHeld(cs_main);
    assert(pindexPrev == chainActive.Tip());

    CCoinsViewCache viewNew(pcoinsTip);
    CBlockIndex index(block);
    index.pprev = pindexPrev;
    index.nHeight = pindexPrev->nHeight + 1;

    // NOTE: CheckBlockHeader is called by CheckBlock
    if (!ContextualCheckBlockHeader(block, state, chainparams.GetConsensus(), pindexPrev))
        return false;
    if (!CheckBlock(block, state, chainparams.GetConsensus(), fCheckPOW, fCheckMerkleRoot))
        return false;
    if (!ContextualCheckBlock(block, state, pindexPrev))
        return false;
    if (block.IsProofOfStake() && !stake->CheckProof(pindexPrev, block, index.hashProofOfStake))
        return false;
    if (!ConnectBlock(block, state, &index, viewNew, chainparams, true))
        return false;

    assert(state.IsValid());

    return true;
}


bool AbortNode(const std::string& strMessage, const std::string& userMessage)
{
    strMiscWarning = strMessage;
    LogPrintf("*** %s\n", strMessage);
    uiInterface.ThreadSafeMessageBox(
        userMessage.empty() ? _("Error: A fatal internal error occured, see debug.log for details") : userMessage,
        "", CClientUIInterface::MSG_ERROR);
    StartShutdown();
    return false;
}

bool CheckDiskSpace(uint64_t nAdditionalBytes)
{
    uint64_t nFreeBytesAvailable = filesystem::space(GetDataDir()).available;

    // Check for nMinDiskSpace bytes (currently 50MB)
    if (nFreeBytesAvailable < nMinDiskSpace + nAdditionalBytes)
        return AbortNode("Disk space is low!", _("Error: Disk space is low!"));

    return true;
}

FILE* OpenDiskFile(const CDiskBlockPos& pos, const char* prefix, bool fReadOnly)
{
    if (pos.IsNull())
        return NULL;
    boost::filesystem::path path = GetBlockPosFilename(pos, prefix);
    boost::filesystem::create_directories(path.parent_path());
    FILE* file = fopen(path.string().c_str(), "rb+");
    if (!file && !fReadOnly)
        file = fopen(path.string().c_str(), "wb+");
    if (!file) {
        LogPrintf("Unable to open file %s\n", path.string());
        return NULL;
    }
    if (pos.nPos) {
        if (fseek(file, pos.nPos, SEEK_SET)) {
            LogPrintf("Unable to seek to position %u of %s\n", pos.nPos, path.string());
            fclose(file);
            return NULL;
        }
    }
    return file;
}

FILE* OpenBlockFile(const CDiskBlockPos& pos, bool fReadOnly)
{
    return OpenDiskFile(pos, "blk", fReadOnly);
}

FILE* OpenUndoFile(const CDiskBlockPos& pos, bool fReadOnly)
{
    return OpenDiskFile(pos, "rev", fReadOnly);
}

boost::filesystem::path GetBlockPosFilename(const CDiskBlockPos& pos, const char* prefix)
{
    return GetDataDir() / "blocks" / strprintf("%s%05u.dat", prefix, pos.nFile);
}

CBlockIndex* InsertBlockIndex(uint256 hash)
{
    if (hash == 0)
        return NULL;

    // Return existing
    BlockMap::iterator mi = mapBlockIndex.find(hash);
    if (mi != mapBlockIndex.end())
        return (*mi).second;

    // Create new
    CBlockIndex* pindexNew = new CBlockIndex();
    if (!pindexNew)
        throw runtime_error("LoadBlockIndex() : new CBlockIndex failed");
    mi = mapBlockIndex.emplace(hash, pindexNew).first;

    pindexNew->phashBlock = &((*mi).first);

    return pindexNew;
}

bool static LoadBlockIndexDB()
{
    const CChainParams& chainparams = Params();
    if (!pblocktree->LoadBlockIndexGuts())
        return false;

    boost::this_thread::interruption_point();

    // Calculate nChainWork
    vector<pair<int, CBlockIndex*> > vSortedByHeight;
    vSortedByHeight.reserve(mapBlockIndex.size());
    for (auto const &item : mapBlockIndex) {
        CBlockIndex* pindex = item.second;
        vSortedByHeight.push_back(make_pair(pindex->nHeight, pindex));
    }
    sort(vSortedByHeight.begin(), vSortedByHeight.end());
    for (auto const &item : vSortedByHeight) {
        CBlockIndex* pindex = item.second;
        pindex->nChainWork = (pindex->pprev ? pindex->pprev->nChainWork : 0) + GetBlockProof(*pindex);
        if (pindex->nStatus & BLOCK_HAVE_DATA) {
            if (pindex->pprev) {
                if (pindex->pprev->nChainTx) {
                    pindex->nChainTx = pindex->pprev->nChainTx + pindex->nTx;
                } else {
                    pindex->nChainTx = 0;
                    mapBlocksUnlinked.insert(std::make_pair(pindex->pprev, pindex));
                }
            } else {
                pindex->nChainTx = pindex->nTx;
            }
        }
        if (pindex->IsValid(BLOCK_VALID_TRANSACTIONS) && (pindex->nChainTx || pindex->pprev == NULL))
            setBlockIndexCandidates.insert(pindex);
        if (pindex->nStatus & BLOCK_FAILED_MASK && (!pindexBestInvalid || pindex->nChainWork > pindexBestInvalid->nChainWork))
            pindexBestInvalid = pindex;
        if (pindex->pprev)
            pindex->BuildSkip();
        if (pindex->IsValid(BLOCK_VALID_TREE) && (pindexBestHeader == NULL || CBlockIndexWorkComparator()(pindexBestHeader, pindex)))
            pindexBestHeader = pindex;
    }

    // Load block file info
    pblocktree->ReadLastBlockFile(nLastBlockFile);
    vinfoBlockFile.resize(nLastBlockFile + 1);
    LogPrintf("%s: last block file = %i\n", __func__, nLastBlockFile);
    for (int nFile = 0; nFile <= nLastBlockFile; nFile++) {
        pblocktree->ReadBlockFileInfo(nFile, vinfoBlockFile[nFile]);
    }
    LogPrintf("%s: last block file info: %s\n", __func__, vinfoBlockFile[nLastBlockFile].ToString());
    for (int nFile = nLastBlockFile + 1; true; nFile++) {
        CBlockFileInfo info;
        if (pblocktree->ReadBlockFileInfo(nFile, info)) {
            vinfoBlockFile.push_back(info);
        } else {
            break;
        }
    }

    // Check presence of blk files
    LogPrintf("Checking all blk files are present...\n");
    set<int> setBlkDataFiles;
    for (auto const &item : mapBlockIndex) {
        CBlockIndex* pindex = item.second;
        if (pindex->nStatus & BLOCK_HAVE_DATA) {
            setBlkDataFiles.insert(pindex->nFile);
        }
    }
    for (std::set<int>::iterator it = setBlkDataFiles.begin(); it != setBlkDataFiles.end(); it++) {
        CDiskBlockPos pos(*it, 0);
        if (CAutoFile(OpenBlockFile(pos, true), SER_DISK, CLIENT_VERSION).IsNull()) {
            return false;
        }
    }

    //Check if the shutdown procedure was followed on last client exit
    bool fLastShutdownWasPrepared = true;
    pblocktree->ReadFlag("shutdown", fLastShutdownWasPrepared);
    LogPrintf("%s: Last shutdown was prepared: %s\n", __func__, fLastShutdownWasPrepared);

    //Check for inconsistency with block file info and internal state
    if (!fLastShutdownWasPrepared && !GetBoolArg("-forcestart", false) && !GetBoolArg("-reindex", false) && (vSortedByHeight.size() != vinfoBlockFile[nLastBlockFile].nHeightLast + 1) && (vinfoBlockFile[nLastBlockFile].nHeightLast != 0)) {
        //The database is in a state where a block has been accepted and written to disk, but not
        //all of the block has perculated through the code. The block and the index should both be
        //intact (although assertions are added if they are not), and the block will be reprocessed
        //to ensure all data will be accounted for.
        LogPrintf("%s: Inconsistent State Detected mapBlockIndex.size()=%d blockFileBlocks=%d\n", __func__, vSortedByHeight.size(), vinfoBlockFile[nLastBlockFile].nHeightLast + 1);
        LogPrintf("%s: lastIndexPos=%d blockFileSize=%d\n", __func__, vSortedByHeight[vSortedByHeight.size() - 1].second->GetBlockPos().nPos,
            vinfoBlockFile[nLastBlockFile].nSize);

        //try reading the block from the last index we have
        bool isFixed = true;
        string strError = "";
        LogPrintf("%s: Attempting to re-add last block that was recorded to disk\n", __func__);

        //get the last block that was properly recorded to the block info file
        CBlockIndex* pindexLastMeta = vSortedByHeight[vinfoBlockFile[nLastBlockFile].nHeightLast + 1].second;

        //fix Assertion `hashPrevBlock == view.GetBestBlock()' failed. By adjusting height to the last recorded by coinsview
        CBlockIndex* pindexCoinsView = mapBlockIndex[pcoinsTip->GetBestBlock()];
        for (unsigned int i = vinfoBlockFile[nLastBlockFile].nHeightLast + 1; i < vSortedByHeight.size(); i++)
        {
            pindexLastMeta = vSortedByHeight[i].second;
            if(pindexLastMeta->nHeight > pindexCoinsView->nHeight)
                break;
        }

        LogPrintf("%s: Last block properly recorded: #%d %s\n", __func__, pindexLastMeta->nHeight, pindexLastMeta->GetBlockHash().GetHex());

        CBlock lastMetaBlock;
        if (!ReadBlockFromDisk(lastMetaBlock, pindexLastMeta, chainparams.GetConsensus())) {
            isFixed = false;
            strError = strprintf("failed to read block %d from disk", pindexLastMeta->nHeight);
        }

        //set the chain to the block before lastMeta so that the meta block will be seen as new
        chainActive.SetTip(pindexLastMeta->pprev);

        //Process the lastMetaBlock again, using the known location on disk
        CDiskBlockPos blockPos = pindexLastMeta->GetBlockPos();
        CValidationState state;
        ProcessNewBlock(state, chainparams, NULL, &lastMetaBlock, &blockPos);

        //ensure that everything is as it should be
        if (pcoinsTip->GetBestBlock() != vSortedByHeight[vSortedByHeight.size() - 1].second->GetBlockHash()) {
            isFixed = false;
            strError = "pcoinsTip best block is not correct";
        }

        //properly account for all of the blocks that were not in the meta data. If this is not done the file
        //positioning will be wrong and blocks will be overwritten and later cause serialization errors
        CBlockIndex *pindexLast = vSortedByHeight[vSortedByHeight.size() - 1].second;
        CBlock lastBlock;
        if (!ReadBlockFromDisk(lastBlock, pindexLast, chainparams.GetConsensus())) {
            isFixed = false;
            strError = strprintf("failed to read block %d from disk", pindexLast->nHeight);
        }
        vinfoBlockFile[nLastBlockFile].nHeightLast = pindexLast->nHeight;
        vinfoBlockFile[nLastBlockFile].nSize = pindexLast->GetBlockPos().nPos + ::GetSerializeSize(lastBlock, SER_DISK, CLIENT_VERSION);;
        setDirtyFileInfo.insert(nLastBlockFile);
        FlushStateToDisk(state, FLUSH_STATE_ALWAYS);

        //Print out file info again
        pblocktree->ReadLastBlockFile(nLastBlockFile);
        vinfoBlockFile.resize(nLastBlockFile + 1);
        LogPrintf("%s: last block file = %i\n", __func__, nLastBlockFile);
        for (int nFile = 0; nFile <= nLastBlockFile; nFile++) {
            pblocktree->ReadBlockFileInfo(nFile, vinfoBlockFile[nFile]);
        }
        LogPrintf("%s: last block file info: %s\n", __func__, vinfoBlockFile[nLastBlockFile].ToString());

        if (!isFixed) {
            strError = "Failed reading from database. " + strError + ". The block database is in an inconsistent state and may cause issues in the future."
                                                                     "To force start use -forcestart";
            uiInterface.ThreadSafeMessageBox(strError, "", CClientUIInterface::MSG_ERROR);
            abort();
        }
        LogPrintf("Passed corruption fix\n");
    }

    // Check whether we need to continue reindexing
    bool fReindexing = false;
    pblocktree->ReadReindexing(fReindexing);
    fReindex |= fReindexing;

    // Check whether we have a transaction index
    pblocktree->ReadFlag("txindex", fTxIndex);
    LogPrintf("%s: transaction index %s\n", __func__, fTxIndex ? "enabled" : "disabled");

    // If this is written true before the next client init, then we know the shutdown process failed
    pblocktree->WriteFlag("shutdown", false);

    // Load pointer to end of best chain
    BlockMap::iterator it = mapBlockIndex.find(pcoinsTip->GetBestBlock());
    if (it == mapBlockIndex.end())
        return true;
    chainActive.SetTip(it->second);

    PruneBlockIndexCandidates();

    LogPrintf("%s: hashBestChain=%s height=%d date=%s progress=%f\n", __func__,
        chainActive.Tip()->GetBlockHash().ToString(), chainActive.Height(),
        DateTimeStrFormat("%Y-%m-%d %H:%M:%S", chainActive.Tip()->GetBlockTime()),
        Checkpoints::GuessVerificationProgress(chainparams.Checkpoints(), chainActive.Tip()));

    return true;
}

CVerifyDB::CVerifyDB()
{
    uiInterface.ShowProgress(_("Verifying blocks..."), 0);
}

CVerifyDB::~CVerifyDB()
{
    uiInterface.ShowProgress("", 100);
}

bool CVerifyDB::VerifyDB(const CChainParams& chainparams, CCoinsView* coinsview, int nCheckLevel, int nCheckDepth)
{
    LOCK(cs_main);
    if (chainActive.Tip() == NULL || chainActive.Tip()->pprev == NULL)
        return true;

    // Verify blocks in the best chain
    if (nCheckDepth <= 0)
        nCheckDepth = 1000000000; // suffices until the year 19000
    if (nCheckDepth > chainActive.Height())
        nCheckDepth = chainActive.Height();
    nCheckLevel = std::max(0, std::min(4, nCheckLevel));
    LogPrintf("Verifying last %i blocks at level %i\n", nCheckDepth, nCheckLevel);
    CCoinsViewCache coins(coinsview);
    CBlockIndex* pindexState = chainActive.Tip();
    CBlockIndex* pindexFailure = NULL;
    int nGoodTransactions = 0;
    CValidationState state;
    for (CBlockIndex* pindex = chainActive.Tip(); pindex && pindex->pprev; pindex = pindex->pprev) {
        boost::this_thread::interruption_point();
        uiInterface.ShowProgress(_("Verifying blocks..."), std::max(1, std::min(99, (int)(((double)(chainActive.Height() - pindex->nHeight)) / (double)nCheckDepth * (nCheckLevel >= 4 ? 50 : 100)))));
        if (pindex->nHeight < chainActive.Height() - nCheckDepth)
            break;
        CBlock block;
        // check level 0: read from disk
        if (!ReadBlockFromDisk(block, pindex, chainparams.GetConsensus()))
            return error("VerifyDB() : *** ReadBlockFromDisk failed at %d, hash=%s", pindex->nHeight, pindex->GetBlockHash().ToString());
        // check level 1: verify block validity
        if (nCheckLevel >= 1 && !CheckBlock(block, state, chainparams.GetConsensus()))
            return error("VerifyDB() : *** found bad block at %d, hash=%s\n", pindex->nHeight, pindex->GetBlockHash().ToString());
        // check level 2: verify undo validity
        if (nCheckLevel >= 2 && pindex) {
            CBlockUndo undo;
            CDiskBlockPos pos = pindex->GetUndoPos();
            if (!pos.IsNull()) {
                if (!undo.ReadFromDisk(pos, pindex->pprev->GetBlockHash()))
                    return error("VerifyDB() : *** found bad undo data at %d, hash=%s\n", pindex->nHeight, pindex->GetBlockHash().ToString());
            }
        }
        // check level 3: check for inconsistencies during memory-only disconnect of tip blocks
        if (nCheckLevel >= 3 && pindex == pindexState && (coins.GetCacheSize() + pcoinsTip->GetCacheSize()) <= nCoinCacheSize) {
            bool fClean = true;
            if (!DisconnectBlock(block, state, pindex, coins, &fClean))
                return error("VerifyDB() : *** irrecoverable inconsistency in block data at %d, hash=%s", pindex->nHeight, pindex->GetBlockHash().ToString());
            pindexState = pindex->pprev;
            if (!fClean) {
                nGoodTransactions = 0;
                pindexFailure = pindex;
            } else
                nGoodTransactions += block.vtx.size();
        }
        if (ShutdownRequested())
            return true;
    }
    if (pindexFailure)
        return error("VerifyDB() : *** coin database inconsistencies found (last %i blocks, %i good transactions before that)\n", chainActive.Height() - pindexFailure->nHeight + 1, nGoodTransactions);

    // check level 4: try reconnecting blocks
    if (nCheckLevel >= 4) {
        CBlockIndex* pindex = pindexState;
        while (pindex != chainActive.Tip()) {
            boost::this_thread::interruption_point();
            uiInterface.ShowProgress(_("Verifying blocks..."), std::max(1, std::min(99, 100 - (int)(((double)(chainActive.Height() - pindex->nHeight)) / (double)nCheckDepth * 50))));
            pindex = chainActive.Next(pindex);
            CBlock block;
            if (!ReadBlockFromDisk(block, pindex, chainparams.GetConsensus()))
                return error("VerifyDB() : *** ReadBlockFromDisk failed at %d, hash=%s", pindex->nHeight, pindex->GetBlockHash().ToString());
            if (!ConnectBlock(block, state, pindex, coins, chainparams))
                return error("VerifyDB() : *** found unconnectable block at %d, hash=%s", pindex->nHeight, pindex->GetBlockHash().ToString());
        }
    }

    LogPrintf("No coin database inconsistencies in last %i blocks (%i transactions)\n", chainActive.Height() - pindexState->nHeight, nGoodTransactions);

    return true;
}

void UnloadBlockIndex()
{
    mapBlockIndex.clear();
    setBlockIndexCandidates.clear();
    chainActive.SetTip(NULL);
    pindexBestInvalid = NULL;
}

bool LoadBlockIndex()
{
    // Load block index from databases
    if (!fReindex && !LoadBlockIndexDB())
        return false;
    return true;
}


bool InitBlockIndex(const CChainParams& chainparams)
{
    LOCK(cs_main);
    // Check whether we're already initialized
    if (chainActive.Genesis() != NULL)
        return true;

    // Use the provided setting for -txindex in the new database
    fTxIndex = GetBoolArg("-txindex", true);
    pblocktree->WriteFlag("txindex", fTxIndex);
    LogPrintf("Initializing databases...\n");

    // Only add the genesis block if not reindexing (in which case we reuse the one already on disk)
    if (!fReindex) {
        try {
            CBlock& block = const_cast<CBlock&>(chainparams.GenesisBlock());
            // Start new block file
            unsigned int nBlockSize = ::GetSerializeSize(block, SER_DISK, CLIENT_VERSION);
            CDiskBlockPos blockPos;
            CValidationState state;
            if (!FindBlockPos(state, blockPos, nBlockSize + 8, 0, block.GetBlockTime()))
                return error("LoadBlockIndex() : FindBlockPos failed");
            if (!WriteBlockToDisk(block, blockPos))
                return error("LoadBlockIndex() : writing genesis block to disk failed");
            CBlockIndex* pindex = AddToBlockIndex(block);
            if (!ReceivedBlockTransactions(block, state, pindex, blockPos))
                return error("LoadBlockIndex() : genesis block not accepted");
            if (!ActivateBestChain(state, chainparams, &block))
                return error("LoadBlockIndex() : genesis block cannot be activated");
            // Force a chainstate write so that when we VerifyDB in a moment, it doesnt check stale data
            return FlushStateToDisk(state, FLUSH_STATE_ALWAYS);
        } catch (std::runtime_error& e) {
            return error("LoadBlockIndex() : failed to initialize block database: %s", e.what());
        }
    }

    return true;
}

bool LoadExternalBlockFile(const CChainParams& chainparams, FILE* fileIn, CDiskBlockPos* dbp)
{
    // Map of disk positions for blocks with unknown parent (only used for reindex)
    static std::multimap<uint256, CDiskBlockPos> mapBlocksUnknownParent;
    int64_t nStart = GetTimeMillis();

    int nLoaded = 0;
    try {
        // This takes over fileIn and calls fclose() on it in the CBufferedFile destructor
        CBufferedFile blkdat(fileIn, 2 * MAX_BLOCK_SERIALIZED_SIZE, MAX_BLOCK_SERIALIZED_SIZE + 8, SER_DISK, CLIENT_VERSION);
        uint64_t nRewind = blkdat.GetPos();
        while (!blkdat.eof()) {
            boost::this_thread::interruption_point();

            blkdat.SetPos(nRewind);
            nRewind++;         // start one byte further next time, in case of failure
            blkdat.SetLimit(); // remove former limit
            unsigned int nSize = 0;
            try {
                // locate a header
                unsigned char buf[MESSAGE_START_SIZE];
                blkdat.FindByte(chainparams.MessageStart()[0]);
                nRewind = blkdat.GetPos() + 1;
                blkdat >> FLATDATA(buf);
                if (memcmp(buf, chainparams.MessageStart(), MESSAGE_START_SIZE))
                    continue;
                // read size
                blkdat >> nSize;
                if (nSize < 80 || nSize > MAX_BLOCK_SERIALIZED_SIZE)
                    continue;
            } catch (const std::exception&) {
                // no valid block header found; don't complain
                break;
            }
            try {
                // read block
                uint64_t nBlockPos = blkdat.GetPos();
                if (dbp)
                    dbp->nPos = nBlockPos;
                blkdat.SetLimit(nBlockPos + nSize);
                blkdat.SetPos(nBlockPos);
                CBlock block;
                blkdat >> block;
                nRewind = blkdat.GetPos();

                // detect out of order blocks, and store them for later
                uint256 hash = block.GetHash();
                if (hash != chainparams.GetConsensus().hashGenesisBlock && mapBlockIndex.find(block.hashPrevBlock) == mapBlockIndex.end()) {
                    LogPrint("reindex", "%s: Out of order block %s, parent %s not known\n", __func__, hash.ToString(),
                        block.hashPrevBlock.ToString());
                    if (dbp)
                        mapBlocksUnknownParent.insert(std::make_pair(block.hashPrevBlock, *dbp));
                    continue;
                }

                // process in case the block isn't known yet
                if (mapBlockIndex.count(hash) == 0 || (mapBlockIndex[hash]->nStatus & BLOCK_HAVE_DATA) == 0) {
                    CValidationState state;
                    if (ProcessNewBlock(state, chainparams, NULL, &block, dbp))
                        nLoaded++;
                    if (state.IsError())
                        break;
                } else if (hash != chainparams.GetConsensus().hashGenesisBlock && mapBlockIndex[hash]->nHeight % 1000 == 0) {
                    LogPrintf("Block Import: already had block %s at height %d\n", hash.ToString(), mapBlockIndex[hash]->nHeight);
                }

                // Recursively process earlier encountered successors of this block
                deque<uint256> queue;
                queue.push_back(hash);
                while (!queue.empty()) {
                    uint256 head = queue.front();
                    queue.pop_front();
                    std::pair<std::multimap<uint256, CDiskBlockPos>::iterator, std::multimap<uint256, CDiskBlockPos>::iterator> range = mapBlocksUnknownParent.equal_range(head);
                    while (range.first != range.second) {
                        std::multimap<uint256, CDiskBlockPos>::iterator it = range.first;
                        if (ReadBlockFromDisk(block, it->second, chainparams.GetConsensus())) {
                            LogPrintf("%s: Processing out of order child %s of %s\n", __func__, block.GetHash().ToString(),
                                head.ToString());
                            CValidationState dummy;
                            if (ProcessNewBlock(dummy, chainparams, NULL, &block, &it->second)) {
                                nLoaded++;
                                queue.push_back(block.GetHash());
                            }
                        }
                        range.first++;
                        mapBlocksUnknownParent.erase(it);
                    }
                }
            } catch (std::exception& e) {
                LogPrintf("%s : Deserialize or I/O error - %s", __func__, e.what());
            }
        }
    } catch (std::runtime_error& e) {
        AbortNode(std::string("System error: ") + e.what());
    }
    if (nLoaded > 0)
        LogPrintf("Loaded %i blocks from external file in %dms\n", nLoaded, GetTimeMillis() - nStart);
    return nLoaded > 0;
}

static void CheckBlockIndex(const Consensus::Params& consensusParams)
{
    if (!fCheckBlockIndex) return;

    LOCK(cs_main);

    // During a reindex, we read the genesis block and call CheckBlockIndex before ActivateBestChain,
    // so we have the genesis block in mapBlockIndex but no active chain.  (A few of the tests when
    // iterating the block tree require that chainActive has been initialized.)
    if (chainActive.Height() < 0) {
        assert(mapBlockIndex.size() <= 1);
        return;
    }

    // Build forward-pointing map of the entire block tree.
    std::multimap<CBlockIndex*, CBlockIndex*> forward;
    for (BlockMap::iterator it = mapBlockIndex.begin(); it != mapBlockIndex.end(); it++) {
        forward.insert(std::make_pair(it->second->pprev, it->second));
    }

    assert(forward.size() == mapBlockIndex.size());

    std::pair<std::multimap<CBlockIndex*, CBlockIndex*>::iterator, std::multimap<CBlockIndex*, CBlockIndex*>::iterator> rangeGenesis = forward.equal_range(NULL);
    CBlockIndex* pindex = rangeGenesis.first->second;
    rangeGenesis.first++;
    assert(rangeGenesis.first == rangeGenesis.second); // There is only one index entry with parent NULL.

    // Iterate over the entire block tree, using depth-first search.
    // Along the way, remember whether there are blocks on the path from genesis
    // block being explored which are the first to have certain properties.
    size_t nNodes = 0;
    int nHeight = 0;
    CBlockIndex* pindexFirstInvalid = NULL;         // Oldest ancestor of pindex which is invalid.
    CBlockIndex* pindexFirstMissing = NULL;         // Oldest ancestor of pindex which does not have BLOCK_HAVE_DATA.
    CBlockIndex* pindexFirstNotTreeValid = NULL;    // Oldest ancestor of pindex which does not have BLOCK_VALID_TREE (regardless of being valid or not).
    CBlockIndex* pindexFirstNotChainValid = NULL;   // Oldest ancestor of pindex which does not have BLOCK_VALID_CHAIN (regardless of being valid or not).
    CBlockIndex* pindexFirstNotScriptsValid = NULL; // Oldest ancestor of pindex which does not have BLOCK_VALID_SCRIPTS (regardless of being valid or not).
    while (pindex != NULL) {
        nNodes++;
        if (pindexFirstInvalid == NULL && pindex->nStatus & BLOCK_FAILED_VALID) pindexFirstInvalid = pindex;
        if (pindexFirstMissing == NULL && !(pindex->nStatus & BLOCK_HAVE_DATA)) pindexFirstMissing = pindex;
        if (pindex->pprev != NULL && pindexFirstNotTreeValid == NULL && (pindex->nStatus & BLOCK_VALID_MASK) < BLOCK_VALID_TREE) pindexFirstNotTreeValid = pindex;
        if (pindex->pprev != NULL && pindexFirstNotChainValid == NULL && (pindex->nStatus & BLOCK_VALID_MASK) < BLOCK_VALID_CHAIN) pindexFirstNotChainValid = pindex;
        if (pindex->pprev != NULL && pindexFirstNotScriptsValid == NULL && (pindex->nStatus & BLOCK_VALID_MASK) < BLOCK_VALID_SCRIPTS) pindexFirstNotScriptsValid = pindex;

        // Begin: actual consistency checks.
        if (pindex->pprev == NULL) {
            // Genesis block checks.
            assert(pindex->GetBlockHash() == consensusParams.hashGenesisBlock); // Genesis block's hash must match.
            assert(pindex == chainActive.Genesis()); // The current active chain's genesis block must be this block.
        }

        // HAVE_DATA is equivalent to VALID_TRANSACTIONS and equivalent to nTx > 0 (we stored the number of transactions in the block)
        assert(!(pindex->nStatus & BLOCK_HAVE_DATA) == (pindex->nTx == 0));
        assert(((pindex->nStatus & BLOCK_VALID_MASK) >= BLOCK_VALID_TRANSACTIONS) == (pindex->nTx > 0));
        if (pindex->nChainTx == 0) assert(pindex->nSequenceId == 0); // nSequenceId can't be set for blocks that aren't linked
        // All parents having data is equivalent to all parents being VALID_TRANSACTIONS, which is equivalent to nChainTx being set.
        assert((pindexFirstMissing != NULL) == (pindex->nChainTx == 0));                                             // nChainTx == 0 is used to signal that all parent block's transaction data is available.
        assert(pindex->nHeight == nHeight);                                                                          // nHeight must be consistent.
        assert(pindex->pprev == NULL || pindex->nChainWork >= pindex->pprev->nChainWork);                            // For every block except the genesis block, the chainwork must be larger than the parent's.
        assert(nHeight < 2 || (pindex->pskip && (pindex->pskip->nHeight < nHeight)));                                // The pskip pointer must point back for all but the first 2 blocks.
        assert(pindexFirstNotTreeValid == NULL);                                                                     // All mapBlockIndex entries must at least be TREE valid
        if ((pindex->nStatus & BLOCK_VALID_MASK) >= BLOCK_VALID_TREE) assert(pindexFirstNotTreeValid == NULL);       // TREE valid implies all parents are TREE valid
        if ((pindex->nStatus & BLOCK_VALID_MASK) >= BLOCK_VALID_CHAIN) assert(pindexFirstNotChainValid == NULL);     // CHAIN valid implies all parents are CHAIN valid
        if ((pindex->nStatus & BLOCK_VALID_MASK) >= BLOCK_VALID_SCRIPTS) assert(pindexFirstNotScriptsValid == NULL); // SCRIPTS valid implies all parents are SCRIPTS valid
        if (pindexFirstInvalid == NULL) {
            // Checks for not-invalid blocks.
            assert((pindex->nStatus & BLOCK_FAILED_MASK) == 0); // The failed mask cannot be set for blocks without invalid parents.
        }
        if (!CBlockIndexWorkComparator()(pindex, chainActive.Tip()) && pindexFirstMissing == NULL) {
            if (pindexFirstInvalid == NULL) { // If this block sorts at least as good as the current tip and is valid, it must be in setBlockIndexCandidates.
                assert(setBlockIndexCandidates.count(pindex));
            }
        } else { // If this block sorts worse than the current tip, it cannot be in setBlockIndexCandidates.
            assert(setBlockIndexCandidates.count(pindex) == 0);
        }
        // Check whether this block is in mapBlocksUnlinked.
        std::pair<std::multimap<CBlockIndex*, CBlockIndex*>::iterator, std::multimap<CBlockIndex*, CBlockIndex*>::iterator> rangeUnlinked = mapBlocksUnlinked.equal_range(pindex->pprev);
        bool foundInUnlinked = false;
        while (rangeUnlinked.first != rangeUnlinked.second) {
            assert(rangeUnlinked.first->first == pindex->pprev);
            if (rangeUnlinked.first->second == pindex) {
                foundInUnlinked = true;
                break;
            }
            rangeUnlinked.first++;
        }
        if (pindex->pprev && pindex->nStatus & BLOCK_HAVE_DATA && pindexFirstMissing != NULL) {
            if (pindexFirstInvalid == NULL) { // If this block has block data available, some parent doesn't, and has no invalid parents, it must be in mapBlocksUnlinked.
                assert(foundInUnlinked);
            }
        } else { // If this block does not have block data available, or all parents do, it cannot be in mapBlocksUnlinked.
            assert(!foundInUnlinked);
        }
        // assert(pindex->GetBlockHash() == pindex->GetBlockHeader().GetHash()); // Perhaps too slow
        // End: actual consistency checks.

        // Try descending into the first subnode.
        std::pair<std::multimap<CBlockIndex*, CBlockIndex*>::iterator, std::multimap<CBlockIndex*, CBlockIndex*>::iterator> range = forward.equal_range(pindex);
        if (range.first != range.second) {
            // A subnode was found.
            pindex = range.first->second;
            nHeight++;
            continue;
        }
        // This is a leaf node.
        // Move upwards until we reach a node of which we have not yet visited the last child.
        while (pindex) {
            // We are going to either move to a parent or a sibling of pindex.
            // If pindex was the first with a certain property, unset the corresponding variable.
            if (pindex == pindexFirstInvalid) pindexFirstInvalid = NULL;
            if (pindex == pindexFirstMissing) pindexFirstMissing = NULL;
            if (pindex == pindexFirstNotTreeValid) pindexFirstNotTreeValid = NULL;
            if (pindex == pindexFirstNotChainValid) pindexFirstNotChainValid = NULL;
            if (pindex == pindexFirstNotScriptsValid) pindexFirstNotScriptsValid = NULL;
            // Find our parent.
            CBlockIndex* pindexPar = pindex->pprev;
            // Find which child we just visited.
            std::pair<std::multimap<CBlockIndex*, CBlockIndex*>::iterator, std::multimap<CBlockIndex*, CBlockIndex*>::iterator> rangePar = forward.equal_range(pindexPar);
            while (rangePar.first->second != pindex) {
                assert(rangePar.first != rangePar.second); // Our parent must have at least the node we're coming from as child.
                rangePar.first++;
            }
            // Proceed to the next one.
            rangePar.first++;
            if (rangePar.first != rangePar.second) {
                // Move to the sibling.
                pindex = rangePar.first->second;
                break;
            } else {
                // Move up further.
                pindex = pindexPar;
                nHeight--;
                continue;
            }
        }
    }

    // Check that we actually traversed the entire map.
    assert(nNodes == forward.size());
}

//////////////////////////////////////////////////////////////////////////////
//
// CAlert
//

string GetWarnings(string strFor)
{
    int nPriority = 0;
    string strStatusBar;
    string strRPC;

    if (!CLIENT_VERSION_IS_RELEASE)
        strStatusBar = _("This is a pre-release test build - use at your own risk - do not use for mining or merchant applications");

    if (GetBoolArg("-testsafemode", false))
        strStatusBar = strRPC = "testsafemode enabled";

    // Misc warnings like out of disk space and clock is wrong
    if (strMiscWarning != "") {
        nPriority = 1000;
        strStatusBar = strMiscWarning;
    }

    if (fLargeWorkForkFound) {
        nPriority = 2000;
        strStatusBar = strRPC = _("Warning: The network does not appear to fully agree! Some miners appear to be experiencing issues.");
    } else if (fLargeWorkInvalidChainFound) {
        nPriority = 2000;
        strStatusBar = strRPC = _("Warning: We do not appear to fully agree with our peers! You may need to upgrade, or other nodes may need to upgrade.");
    }

    // Alerts
    {
        LOCK(cs_mapAlerts);
        BOOST_FOREACH (PAIRTYPE(const uint256, CAlert) & item, mapAlerts) {
            const CAlert& alert = item.second;
            if (alert.AppliesToMe() && alert.nPriority > nPriority) {
                nPriority = alert.nPriority;
                strStatusBar = alert.strStatusBar;
            }
        }
    }

    if (strFor == "statusbar")
        return strStatusBar;
    else if (strFor == "rpc")
        return strRPC;
    assert(!"GetWarnings() : invalid parameter");
    return "error";
}


//////////////////////////////////////////////////////////////////////////////
//
// Messages
//


bool static AlreadyHave(const CInv& inv)
{
    switch (inv.type) {
    case MSG_TX:
    case MSG_WITNESS_TX:
        {
        bool txInMap = false;
        txInMap = mempool.exists(inv.hash);
        return txInMap || mapOrphanTransactions.count(inv.hash) ||
               pcoinsTip->HaveCoins(inv.hash);
        }
    case MSG_BLOCK:
    case MSG_WITNESS_BLOCK:
        return mapBlockIndex.count(inv.hash);
    case MSG_TXLOCK_REQUEST:
        return mapTxLockReq.count(inv.hash) ||
               mapTxLockReqRejected.count(inv.hash);
    case MSG_TXLOCK_VOTE:
        return mapTxLockVote.count(inv.hash);
    case MSG_SPORK:
        return mapSporks.count(inv.hash);
    case MSG_MASTERNODE_WINNER:
        return mapSeenMasternodeVotes.count(inv.hash);
    }
    // Don't know what it is, just say we already got one
    return true;
}


void static ProcessGetData(CNode* pfrom, const Consensus::Params& consensusParams)
{
    std::deque<CInv>::iterator it = pfrom->vRecvGetData.begin();

    vector<CInv> vNotFound;

    LOCK(cs_main);

    while (it != pfrom->vRecvGetData.end()) {
        // Don't bother if send buffer is too full to respond anyway
        if (pfrom->nSendSize >= SendBufferSize())
            break;

        const CInv& inv = *it;
        {
            boost::this_thread::interruption_point();
            it++;

            if (inv.type == MSG_BLOCK || inv.type == MSG_FILTERED_BLOCK || inv.type == MSG_WITNESS_BLOCK) {
                bool send = false;
                BlockMap::iterator mi = mapBlockIndex.find(inv.hash);
                if (mi != mapBlockIndex.end()) {
                    if (chainActive.Contains(mi->second)) {
                        send = true;
                    } else {
                        // To prevent fingerprinting attacks, only send blocks outside of the active
                        // chain if they are valid, and no more than a max reorg depth than the best header
                        // chain we know about.
                        send = mi->second->IsValid(BLOCK_VALID_SCRIPTS) && (pindexBestHeader != NULL) &&
                               (chainActive.Height() - mi->second->nHeight < Params().MaxReorganizationDepth());
                        if (!send) {
                            LogPrintf("ProcessGetData(): ignoring request from peer=%i for old block that isn't in the main chain\n", pfrom->GetId());
                        }
                    }
                }
                if (send && (mi->second->nStatus & BLOCK_HAVE_DATA)) {
                    // Send block from disk
                    CBlock block;
                    if (!ReadBlockFromDisk(block, (*mi).second, consensusParams))
                        assert(!"cannot load block from disk");
                    if (inv.type == MSG_BLOCK)
                        pfrom->PushMessage("block", block); //TODO: push message with flag NO_WITNESS
                    else if (inv.type == MSG_WITNESS_BLOCK)
                        pfrom->PushMessage("block", block);
                    else // MSG_FILTERED_BLOCK)
                    {
                        LOCK(pfrom->cs_filter);
                        if (pfrom->pfilter) {
                            CMerkleBlock merkleBlock(block, *pfrom->pfilter);
                            pfrom->PushMessage("merkleblock", merkleBlock);
                            // CMerkleBlock just contains hashes, so also push any transactions in the block the client did not see
                            // This avoids hurting performance by pointlessly requiring a round-trip
                            // Note that there is currently no way for a node to request any single transactions we didnt send here -
                            // they must either disconnect and retry or request the full block.
                            // Thus, the protocol spec specified allows for us to provide duplicate txn here,
                            // however we MUST always provide at least what the remote peer needs
                            typedef std::pair<unsigned int, uint256> PairType;
                            BOOST_FOREACH (PairType& pair, merkleBlock.vMatchedTxn)
                                if (!pfrom->setInventoryKnown.count(CInv(MSG_TX, pair.second)))
                                    pfrom->PushMessage("tx", block.vtx[pair.first]); //TODO: push message with flag NO_WITNESS
                        }
                        // else
                        // no response
                    }

                    // Trigger them to send a getblocks request for the next batch of inventory
                    if (inv.hash == pfrom->hashContinue) {
                        // Bypass PushInventory, this must send even if redundant,
                        // and we want it right after the last block so they don't
                        // wait for other stuff first.
                        vector<CInv> vInv;
                        vInv.push_back(CInv(MSG_BLOCK, chainActive.Tip()->GetBlockHash()));
                        pfrom->PushMessage("inv", vInv); //TODO: push message with flag NO_WITNESS
                        pfrom->hashContinue = 0;
                    }
                }
            } else if (inv.type == MSG_TX || inv.type == MSG_WITNESS_TX) {
                // Send stream from relay memory
                bool pushed = false;
                {
                    LOCK(cs_mapRelay);
                    map<CInv, CDataStream>::iterator mi = mapRelay.find(inv);
                    if (mi != mapRelay.end()) {
                        pfrom->PushMessage(inv.GetCommand(), (*mi).second); //TODO: push message with flags
                        pushed = true;
                    }
                }

                if (!pushed && inv.type == MSG_TX) { //TODO: probably should check for MSG_TX_WITNESS too
                    CTransaction tx;
                    CTransactionRef ptx = mempool.get(inv.hash);
                    if (ptx) {
                        tx = *ptx.get();
                        CDataStream ss(SER_NETWORK, PROTOCOL_VERSION);
                        ss.reserve(1000); //TODO: if we check for MSG_TX_WITNESS, should this value be changed?
                        ss << tx;
                        pfrom->PushMessage("tx", ss);
                        pushed = true;
                    }
                }
                if (!pushed && inv.type == MSG_TXLOCK_VOTE) {
                    if (mapTxLockVote.count(inv.hash)) {
                        CDataStream ss(SER_NETWORK, PROTOCOL_VERSION);
                        ss.reserve(1000);
                        ss << mapTxLockVote[inv.hash];
                        pfrom->PushMessage("txlvote", ss); //TODO: push message with flags
                        pushed = true;
                    }
                }
                if (!pushed && inv.type == MSG_TXLOCK_REQUEST) {
                    if (mapTxLockReq.count(inv.hash)) {
                        CDataStream ss(SER_NETWORK, PROTOCOL_VERSION);
                        ss.reserve(1000);
                        ss << mapTxLockReq[inv.hash];
                        pfrom->PushMessage("ix", ss);
                        pushed = true;
                    }
                }
                if (!pushed && inv.type == MSG_SPORK) {
                    if (mapSporks.count(inv.hash)) {
                        CDataStream ss(SER_NETWORK, PROTOCOL_VERSION);
                        ss.reserve(1000);
                        ss << mapSporks[inv.hash];
                        pfrom->PushMessage("spork", ss);
                        pushed = true;
                    }
                }
                if (!pushed && inv.type == MSG_MASTERNODE_WINNER) {
                    if (mapSeenMasternodeVotes.count(inv.hash)) {
                        CDataStream ss(SER_NETWORK, PROTOCOL_VERSION);
                        int a = 0;
                        ss.reserve(1000);
                        ss << mapSeenMasternodeVotes[inv.hash] << a;
                        pfrom->PushMessage("mnw", ss);
                        pushed = true;
                    }
                }

                if (!pushed) {
                    vNotFound.push_back(inv);
                }
            }

            // Track requests for our stuff.
            GetMainSignals().Inventory(inv.hash);

            if (inv.type == MSG_BLOCK || inv.type == MSG_FILTERED_BLOCK || inv.type == MSG_WITNESS_BLOCK)
                break;
        }
    }

    pfrom->vRecvGetData.erase(pfrom->vRecvGetData.begin(), it);

    if (!vNotFound.empty()) {
        // Let the peer know that we didn't find what it asked for, so it doesn't
        // have to wait around forever. Currently only SPV clients actually care
        // about this message: it's needed when they are recursively walking the
        // dependencies of relevant unconfirmed transactions. SPV clients want to
        // do that because they want to know about (and store and rebroadcast and
        // risk analyze) the dependencies of transactions relevant to them, without
        // having to download the entire memory pool.
        pfrom->PushMessage("notfound", vNotFound);
    }
}

uint32_t GetFetchFlags(CNode* pfrom, CBlockIndex* pprev, const Consensus::Params& chainparams) {
    uint32_t nFetchFlags = 0;
    if (IsWitnessEnabled(pprev, chainparams) && State(pfrom->GetId())->fHaveWitness) {
        nFetchFlags |= MSG_WITNESS_FLAG;
    }
    return nFetchFlags;
}

static bool ProcessMessage(CNode* pfrom, const string &strCommand, CDataStream& vRecv, int64_t nTimeReceived, const CChainParams& chainparams)
{
    RandAddSeedPerfmon();
    if (fDebug) {
        LogPrintf("received: %s (%u bytes) peer=%d\n", SanitizeString(strCommand), vRecv.size(), pfrom->id);
    }

    if (mapArgs.count("-dropmessagestest") && GetRand(atoi(mapArgs["-dropmessagestest"])) == 0) {
        LogPrintf("dropmessagestest DROPPING RECV MESSAGE\n");
        return true;
    }

    if (strCommand == "version") {
        // Each connection can only send one version message
        if (pfrom->nVersion != 0) {
            pfrom->PushMessage("reject", strCommand, REJECT_DUPLICATE, string("Duplicate version message"));
            Misbehaving(pfrom->GetId(), 1);
            return false;
        }

        int64_t nTime;
        CAddress addrMe;
        CAddress addrFrom;
        uint64_t nNonce = 1;
        uint64_t nServiceInt;
        vRecv >> pfrom->nVersion >> nServiceInt >> nTime >> addrMe;
        pfrom->nServices = ServiceFlags(nServiceInt);
        if (pfrom->nServicesExpected & ~pfrom->nServices)
        {
            LogPrint("net", "peer=%d does not offer the expected services (%08x offered, %08x expected); disconnecting\n", pfrom->id, pfrom->nServices, pfrom->nServicesExpected);
            pfrom->PushMessage("reject", strCommand, REJECT_NONSTANDARD,
                               strprintf("Expected to offer services %08x", pfrom->nServicesExpected));
            pfrom->fDisconnect = true;
            return false;
        }
        if (pfrom->nVersion < ActiveProtocol()) {
            // disconnect from peers older than this proto version
            LogPrintf("peer=%d using obsolete version %i; disconnecting\n", pfrom->id, pfrom->nVersion);
            pfrom->PushMessage("reject", strCommand, REJECT_OBSOLETE,
                strprintf("Version must be %d or greater", ActiveProtocol()));
            pfrom->fDisconnect = true;
            return false;
        }

        if (pfrom->nVersion == 10300)
            pfrom->nVersion = 300;
        if (!vRecv.empty())
            vRecv >> addrFrom >> nNonce;
        if (!vRecv.empty()) {
            vRecv >> LIMITED_STRING(pfrom->strSubVer, 256);
            pfrom->cleanSubVer = SanitizeString(pfrom->strSubVer);
        }
        if (!vRecv.empty())
            vRecv >> pfrom->nStartingHeight;
        if (!vRecv.empty())
            vRecv >> pfrom->fRelayTxes; // set to true after we get the first filter* message
        else
            pfrom->fRelayTxes = true;

        // Disconnect if we connected to ourself
        if (nNonce == nLocalHostNonce && nNonce > 1) {
            LogPrintf("connected to self at %s, disconnecting\n", pfrom->addr.ToString());
            pfrom->fDisconnect = true;
            return true;
        }

        pfrom->addrLocal = addrMe;
        if (pfrom->fInbound && addrMe.IsRoutable()) {
            SeenLocal(addrMe);
        }

        // Be shy and don't send version until we hear
        if (pfrom->fInbound)
            pfrom->PushVersion();

        pfrom->fClient = !(pfrom->nServices & NODE_NETWORK);

        if((pfrom->nServices & NODE_WITNESS))
        {
            LOCK(cs_main);
            State(pfrom->GetId())->fHaveWitness = true;
        }

        // Potentially mark this peer as a preferred download peer.
        UpdatePreferredDownload(pfrom, State(pfrom->GetId()));

        // Change version
        pfrom->PushMessage("verack");
        pfrom->ssSend.SetVersion(min(pfrom->nVersion, PROTOCOL_VERSION));

        if (!pfrom->fInbound) {
            // Advertise our address
            if (fListen && !IsInitialBlockDownload()) {
                CAddress addr = GetLocalAddress(&pfrom->addr);
                if (addr.IsRoutable()) {
                    pfrom->PushAddress(addr);
                } else if (IsPeerAddrLocalGood(pfrom)) {
                    addr.SetIP(pfrom->addrLocal);
                    pfrom->PushAddress(addr);
                }
            }

            // Get recent addresses
            if (pfrom->fOneShot || pfrom->nVersion >= CADDR_TIME_VERSION || addrman.size() < 1000) {
                pfrom->PushMessage("getaddr");
                pfrom->fGetAddr = true;
            }
            addrman.Good(pfrom->addr);
        } else {
            if (((CNetAddr)pfrom->addr) == (CNetAddr)addrFrom) {
                addrman.Add(addrFrom, addrFrom);
                addrman.Good(addrFrom);
            }
        }

        // Relay alerts
        {
            LOCK(cs_mapAlerts);
            BOOST_FOREACH (PAIRTYPE(const uint256, CAlert) & item, mapAlerts)
                item.second.RelayTo(pfrom);
        }

        pfrom->fSuccessfullyConnected = true;

        string remoteAddr;
        if (fLogIPs)
            remoteAddr = ", peeraddr=" + pfrom->addr.ToString();

        LogPrintf("receive version message: %s: version %d, blocks=%d, us=%s, peer=%d%s\n",
            pfrom->cleanSubVer, pfrom->nVersion,
            pfrom->nStartingHeight, addrMe.ToString(), pfrom->id,
            remoteAddr);

        AddTimeData(pfrom->addr, nTime);
    }


    else if (pfrom->nVersion == 0) {
        // Must have a version message before anything else
        Misbehaving(pfrom->GetId(), 1);
        return false;
    }


    else if (strCommand == "verack") {
        pfrom->SetRecvVersion(min(pfrom->nVersion, PROTOCOL_VERSION));

        // Mark this node as currently connected, so we update its timestamp later.
        if (pfrom->fNetworkNode) {
            LOCK(cs_main);
            State(pfrom->GetId())->fCurrentlyConnected = true;
        }
    }


    else if (strCommand == "addr") {
        vector<CAddress> vAddr;
        vRecv >> vAddr;

        // Don't want addr from older versions unless seeding
        if (pfrom->nVersion < CADDR_TIME_VERSION && addrman.size() > 1000)
            return true;
        if (vAddr.size() > 1000) {
            Misbehaving(pfrom->GetId(), 20);
            return error("message addr size() = %u", vAddr.size());
        }

        // Store the new addresses
        vector<CAddress> vAddrOk;
        int64_t nNow = GetAdjustedTime();
        int64_t nSince = nNow - 10 * 60;
        BOOST_FOREACH (CAddress& addr, vAddr) {
            boost::this_thread::interruption_point();

            if (addr.nTime <= 100000000 || addr.nTime > nNow + 10 * 60)
                addr.nTime = nNow - 5 * 24 * 60 * 60;
            pfrom->AddAddressKnown(addr);
            bool fReachable = IsReachable(addr);
            if (addr.nTime > nSince && !pfrom->fGetAddr && vAddr.size() <= 10 && addr.IsRoutable()) {
                // Relay to a limited number of other nodes
                {
                    LOCK(cs_vNodes);
                    // Use deterministic randomness to send to the same nodes for 24 hours
                    // at a time so the setAddrKnowns of the chosen nodes prevent repeats
                    static uint256 hashSalt;
                    if (hashSalt == 0)
                        hashSalt = GetRandHash();
                    uint64_t hashAddr = addr.GetHash();
                    uint256 hashRand = hashSalt ^ (hashAddr << 32) ^ ((GetTime() + hashAddr) / (24 * 60 * 60));
                    hashRand = Hash(BEGIN(hashRand), END(hashRand));
                    multimap<uint256, CNode*> mapMix;
                    BOOST_FOREACH (CNode* pnode, vNodes) {
                        if (pnode->nVersion < CADDR_TIME_VERSION)
                            continue;
                        unsigned int nPointer;
                        memcpy(&nPointer, &pnode, sizeof(nPointer));
                        uint256 hashKey = hashRand ^ nPointer;
                        hashKey = Hash(BEGIN(hashKey), END(hashKey));
                        mapMix.insert(make_pair(hashKey, pnode));
                    }
                    int nRelayNodes = fReachable ? 2 : 1; // limited relaying of addresses outside our network(s)
                    for (multimap<uint256, CNode*>::iterator mi = mapMix.begin(); mi != mapMix.end() && nRelayNodes-- > 0; ++mi)
                        ((*mi).second)->PushAddress(addr);
                }
            }
            // Do not store addresses outside our network
            if (fReachable)
                vAddrOk.push_back(addr);
        }
        addrman.Add(vAddrOk, pfrom->addr, 2 * 60 * 60);
        if (vAddr.size() < 1000)
            pfrom->fGetAddr = false;
        if (pfrom->fOneShot)
            pfrom->fDisconnect = true;
    }


    else if (strCommand == "inv") {
        vector<CInv> vInv;
        vRecv >> vInv;
        if (vInv.size() > MAX_INV_SZ) {
            Misbehaving(pfrom->GetId(), 20);
            return error("message inv size() = %u", vInv.size());
        }

        LOCK(cs_main);

        std::vector<CInv> vToFetch;

        for (unsigned int nInv = 0; nInv < vInv.size(); nInv++) {
            const CInv& inv = vInv[nInv];

            boost::this_thread::interruption_point();
            pfrom->AddInventoryKnown(inv);

            bool fAlreadyHave = AlreadyHave(inv);
            LogPrint("net", "got inv: %s  %s peer=%d\n", inv.ToString(), fAlreadyHave ? "have" : "new", pfrom->id);

            if (!fAlreadyHave && !fImporting && !fReindex && inv.type != MSG_BLOCK)
                pfrom->AskFor(inv);

            //TODO get fetch flags and check witness
            if (inv.type == MSG_BLOCK) {
                UpdateBlockAvailability(pfrom->GetId(), inv.hash);
                if (!fAlreadyHave && !fImporting && !fReindex && !mapBlocksInFlight.count(inv.hash)) {
                    // Add this to the list of blocks to request
                    vToFetch.push_back(inv);
                    LogPrint("net", "getblocks (%d) %s to peer=%d\n", pindexBestHeader->nHeight, inv.hash.ToString(), pfrom->id);
                }
            }

            // Track requests for our stuff
            GetMainSignals().Inventory(inv.hash);

            if (pfrom->nSendSize > (SendBufferSize() * 2)) {
                Misbehaving(pfrom->GetId(), 50);
                return error("send buffer size() = %u", pfrom->nSendSize);
            }
        }

        if (!vToFetch.empty())
            pfrom->PushMessage("getdata", vToFetch);
    }


    else if (strCommand == "getdata") {
        vector<CInv> vInv;
        vRecv >> vInv;
        if (vInv.size() > MAX_INV_SZ) {
            Misbehaving(pfrom->GetId(), 20);
            return error("message getdata size() = %u", vInv.size());
        }

        if (fDebug || (vInv.size() != 1))
            LogPrint("net", "received getdata (%u invsz) peer=%d\n", vInv.size(), pfrom->id);

        if ((fDebug && vInv.size() > 0) || (vInv.size() == 1))
            LogPrint("net", "received getdata for: %s peer=%d\n", vInv[0].ToString(), pfrom->id);

        pfrom->vRecvGetData.insert(pfrom->vRecvGetData.end(), vInv.begin(), vInv.end());
        ProcessGetData(pfrom, chainparams.GetConsensus());
    }


    else if (strCommand == "getblocks" || strCommand == "getheaders") {
        CBlockLocator locator;
        uint256 hashStop;
        vRecv >> locator >> hashStop;

        LOCK(cs_main);

        // Find the last block the caller has in the main chain
        CBlockIndex* pindex = FindForkInGlobalIndex(chainActive, locator);

        // Send the rest of the chain
        if (pindex)
            pindex = chainActive.Next(pindex);

        int nLimit = 500;
        LogPrintf("getblocks %d to %s limit %d from peer=%d\n", (pindex ? pindex->nHeight : -1), hashStop == uint256(0) ? "end" : hashStop.ToString(), nLimit, pfrom->id);
        for (; pindex; pindex = chainActive.Next(pindex)) {
            if (pindex->GetBlockHash() == hashStop) {
                LogPrint("net", "  getblocks stopping at %d %s\n", pindex->nHeight, pindex->GetBlockHash().ToString());
                break;
            }
            pfrom->PushInventory(CInv(MSG_BLOCK, pindex->GetBlockHash()));
            if (--nLimit <= 0) {
                // When this block is requested, we'll send an inv that'll make them
                // getblocks the next batch of inventory.
                LogPrint("net", "  getblocks stopping at limit %d %s\n", pindex->nHeight, pindex->GetBlockHash().ToString());
                pfrom->hashContinue = pindex->GetBlockHash();
                break;
            }
        }
    }


    else if (strCommand == "headers" && chainparams.HeadersFirstSyncingActive()) {
        CBlockLocator locator;
        uint256 hashStop;
        vRecv >> locator >> hashStop;

        LOCK(cs_main);

        if (IsInitialBlockDownload())
            return true;

        CBlockIndex* pindex = NULL;
        if (locator.IsNull()) {
            // If locator is null, return the hashStop block
            BlockMap::iterator mi = mapBlockIndex.find(hashStop);
            if (mi == mapBlockIndex.end())
                return true;
            pindex = (*mi).second;
        } else {
            // Find the last block the caller has in the main chain
            pindex = FindForkInGlobalIndex(chainActive, locator);
            if (pindex)
                pindex = chainActive.Next(pindex);
        }

        // we must use CBlocks, as CBlockHeaders won't include the 0x00 nTx count at the end
        vector<CBlock> vHeaders;
        int nLimit = MAX_HEADERS_RESULTS;
        if (fDebug)
            LogPrintf("getheaders %d to %s from peer=%d\n", (pindex ? pindex->nHeight : -1), hashStop.ToString(), pfrom->id);
        for (; pindex; pindex = chainActive.Next(pindex)) {
            vHeaders.push_back(pindex->GetBlockHeader());
            if (--nLimit <= 0 || pindex->GetBlockHash() == hashStop)
                break;
        }
        pfrom->PushMessage("headers", vHeaders);
    }


    else if (strCommand == "tx") {
        vector<uint256> vWorkQueue;
        vector<uint256> vEraseQueue;
        CTransaction tx;

        //masternode signed transaction
        bool ignoreFees = false;
        CTxIn vin;
        vector<unsigned char> vchSig;

        vRecv >> tx;

        CInv inv(MSG_TX, tx.GetHash());
        pfrom->AddInventoryKnown(inv);

        LOCK(cs_main);

        bool fMissingInputs = false;
        CValidationState state;

        mapAlreadyAskedFor.erase(inv);

#       if defined(DEBUG_DUMP_STAKING_INFO)&&defined(DEBUG_DUMP_Message_TX)
        DEBUG_DUMP_Message_TX();
#       endif

        if (AcceptToMemoryPool(mempool, state, tx, true, &fMissingInputs, false, ignoreFees)) {
            mempool.check(pcoinsTip);
            RelayTransaction(tx);
            vWorkQueue.push_back(inv.hash);

            LogPrint("mempool", "AcceptToMemoryPool: peer=%d %s : accepted %s (poolsz %u)\n",
                pfrom->id, pfrom->cleanSubVer,
                tx.GetHash().ToString(),
                mempool.mapTx.size());

            // Recursively process any orphan transactions that depended on this one
            set<NodeId> setMisbehaving;
            for (unsigned int i = 0; i < vWorkQueue.size(); i++) {
                map<uint256, set<uint256> >::iterator itByPrev = mapOrphanTransactionsByPrev.find(vWorkQueue[i]);
                if (itByPrev == mapOrphanTransactionsByPrev.end())
                    continue;
                for (set<uint256>::iterator mi = itByPrev->second.begin();
                     mi != itByPrev->second.end();
                     ++mi) {
                    const uint256& orphanHash = *mi;
                    const CTransaction& orphanTx = mapOrphanTransactions[orphanHash].tx;
                    NodeId fromPeer = mapOrphanTransactions[orphanHash].fromPeer;
                    bool fMissingInputs2 = false;
                    // Use a dummy CValidationState so someone can't setup nodes to counter-DoS based on orphan
                    // resolution (that is, feeding people an invalid transaction based on LegitTxX in order to get
                    // anyone relaying LegitTxX banned)
                    CValidationState stateDummy;

                    if (setMisbehaving.count(fromPeer))
                        continue;
                    if (AcceptToMemoryPool(mempool, stateDummy, orphanTx, true, &fMissingInputs2)) {
                        LogPrint("mempool", "   accepted orphan tx %s\n", orphanHash.ToString());
                        RelayTransaction(orphanTx);
                        vWorkQueue.push_back(orphanHash);
                        vEraseQueue.push_back(orphanHash);
                    } else if (!fMissingInputs2) {
                        int nDos = 0;
                        if (stateDummy.IsInvalid(nDos) && nDos > 0 && State(fromPeer)->fHaveWitness) { //TODO: check corruption?
                            // Punish peer that gave us an invalid orphan tx
                            Misbehaving(fromPeer, nDos);
                            setMisbehaving.insert(fromPeer);
                            LogPrint("mempool", "   invalid orphan tx %s\n", orphanHash.ToString());
                        }
                        // Has inputs but not accepted to mempool
                        // Probably non-standard or insufficient fee/priority
                        LogPrint("mempool", "   removed orphan tx %s\n", orphanHash.ToString());
                        vEraseQueue.push_back(orphanHash);

                    }
                    mempool.check(pcoinsTip);
                }
            }

            BOOST_FOREACH (uint256 hash, vEraseQueue)
                EraseOrphanTx(hash);
        } else if (fMissingInputs) {
            AddOrphanTx(tx, pfrom->GetId());

            // DoS prevention: do not allow mapOrphanTransactions to grow unbounded
            unsigned int nMaxOrphanTx = (unsigned int)std::max((int64_t)0, GetArg("-maxorphantx", DEFAULT_MAX_ORPHAN_TRANSACTIONS));
            unsigned int nEvicted = LimitOrphanTxSize(nMaxOrphanTx);
            if (nEvicted > 0)
                LogPrint("mempool", "mapOrphan overflow, removed %u tx\n", nEvicted);
        } else if (pfrom->fWhitelisted) {
            // Always relay transactions received from whitelisted peers, even
            // if they are already in the mempool (allowing the node to function
            // as a gateway for nodes hidden behind it).

            RelayTransaction(tx);
        }

        int nDoS = 0;
        if (state.IsInvalid(nDoS)) {
            LogPrint("mempool", "%s from peer=%d %s was not accepted into the memory pool: %s\n", tx.GetHash().ToString(),
                pfrom->id, pfrom->cleanSubVer,
                state.GetRejectReason());
            pfrom->PushMessage("reject", strCommand, state.GetRejectCode(),
                state.GetRejectReason().substr(0, MAX_REJECT_MESSAGE_LENGTH), inv.hash);
            if (nDoS > 0)
                Misbehaving(pfrom->GetId(), nDoS);
        }
    }


    else if (strCommand == "headers" && chainparams.HeadersFirstSyncingActive() && !fImporting && !fReindex) { // Ignore headers received while importing
        std::vector<CBlockHeader> headers;

        // Bypass the normal CBlock deserialization, as we don't want to risk deserializing 2000 full blocks.
        unsigned int nCount = ReadCompactSize(vRecv);
        if (nCount > MAX_HEADERS_RESULTS) {
            Misbehaving(pfrom->GetId(), 20);
            return error("headers message size = %u", nCount);
        }
        headers.resize(nCount);
        for (unsigned int n = 0; n < nCount; n++) {
            vRecv >> headers[n];
            ReadCompactSize(vRecv); // ignore tx count; assume it is 0.
        }

        LOCK(cs_main);

        if (nCount == 0) {
            // Nothing interesting. Stop asking this peers for more headers.
            return true;
        }
        CBlockIndex* pindexLast = NULL;
        BOOST_FOREACH (const CBlockHeader& header, headers) {
            CValidationState state;
            if (pindexLast != NULL && header.hashPrevBlock != pindexLast->GetBlockHash()) {
                Misbehaving(pfrom->GetId(), 20);
                return error("non-continuous headers sequence");
            }

            /*TODO: this has a CBlock cast on it so that it will compile. There should be a solution for this
             * before headers are reimplemented on mainnet
             */
            if (!AcceptBlockHeader((CBlock)header, state, chainparams, &pindexLast)) {
                int nDoS;
                if (state.IsInvalid(nDoS)) {
                    if (nDoS > 0)
                        Misbehaving(pfrom->GetId(), nDoS);
                    std::string strError = "invalid header received " + header.GetHash().ToString();
                    return error(strError.c_str());
                }
            }
        }

        if (pindexLast)
            UpdateBlockAvailability(pfrom->GetId(), pindexLast->GetBlockHash());

        if (nCount == MAX_HEADERS_RESULTS && pindexLast) {
            // Headers message had its maximum size; the peer may have more headers.
            // TODO: optimize: if pindexLast is an ancestor of chainActive.Tip(), continue
            // from there instead.
            LogPrintf("more getheaders (%d) to end to peer=%d (startheight:%d)\n", pindexLast->nHeight, pfrom->id, pfrom->nStartingHeight);
            pfrom->PushMessage("getheaders", chainActive.GetLocator(pindexLast), uint256(0));
        }

        CheckBlockIndex(chainparams.GetConsensus());
    }


    else if (strCommand == "block" && !fImporting && !fReindex) { // Ignore blocks received while importing
        CBlock block;
        vRecv >> block;
        uint256 hashBlock = block.GetHash();
        CInv inv(MSG_BLOCK, hashBlock);
        LogPrint("net", "received block %s peer=%d\n", inv.hash.ToString(), pfrom->id);

        //sometimes we will be sent their most recent block and its not the one we want, in that case tell where we are
        if (!mapBlockIndex.count(block.hashPrevBlock)) {
            if (find(pfrom->vBlockRequested.begin(), pfrom->vBlockRequested.end(), hashBlock) != pfrom->vBlockRequested.end()) {
                //we already asked for this block, so lets work backwards and ask for the previous block
                pfrom->PushMessage("getblocks", chainActive.GetLocator(), block.hashPrevBlock);
                pfrom->vBlockRequested.push_back(block.hashPrevBlock);
            } else {
                //ask to sync to this block
                pfrom->PushMessage("getblocks", chainActive.GetLocator(), hashBlock);
                pfrom->vBlockRequested.push_back(hashBlock);
            }
        } else {
            pfrom->AddInventoryKnown(inv);

            CValidationState state;
            ProcessNewBlock(state, chainparams, pfrom, &block);
            int nDoS;
            if (state.IsInvalid(nDoS)) {
                pfrom->PushMessage("reject", strCommand, state.GetRejectCode(),
                    state.GetRejectReason().substr(0, MAX_REJECT_MESSAGE_LENGTH), inv.hash);
                if (nDoS > 0) {
                    TRY_LOCK(cs_main, lockMain);
                    if (lockMain) Misbehaving(pfrom->GetId(), nDoS);
                }
            }
        }

    }


    // This asymmetric behavior for inbound and outbound connections was introduced
    // to prevent a fingerprinting attack: an attacker can send specific fake addresses
    // to users' AddrMan and later request them by sending getaddr messages.
    // Making users (which are behind NAT and can only make outgoing connections) ignore
    // getaddr message mitigates the attack.
    else if ((strCommand == "getaddr") && (pfrom->fInbound)) {
        pfrom->vAddrToSend.clear();
        vector<CAddress> vAddr = addrman.GetAddr();
        BOOST_FOREACH (const CAddress& addr, vAddr)
            pfrom->PushAddress(addr);
    }


    else if (strCommand == "mempool") {
        LOCK2(cs_main, pfrom->cs_filter);

        std::vector<uint256> vtxid;
        mempool.queryHashes(vtxid);
        vector<CInv> vInv;
        BOOST_FOREACH (uint256& hash, vtxid) {
            CInv inv(MSG_TX, hash);
            CTransaction tx;
            CTransactionRef ptx = mempool.get(hash);
            if (!ptx) continue;
            tx = *ptx.get();
            if ((pfrom->pfilter && pfrom->pfilter->IsRelevantAndUpdate(tx)) ||
                (!pfrom->pfilter))
                vInv.push_back(inv);
            if (vInv.size() == MAX_INV_SZ) {
                pfrom->PushMessage("inv", vInv);
                vInv.clear();
            }
        }
        if (vInv.size() > 0)
            pfrom->PushMessage("inv", vInv);
    }


    else if (strCommand == "ping") {
        if (pfrom->nVersion > BIP0031_VERSION) {
            uint64_t nonce = 0;
            vRecv >> nonce;
            // Echo the message back with the nonce. This allows for two useful features:
            //
            // 1) A remote node can quickly check if the connection is operational
            // 2) Remote nodes can measure the latency of the network thread. If this node
            //    is overloaded it won't respond to pings quickly and the remote node can
            //    avoid sending us more work, like chain download requests.
            //
            // The nonce stops the remote getting confused between different pings: without
            // it, if the remote node sends a ping once per second and this node takes 5
            // seconds to respond to each, the 5th ping the remote sends would appear to
            // return very quickly.
            pfrom->PushMessage("pong", nonce);
        }
    }


    else if (strCommand == "pong") {
        int64_t pingUsecEnd = nTimeReceived;
        uint64_t nonce = 0;
        size_t nAvail = vRecv.in_avail();
        bool bPingFinished = false;
        std::string sProblem;

        if (nAvail >= sizeof(nonce)) {
            vRecv >> nonce;

            // Only process pong message if there is an outstanding ping (old ping without nonce should never pong)
            if (pfrom->nPingNonceSent != 0) {
                if (nonce == pfrom->nPingNonceSent) {
                    // Matching pong received, this ping is no longer outstanding
                    bPingFinished = true;
                    int64_t pingUsecTime = pingUsecEnd - pfrom->nPingUsecStart;
                    if (pingUsecTime > 0) {
                        // Successful ping time measurement, replace previous
                        pfrom->nPingUsecTime = pingUsecTime;
                    } else {
                        // This should never happen
                        sProblem = "Timing mishap";
                    }
                } else {
                    // Nonce mismatches are normal when pings are overlapping
                    sProblem = "Nonce mismatch";
                    if (nonce == 0) {
                        // This is most likely a bug in another implementation somewhere, cancel this ping
                        bPingFinished = true;
                        sProblem = "Nonce zero";
                    }
                }
            } else {
                sProblem = "Unsolicited pong without ping";
            }
        } else {
            // This is most likely a bug in another implementation somewhere, cancel this ping
            bPingFinished = true;
            sProblem = "Short payload";
        }

        if (!(sProblem.empty())) {
            LogPrint("net", "pong peer=%d %s: %s, %x expected, %x received, %u bytes\n",
                pfrom->id,
                pfrom->cleanSubVer,
                sProblem,
                pfrom->nPingNonceSent,
                nonce,
                nAvail);
        }
        if (bPingFinished) {
            pfrom->nPingNonceSent = 0;
        }
    }


    else if (fAlerts && strCommand == "alert") {
        CAlert alert;
        vRecv >> alert;

        uint256 alertHash = alert.GetHash();
        if (pfrom->setKnown.count(alertHash) == 0) {
            if (alert.ProcessAlert()) {
                // Relay
                pfrom->setKnown.insert(alertHash);
                {
                    LOCK(cs_vNodes);
                    BOOST_FOREACH (CNode* pnode, vNodes)
                        alert.RelayTo(pnode);
                }
            } else {
                // Small DoS penalty so peers that send us lots of
                // duplicate/expired/invalid-signature/whatever alerts
                // eventually get banned.
                // This isn't a Misbehaving(100) (immediate ban) because the
                // peer might be an older or different implementation with
                // a different signature key, etc.
                Misbehaving(pfrom->GetId(), 10);
            }
        }
    }


    else if (!(nLocalServices & NODE_BLOOM) &&
             (strCommand == "filterload" ||
              strCommand == "filteradd" ||
              strCommand == "filterclear")) {
        LogPrintf("bloom message=%s\n", strCommand);
        Misbehaving(pfrom->GetId(), 100);
    }


    else if (strCommand == "filterload") {
        CBloomFilter filter;
        vRecv >> filter;

        if (!filter.IsWithinSizeConstraints())
            // There is no excuse for sending a too-large filter
            Misbehaving(pfrom->GetId(), 100);
        else {
            LOCK(pfrom->cs_filter);
            delete pfrom->pfilter;
            pfrom->pfilter = new CBloomFilter(filter);
            pfrom->pfilter->UpdateEmptyFull();
        }
        pfrom->fRelayTxes = true;
    }


    else if (strCommand == "filteradd") {
        vector<unsigned char> vData;
        vRecv >> vData;

        // Nodes must NEVER send a data item > 520 bytes (the max size for a script data object,
        // and thus, the maximum size any matched object can have) in a filteradd message
        if (vData.size() > MAX_SCRIPT_ELEMENT_SIZE) {
            Misbehaving(pfrom->GetId(), 100);
        } else {
            LOCK(pfrom->cs_filter);
            if (pfrom->pfilter)
                pfrom->pfilter->insert(vData);
            else
                Misbehaving(pfrom->GetId(), 100);
        }
    }


    else if (strCommand == "filterclear") {
        LOCK(pfrom->cs_filter);
        delete pfrom->pfilter;
        pfrom->pfilter = new CBloomFilter();
        pfrom->fRelayTxes = true;
    }


    else if (strCommand == "reject") {
        if (fDebug) {
            try {
                string strMsg;
                unsigned char ccode;
                string strReason;
                vRecv >> LIMITED_STRING(strMsg, CMessageHeader::COMMAND_SIZE) >> ccode >> LIMITED_STRING(strReason, MAX_REJECT_MESSAGE_LENGTH);

                ostringstream ss;
                ss << strMsg << " code " << itostr(ccode) << ": " << strReason;

                if (strMsg == "block" || strMsg == "tx") {
                    uint256 hash;
                    vRecv >> hash;
                    ss << ": hash " << hash.ToString();
                }
                LogPrint("net", "Reject %s\n", SanitizeString(ss.str()));
            } catch (std::ios_base::failure& e) {
                // Avoid feedback loops by preventing reject messages from triggering a new reject message.
                LogPrint("net", "Unparseable reject message received\n");
            }
        }
    }


    else {
        bool processed = false;
#       if 0
        if (!processed) darksendPool.ProcessMessage(pfrom, strCommand, vRecv, processed);
        if (!processed) mnodeman.ProcessMessage(pfrom, strCommand, vRecv, processed);
        if (!processed) budget.ProcessMessage(pfrom, strCommand, vRecv, processed);
        if (!processed) masternodePayments.ProcessMessage(pfrom, strCommand, vRecv, processed);
        if (!processed) ProcessInstanTX(pfrom, strCommand, vRecv, processed);
        if (!processed) ProcessSpork(pfrom, strCommand, vRecv, processed);
        if (!processed) masternodeSync.ProcessMessage(pfrom, strCommand, vRecv, processed);
#       else
        if (!processed) ProcessDarksend(pfrom, strCommand, vRecv, processed);
        if (!processed) ProcessMasternode(pfrom, strCommand, vRecv, processed);
        if (!processed) ProcessInstantX(pfrom, strCommand, vRecv, processed);
        if (!processed) ProcessSpork(pfrom, strCommand, vRecv, processed);
#       endif
    }

    return true;
}

int ActiveProtocol()
{
    return MIN_PEER_PROTO_VERSION_BEFORE_ENFORCEMENT;
}

// requires LOCK(cs_vRecvMsg)
bool ProcessMessages(CNode* pfrom)
{
    const CChainParams& chainparams = Params();
    //if (fDebug)
    //    LogPrintf("ProcessMessages(%u messages)\n", pfrom->vRecvMsg.size());

    //
    // Message format
    //  (4) message start
    //  (12) command
    //  (4) size
    //  (4) checksum
    //  (x) data
    //
    bool fOk = true;

    if (!pfrom->vRecvGetData.empty())
        ProcessGetData(pfrom, chainparams.GetConsensus());

    // this maintains the order of responses
    if (!pfrom->vRecvGetData.empty()) return fOk;

    std::deque<CNetMessage>::iterator it = pfrom->vRecvMsg.begin();
    while (!pfrom->fDisconnect && it != pfrom->vRecvMsg.end()) {
        // Don't bother if send buffer is too full to respond anyway
        if (pfrom->nSendSize >= SendBufferSize())
            break;

        // get next message
        CNetMessage& msg = *it;

        //if (fDebug)
        //    LogPrintf("ProcessMessages(message %u msgsz, %u bytes, complete:%s)\n",
        //            msg.hdr.nMessageSize, msg.vRecv.size(),
        //            msg.complete() ? "Y" : "N");

        // end, if an incomplete message is found
        if (!msg.complete())
            break;

        // at this point, any failure means we can delete the current message
        it++;

        // Scan for message start
        if (memcmp(msg.hdr.pchMessageStart, chainparams.MessageStart(), MESSAGE_START_SIZE) != 0) {
            LogPrintf("PROCESSMESSAGE: INVALID MESSAGESTART %s peer=%d\n", SanitizeString(msg.hdr.GetCommand()), pfrom->id);
            fOk = false;
            break;
        }

        // Read header
        CMessageHeader& hdr = msg.hdr;
        if (!hdr.IsValid()) {
            LogPrintf("PROCESSMESSAGE: ERRORS IN HEADER %s peer=%d\n", SanitizeString(hdr.GetCommand()), pfrom->id);
            continue;
        }
        string strCommand = hdr.GetCommand();

        // Message size
        unsigned int nMessageSize = hdr.nMessageSize;

        // Checksum
        CDataStream& vRecv = msg.vRecv;
        uint256 hash = Hash(vRecv.begin(), vRecv.begin() + nMessageSize);
        unsigned int nChecksum = 0;
        memcpy(&nChecksum, &hash, sizeof(nChecksum));
        if (nChecksum != hdr.nChecksum) {
            LogPrintf("ProcessMessages(%s, %u bytes): CHECKSUM ERROR nChecksum=%08x hdr.nChecksum=%08x\n",
                SanitizeString(strCommand), nMessageSize, nChecksum, hdr.nChecksum);
            continue;
        }

        // Process message
        bool fRet = false;
        try {
            fRet = ProcessMessage(pfrom, strCommand, vRecv, msg.nTime, chainparams);
            boost::this_thread::interruption_point();
        } catch (std::ios_base::failure& e) {
            pfrom->PushMessage("reject", strCommand, REJECT_MALFORMED, string("error parsing message"));
            if (strstr(e.what(), "end of data")) {
                // Allow exceptions from under-length message on vRecv
                LogPrintf("ProcessMessages(%s, %u bytes): Exception '%s' caught, normally caused by a message being shorter than its stated length\n", SanitizeString(strCommand), nMessageSize, e.what());
            } else if (strstr(e.what(), "size too large")) {
                // Allow exceptions from over-long size
                LogPrintf("ProcessMessages(%s, %u bytes): Exception '%s' caught\n", SanitizeString(strCommand), nMessageSize, e.what());
            } else {
                PrintExceptionContinue(&e, "ProcessMessages()");
            }
        } catch (boost::thread_interrupted) {
            throw;
        } catch (std::exception& e) {
            PrintExceptionContinue(&e, "ProcessMessages()");
        } catch (...) {
            PrintExceptionContinue(NULL, "ProcessMessages()");
        }

        if (!fRet)
            LogPrintf("ProcessMessage(%s, %u bytes) FAILED peer=%d\n", SanitizeString(strCommand), nMessageSize, pfrom->id);

        break;
    }

    // In case the connection got shut down, its receive buffer was wiped
    if (!pfrom->fDisconnect)
        pfrom->vRecvMsg.erase(pfrom->vRecvMsg.begin(), it);

    return fOk;
}


bool SendMessages(CNode* pto, bool fSendTrickle)
{
    const Consensus::Params& consensusParams = Params().GetConsensus();
    {
        // Don't send anything until we get their version message
        if (pto->nVersion == 0)
            return true;

        //
        // Message: ping
        //
        bool pingSend = false;
        if (pto->fPingQueued) {
            // RPC ping request by user
            pingSend = true;
        }
        if (pto->nPingNonceSent == 0 && pto->nPingUsecStart + PING_INTERVAL * 1000000 < GetTimeMicros()) {
            // Ping automatically sent as a latency probe & keepalive.
            pingSend = true;
        }
        if (pingSend) {
            uint64_t nonce = 0;
            while (nonce == 0) {
                GetRandBytes((unsigned char*)&nonce, sizeof(nonce));
            }
            pto->fPingQueued = false;
            pto->nPingUsecStart = GetTimeMicros();
            if (pto->nVersion > BIP0031_VERSION) {
                pto->nPingNonceSent = nonce;
                pto->PushMessage("ping", nonce);
            } else {
                // Peer is too old to support ping command with nonce, pong will never arrive.
                pto->nPingNonceSent = 0;
                pto->PushMessage("ping");
            }
        }

        TRY_LOCK(cs_main, lockMain); // Acquire cs_main for IsInitialBlockDownload() and CNodeState()
        if (!lockMain)
            return true;

        // Address refresh broadcast
        static int64_t nLastRebroadcast;
        if (!IsInitialBlockDownload() && (GetTime() - nLastRebroadcast > 24 * 60 * 60)) {
            LOCK(cs_vNodes);
            BOOST_FOREACH (CNode* pnode, vNodes) {
                // Periodically clear setAddrKnown to allow refresh broadcasts
                if (nLastRebroadcast)
                    pnode->setAddrKnown.clear();

                // Rebroadcast our address
                AdvertizeLocal(pnode);
            }
            if (!vNodes.empty())
                nLastRebroadcast = GetTime();
        }

        //
        // Message: addr
        //
        if (fSendTrickle) {
            vector<CAddress> vAddr;
            vAddr.reserve(pto->vAddrToSend.size());
            BOOST_FOREACH (const CAddress& addr, pto->vAddrToSend) {
                // returns true if wasn't already contained in the set
                if (pto->setAddrKnown.insert(addr).second) {
                    vAddr.push_back(addr);
                    // receiver rejects addr messages larger than 1000
                    if (vAddr.size() >= 1000) {
                        pto->PushMessage("addr", vAddr);
                        vAddr.clear();
                    }
                }
            }
            pto->vAddrToSend.clear();
            if (!vAddr.empty())
                pto->PushMessage("addr", vAddr);
        }

        CNodeState& state = *State(pto->GetId());
        if (state.fShouldBan) {
            if (pto->fWhitelisted)
                LogPrintf("Warning: not punishing whitelisted peer %s!\n", pto->addr.ToString());
            else {
                pto->fDisconnect = true;
                if (pto->addr.IsLocal())
                    LogPrintf("Warning: not banning local peer %s!\n", pto->addr.ToString());
                else {
                    CNode::Ban(pto->addr);
                }
            }
            state.fShouldBan = false;
        }

        BOOST_FOREACH (const CBlockReject& reject, state.rejects)
            pto->PushMessage("reject", (string) "block", reject.chRejectCode, reject.strRejectReason, reject.hashBlock);
        state.rejects.clear();

        // Start block sync
        if (pindexBestHeader == NULL)
            pindexBestHeader = chainActive.Tip();
        bool fFetch = state.fPreferredDownload || (nPreferredDownload == 0 && !pto->fClient && !pto->fOneShot); // Download if this is a nice peer, or we have no nice peers and this one might do.
        if (!state.fSyncStarted && !pto->fClient && fFetch /*&& !fImporting*/ && !fReindex) {
            // Only actively request headers from a single peer, unless we're close to end of initial download.
            if (nSyncStarted == 0 || pindexBestHeader->GetBlockTime() > GetAdjustedTime() - 6 * 60 * 60) { // NOTE: was "close to today" and 24h in Bitcoin
                state.fSyncStarted = true;
                nSyncStarted++;
                //CBlockIndex *pindexStart = chainActive.Tip()->pprev ? chainActive.Tip()->pprev : chainActive.Tip();
                //LogPrint("net", "initial getheaders (%d) to peer=%d (startheight:%d)\n", pindexStart->nHeight, pto->id, pto->nStartingHeight);
                //pto->PushMessage("getheaders", chainActive.GetLocator(pindexStart), uint256(0));
                pto->PushMessage("getblocks", chainActive.GetLocator(chainActive.Tip()), uint256(0));
            }
        }

        // Resend wallet transactions that haven't gotten in a block yet
        // Except during reindex, importing and IBD, when old wallet
        // transactions become unconfirmed and spams other nodes.
        if (!fReindex /*&& !fImporting && !IsInitialBlockDownload()*/) {
            GetMainSignals().Broadcast(nTimeBestReceived);
        }

        //
        // Message: inventory
        //
        vector<CInv> vInv;
        vector<CInv> vInvWait;
        {
            LOCK(pto->cs_inventory);
            vInv.reserve(pto->vInventoryToSend.size());
            vInvWait.reserve(pto->vInventoryToSend.size());
            BOOST_FOREACH (const CInv& inv, pto->vInventoryToSend) {
                if (pto->setInventoryKnown.count(inv))
                    continue;

                // trickle out tx inv to protect privacy
                if (inv.type == MSG_TX && !fSendTrickle) {
                    // 1/4 of tx invs blast to all immediately
                    static uint256 hashSalt;
                    if (hashSalt == 0)
                        hashSalt = GetRandHash();
                    uint256 hashRand = inv.hash ^ hashSalt;
                    hashRand = Hash(BEGIN(hashRand), END(hashRand));
                    bool fTrickleWait = ((hashRand & 3) != 0);

                    if (fTrickleWait) {
                        vInvWait.push_back(inv);
                        continue;
                    }
                }

                // returns true if wasn't already contained in the set
                if (pto->setInventoryKnown.insert(inv).second) {
                    vInv.push_back(inv);
                    if (vInv.size() >= 1000) {
                        pto->PushMessage("inv", vInv);
                        vInv.clear();
                    }
                }
            }
            pto->vInventoryToSend = vInvWait;
        }
        if (!vInv.empty())
            pto->PushMessage("inv", vInv);

        // Detect whether we're stalling
        int64_t nNow = GetTimeMicros();
        if (!pto->fDisconnect && state.nStallingSince && state.nStallingSince < nNow - 1000000 * BLOCK_STALLING_TIMEOUT) {
            // Stalling only triggers when the block download window cannot move. During normal steady state,
            // the download window should be much larger than the to-be-downloaded set of blocks, so disconnection
            // should only happen during initial block download.
            LogPrintf("Peer=%d is stalling block download, disconnecting\n", pto->id);
            pto->fDisconnect = true;
        }
        // In case there is a block that has been in flight from this peer for (2 + 0.5 * N) times the block interval
        // (with N the number of validated blocks that were in flight at the time it was requested), disconnect due to
        // timeout. We compensate for in-flight blocks to prevent killing off peers due to our own downstream link
        // being saturated. We only count validated in-flight blocks so peers can't advertize nonexisting block hashes
        // to unreasonably increase our timeout.
        if (!pto->fDisconnect && state.vBlocksInFlight.size() > 0 && state.vBlocksInFlight.front().nTime < nNow - 500000 * Params().TargetSpacing() * (4 + state.vBlocksInFlight.front().nValidatedQueuedBefore)) {
            LogPrintf("Timeout downloading block %s from peer=%d, disconnecting\n", state.vBlocksInFlight.front().hash.ToString(), pto->id);
            pto->fDisconnect = true;
        }

        //
        // Message: getdata (blocks)
        //
        vector<CInv> vGetData;
        if (!pto->fDisconnect && !pto->fClient && fFetch && state.nBlocksInFlight < MAX_BLOCKS_IN_TRANSIT_PER_PEER) {
            vector<CBlockIndex*> vToDownload;
            NodeId staller = -1;
            FindNextBlocksToDownload(pto->GetId(), MAX_BLOCKS_IN_TRANSIT_PER_PEER - state.nBlocksInFlight, vToDownload, staller);
            BOOST_FOREACH (CBlockIndex* pindex, vToDownload) {
                if (State(pto->GetId())->fHaveWitness || !IsWitnessEnabled(pindex->pprev, consensusParams)) {
                    uint32_t nFetchFlags = GetFetchFlags(pto, pindex->pprev, consensusParams);
                    vGetData.push_back(CInv(MSG_BLOCK | nFetchFlags, pindex->GetBlockHash()));
                    MarkBlockAsInFlight(pto->GetId(), pindex->GetBlockHash(), consensusParams, pindex);
                    LogPrintf("Requesting block %s (%d) peer=%d\n", pindex->GetBlockHash().ToString(),
                              pindex->nHeight, pto->id);
                }
            }
            if (state.nBlocksInFlight == 0 && staller != -1) {
                if (State(staller)->nStallingSince == 0) {
                    State(staller)->nStallingSince = nNow;
                    LogPrint("net", "Stall started peer=%d\n", staller);
                }
            }
        }

        //
        // Message: getdata (non-blocks)
        //
        while (!pto->fDisconnect && !pto->mapAskFor.empty() && (*pto->mapAskFor.begin()).first <= nNow) {
            const CInv& inv = (*pto->mapAskFor.begin()).second;
            if (!AlreadyHave(inv)) {
                if (fDebug)
                    LogPrint("net", "Requesting %s peer=%d\n", inv.ToString(), pto->id);
                vGetData.push_back(inv);
                if (vGetData.size() >= 1000) {
                    pto->PushMessage("getdata", vGetData);
                    vGetData.clear();
                }
            }
            pto->mapAskFor.erase(pto->mapAskFor.begin());
        }
        if (!vGetData.empty())
            pto->PushMessage("getdata", vGetData);
    }
    return true;
}


bool CBlockUndo::WriteToDisk(CDiskBlockPos& pos, const uint256& hashBlock)
{
    // Open history file to append
    CAutoFile fileout(OpenUndoFile(pos), SER_DISK, CLIENT_VERSION);
    if (fileout.IsNull())
        return error("CBlockUndo::WriteToDisk : OpenUndoFile failed");

    // Write index header
    unsigned int nSize = fileout.GetSerializeSize(*this);
    fileout << FLATDATA(Params().MessageStart()) << nSize;

    // Write undo data
    long fileOutPos = ftell(fileout.Get());
    if (fileOutPos < 0)
        return error("CBlockUndo::WriteToDisk : ftell failed");
    pos.nPos = (unsigned int)fileOutPos;
    fileout << *this;

    // calculate & write checksum
    CHashWriter hasher(SER_GETHASH, PROTOCOL_VERSION);
    hasher << hashBlock;
    hasher << *this;
    fileout << hasher.GetHash();

    return true;
}

bool CBlockUndo::ReadFromDisk(const CDiskBlockPos& pos, const uint256& hashBlock)
{
    // Open history file to read
    CAutoFile filein(OpenUndoFile(pos, true), SER_DISK, CLIENT_VERSION);
    if (filein.IsNull())
        return error("CBlockUndo::ReadFromDisk : OpenBlockFile failed");

    // Read block
    uint256 hashChecksum;
    try {
        filein >> *this;
        filein >> hashChecksum;
    } catch (std::exception& e) {
        return error("%s : Deserialize or I/O error - %s", __func__, e.what());
    }

    // Verify checksum
    CHashWriter hasher(SER_GETHASH, PROTOCOL_VERSION);
    hasher << hashBlock;
    hasher << *this;
    if (hashChecksum != hasher.GetHash())
        return error("CBlockUndo::ReadFromDisk : Checksum mismatch");

    return true;
}

std::string CBlockFileInfo::ToString() const
{
    return strprintf("CBlockFileInfo(blocks=%u, size=%u, heights=%u...%u, time=%s...%s)", nBlocks, nSize, nHeightFirst, nHeightLast, DateTimeStrFormat("%Y-%m-%d", nTimeFirst), DateTimeStrFormat("%Y-%m-%d", nTimeLast));
}

int GetSpendHeight(const CCoinsViewCache& inputs)
{
    LOCK(cs_main);
    CBlockIndex* pindexPrev = mapBlockIndex.find(inputs.GetBestBlock())->second;
    return pindexPrev->nHeight + 1;
}

class CMainCleanup
{
public:
    CMainCleanup() {}
    ~CMainCleanup()
    {
        // block headers
        BlockMap::iterator it1 = mapBlockIndex.begin();
        for (; it1 != mapBlockIndex.end(); it1++)
            delete (*it1).second;
        mapBlockIndex.clear();

        // orphan transactions
        mapOrphanTransactions.clear();
        mapOrphanTransactionsByPrev.clear();
    }
} instance_of_cmaincleanup;


/////////////////////////////////////////////////////////////////////// lux
bool CheckSenderScript(const CCoinsViewCache& view, const CTransaction& tx){
    CScript script = view.AccessCoins(tx.vin[0].prevout.hash)->vout[tx.vin[0].prevout.n].scriptPubKey;
    if(!script.IsPayToPubkeyHash() && !script.IsPayToPubkey()){
        return false;
    }
    return true;
}

std::vector<ResultExecute> CallContract(const dev::Address& addrContract, std::vector<unsigned char> opcode, const dev::Address& sender, uint64_t gasLimit){
    CBlock block;
    CMutableTransaction tx;
    const CChainParams& chainparams = Params();
    CBlockIndex* pblockindex = mapBlockIndex[chainActive.Tip()->GetBlockHash()];
    ReadBlockFromDisk(block, pblockindex, chainparams.GetConsensus());
    block.nTime = GetAdjustedTime();

    if(block.IsProofOfStake())
        block.vtx.erase(block.vtx.begin()+2,block.vtx.end());
    else
        block.vtx.erase(block.vtx.begin()+1,block.vtx.end());


    LuxDGP luxDGP(globalState.get(), fGettingValuesDGP);
    uint64_t blockGasLimit = luxDGP.getBlockGasLimit(chainActive.Tip()->nHeight + 1);

    if(gasLimit == 0){
        gasLimit = blockGasLimit - 1;
    }
    dev::Address senderAddress = sender == dev::Address() ? dev::Address("ffffffffffffffffffffffffffffffffffffffff") : sender;
    tx.vout.push_back(CTxOut(0, CScript() << OP_DUP << OP_HASH160 << senderAddress.asBytes() << OP_EQUALVERIFY << OP_CHECKSIG));
    block.vtx.push_back(CTransaction(tx));

    LuxTransaction callTransaction(0, 1, dev::u256(gasLimit), addrContract, opcode, dev::u256(0));
    callTransaction.forceSender(senderAddress);
    callTransaction.setVersion(VersionVM::GetEVMDefault());


    ByteCodeExec exec(block, std::vector<LuxTransaction>(1, callTransaction), blockGasLimit);
    exec.performByteCode(dev::eth::Permanence::Reverted);
    return exec.getResult();
}

bool CheckMinGasPrice(std::vector<EthTransactionParams>& etps, const uint64_t& minGasPrice){
    for(EthTransactionParams& etp : etps){
        if(etp.gasPrice < dev::u256(minGasPrice))
            return false;
    }
    return true;
}

valtype GetSenderAddress(const CTransaction& tx, const CCoinsViewCache* coinsView, const std::vector<CTransaction>* blockTxs){
    CScript script;
    bool scriptFilled=false; //can't use script.empty() because an empty script is technically valid
    const CChainParams& chainparams = Params();

    // First check the current (or in-progress) block for zero-confirmation change spending that won't yet be in txindex
    if(blockTxs){
        for(auto btx : *blockTxs){
            if(btx.GetHash() == tx.vin[0].prevout.hash){
                script = btx.vout[tx.vin[0].prevout.n].scriptPubKey;
                scriptFilled=true;
                break;
            }
        }
    }
    if(!scriptFilled && coinsView){
        script = coinsView->AccessCoins(tx.vin[0].prevout.hash)->vout[0].scriptPubKey;
        scriptFilled = true;
    }
    if(!scriptFilled)
    {
        CTransaction txPrevout;
        uint256 hashBlock;
        if(GetTransaction(tx.vin[0].prevout.hash, txPrevout, chainparams.GetConsensus(), hashBlock, true)){
            script = txPrevout.vout[tx.vin[0].prevout.n].scriptPubKey;
        } else {
            LogPrintf("Error fetching transaction details of tx %s. This will probably cause more errors", tx.vin[0].prevout.hash.ToString());
            return valtype();
        }
    }

    CTxDestination addressBit;
    txnouttype txType=TX_NONSTANDARD;
    if(ExtractDestination(script, addressBit, &txType)){
        if ((txType == TX_PUBKEY || txType == TX_PUBKEYHASH) &&
            addressBit.type() == typeid(CKeyID)){
            CKeyID senderAddress(boost::get<CKeyID>(addressBit));
            return valtype(senderAddress.begin(), senderAddress.end());
        }
    }
    //prevout is not a standard transaction format, so just return 0
    return valtype();
}

UniValue vmLogToJSON(const ResultExecute& execRes, const CTransaction& tx, const CBlock& block){
    UniValue result(UniValue::VOBJ);
    if(tx != CTransaction())
        result.push_back(Pair("txid", tx.GetHash().GetHex()));
    result.push_back(Pair("address", execRes.execRes.newAddress.hex()));
    if(block.GetHash() != CBlock().GetHash()){
        result.push_back(Pair("time", block.GetBlockTime()));
        result.push_back(Pair("blockhash", block.GetHash().GetHex()));
        result.push_back(Pair("blockheight", chainActive.Tip()->nHeight + 1));
    } else {
        result.push_back(Pair("time", GetAdjustedTime()));
        result.push_back(Pair("blockheight", chainActive.Tip()->nHeight));
    }
    UniValue logEntries(UniValue::VARR);
    dev::eth::LogEntries logs = execRes.txRec.log();
    for(dev::eth::LogEntry log : logs){
        UniValue logEntrie(UniValue::VOBJ);
        logEntrie.push_back(Pair("address", log.address.hex()));
        UniValue topics(UniValue::VARR);
        for(dev::h256 l : log.topics){
            UniValue topicPair(UniValue::VOBJ);
            topicPair.push_back(Pair("raw", l.hex()));
            topics.push_back(topicPair);
            //TODO add "pretty" field for human readable data
        }
        UniValue dataPair(UniValue::VOBJ);
        dataPair.push_back(Pair("raw", HexStr(log.data)));
        logEntrie.push_back(Pair("data", dataPair));
        logEntrie.push_back(Pair("topics", topics));
        logEntries.push_back(logEntrie);
    }
    result.push_back(Pair("entries", logEntries));
    return result;
}

void writeVMlog(const std::vector<ResultExecute>& res, const CTransaction& tx, const CBlock& block){
    boost::filesystem::path luxDir = GetDataDir() / "vmExecLogs.json";
    std::stringstream ss;
    if(fIsVMlogFile){
        ss << ",";
    } else {
        std::ofstream file(luxDir.string(), std::ios::out | std::ios::app);
        file << "{\"logs\":[]}";
        file.close();
    }

    for(size_t i = 0; i < res.size(); i++){
        ss << vmLogToJSON(res[i], tx, block).write();
        if(i != res.size() - 1){
            ss << ",";
        } else {
            ss << "]}";
        }
    }

    std::ofstream file(luxDir.string(), std::ios::in | std::ios::out);
    file.seekp(-2, std::ios::end);
    file << ss.str();
    file.close();
    fIsVMlogFile = true;
}

bool ByteCodeExec::performByteCode(dev::eth::Permanence type){
    for(LuxTransaction& tx : txs){
        //validate VM version
        if(tx.getVersion().toRaw() != VersionVM::GetEVMDefault().toRaw()){
            return false;
        }
        dev::eth::EnvInfo envInfo(BuildEVMEnvironment());
        if(!tx.isCreation() && !globalState->addressInUse(tx.receiveAddress())){
            dev::eth::ExecutionResult execRes;
            execRes.excepted = dev::eth::TransactionException::Unknown;
            result.push_back(ResultExecute{execRes, dev::eth::TransactionReceipt(dev::h256(), dev::u256(), dev::eth::LogEntries()), CTransaction()});
            continue;
        }
        result.push_back(globalState->execute(envInfo, *globalSealEngine.get(), tx, type, OnOpFunc()));
    }
    globalState->db().commit();
    globalState->dbUtxo().commit();
    globalSealEngine.get()->deleteAddresses.clear();
    return true;
}

bool ByteCodeExec::processingResults(ByteCodeExecResult& resultBCE){
    for(size_t i = 0; i < result.size(); i++){
        uint64_t gasUsed = (uint64_t) result[i].execRes.gasUsed;
        if(result[i].execRes.excepted != dev::eth::TransactionException::None){
            if(txs[i].value() > 0){
                CMutableTransaction tx;
                tx.vin.push_back(CTxIn(h256Touint(txs[i].getHashWith()), txs[i].getNVout(), CScript() << OP_SPEND));
                CScript script(CScript() << OP_DUP << OP_HASH160 << txs[i].sender().asBytes() << OP_EQUALVERIFY << OP_CHECKSIG);
                tx.vout.push_back(CTxOut(CAmount(txs[i].value()), script));
                resultBCE.valueTransfers.push_back(CTransaction(tx));
            }
            resultBCE.usedGas += gasUsed;
        } else {
            if(txs[i].gas() > UINT64_MAX ||
               result[i].execRes.gasUsed > UINT64_MAX ||
               txs[i].gasPrice() > UINT64_MAX){
                return false;
            }
            uint64_t gas = (uint64_t) txs[i].gas();
            uint64_t gasPrice = (uint64_t) txs[i].gasPrice();

            resultBCE.usedGas += gasUsed;
            int64_t amount = (gas - gasUsed) * gasPrice;
            if(amount < 0){
                return false;
            }
            if(amount > 0){
                CScript script(CScript() << OP_DUP << OP_HASH160 << txs[i].sender().asBytes() << OP_EQUALVERIFY << OP_CHECKSIG);
                resultBCE.refundOutputs.push_back(CTxOut(amount, script));
                resultBCE.refundSender += amount;
            }
        }
        if(result[i].tx != CTransaction()){
            resultBCE.valueTransfers.push_back(result[i].tx);
        }
    }
    return true;
}

dev::eth::EnvInfo ByteCodeExec::BuildEVMEnvironment(){
    dev::eth::EnvInfo env;
    CBlockIndex* tip = chainActive.Tip();
    env.setNumber(dev::u256(tip->nHeight + 1));
    env.setTimestamp(dev::u256(block.nTime));
    env.setDifficulty(dev::u256(block.nBits));

    dev::eth::LastHashes lh;
    lh.resize(256);
    for(int i=0;i<256;i++){
        if(!tip)
            break;
        lh[i]= uintToh256(*tip->phashBlock);
        tip = tip->pprev;
    }
    env.setLastHashes(std::move(lh));
    env.setGasLimit(blockGasLimit);
    if(block.IsProofOfStake()){
        env.setAuthor(EthAddrFromScript(block.vtx[1].vout[1].scriptPubKey));
    }else {
        env.setAuthor(EthAddrFromScript(block.vtx[0].vout[0].scriptPubKey));
    }
    return env;
}

dev::Address ByteCodeExec::EthAddrFromScript(const CScript& script){
    CTxDestination addressBit;
    txnouttype txType=TX_NONSTANDARD;
    if(ExtractDestination(script, addressBit, &txType)){
        if ((txType == TX_PUBKEY || txType == TX_PUBKEYHASH) &&
            addressBit.type() == typeid(CKeyID)){
            CKeyID addressKey(boost::get<CKeyID>(addressBit));
            std::vector<unsigned char> addr(addressKey.begin(), addressKey.end());
            return dev::Address(addr);
        }
    }
    //if not standard or not a pubkey or pubkeyhash output, then return 0
    return dev::Address();
}

bool LuxTxConverter::extractionLuxTransactions(ExtractLuxTX& luxtx){
    std::vector<LuxTransaction> resultTX;
    std::vector<EthTransactionParams> resultETP;
    for(size_t i = 0; i < txBit.vout.size(); i++){
        if(txBit.vout[i].scriptPubKey.HasOpCreate() || txBit.vout[i].scriptPubKey.HasOpCall()){
            if(receiveStack(txBit.vout[i].scriptPubKey)){
                EthTransactionParams params;
                if(parseEthTXParams(params)){
                    resultTX.push_back(createEthTX(params, i));
                    resultETP.push_back(params);
                }else{
                    return false;
                }
            }else{
                return false;
            }
        }
    }
    luxtx = std::make_pair(resultTX, resultETP);
    return true;
}

bool LuxTxConverter::receiveStack(const CScript& scriptPubKey){
    EvalScript(stack, scriptPubKey, SCRIPT_EXEC_BYTE_CODE, BaseSignatureChecker(), SIGVERSION_BASE, nullptr);
    if (stack.empty())
        return false;

    CScript scriptRest(stack.back().begin(), stack.back().end());
    stack.pop_back();

    opcode = (opcodetype)(*scriptRest.begin());
    if((opcode == OP_CREATE && stack.size() < 4) || (opcode == OP_CALL && stack.size() < 5)){
        stack.clear();
        return false;
    }

    return true;
}

bool LuxTxConverter::parseEthTXParams(EthTransactionParams& params){
    try{
        dev::Address receiveAddress;
        valtype vecAddr;
        if (opcode == OP_CALL)
        {
            vecAddr = stack.back();
            stack.pop_back();
            receiveAddress = dev::Address(vecAddr);
        }
        if(stack.size() < 4)
            return false;

        if(stack.back().size() < 1){
            return false;
        }
        valtype code(stack.back());
        stack.pop_back();
        uint64_t gasPrice = CScriptNum::vch_to_uint64(stack.back());
        stack.pop_back();
        uint64_t gasLimit = CScriptNum::vch_to_uint64(stack.back());
        stack.pop_back();
        if(gasPrice > INT64_MAX || gasLimit > INT64_MAX){
            return false;
        }
        //we track this as CAmount in some places, which is an int64_t, so constrain to INT64_MAX
        if(gasPrice !=0 && gasLimit > INT64_MAX / gasPrice){
            //overflows past 64bits, reject this tx
            return false;
        }
        if(stack.back().size() > 4){
            return false;
        }
        VersionVM version = VersionVM::fromRaw((uint32_t)CScriptNum::vch_to_uint64(stack.back()));
        stack.pop_back();
        params.version = version;
        params.gasPrice = dev::u256(gasPrice);
        params.receiveAddress = receiveAddress;
        params.code = code;
        params.gasLimit = dev::u256(gasLimit);
        return true;
    }
    catch(const scriptnum_error& err){
        LogPrintf("Incorrect parameters to VM.");
        return false;
    }
}

LuxTransaction LuxTxConverter::createEthTX(const EthTransactionParams& etp, uint32_t nOut){
    LuxTransaction txEth;
    if (etp.receiveAddress == dev::Address() && opcode != OP_CALL){
        txEth = LuxTransaction(txBit.vout[nOut].nValue, etp.gasPrice, etp.gasLimit, etp.code, dev::u256(0));
    }
    else{
        txEth = LuxTransaction(txBit.vout[nOut].nValue, etp.gasPrice, etp.gasLimit, etp.receiveAddress, etp.code, dev::u256(0));
    }
    dev::Address sender(GetSenderAddress(txBit, view, blockTransactions));
    txEth.forceSender(sender);
    txEth.setHashWith(uintToh256(txBit.GetHash()));
    txEth.setNVout(nOut);
    txEth.setVersion(etp.version);

    return txEth;
}
///////////////////////////////////////////////////////////////////////<|MERGE_RESOLUTION|>--- conflicted
+++ resolved
@@ -1066,14 +1066,11 @@
 
         int64_t nSigOpsCost = GetTransactionSigOpCost(tx, view, STANDARD_SCRIPT_VERIFY_FLAGS);
 
-        // Keep track of transactions that spend a coinbase, which we re-scan
-        // during reorgs to ensure COINBASE_MATURITY is still met.
-        //TODO: add tracking coinbase spending transactions
-        //bool fSpendsCoinbase = false;
+        bool fSpendsCoinbase = false;
         BOOST_FOREACH(const CTxIn &txin, tx.vin) {
             const CCoins *coins = view.AccessCoins(txin.prevout.hash);
             if (coins->IsCoinBase()) {
-                //fSpendsCoinbase = true;
+                fSpendsCoinbase = true;
                 break;
             }
         }
@@ -1351,12 +1348,11 @@
 
         int64_t nSigOpsCost = GetTransactionSigOpCost(tx, view, STANDARD_SCRIPT_VERIFY_FLAGS);
 
-        //TODO: add tracking coinbase spending transactions
-        //bool fSpendsCoinbase = false;
+        bool fSpendsCoinbase = false;
         BOOST_FOREACH(const CTxIn &txin, tx.vin) {
             const CCoins *coins = view.AccessCoins(txin.prevout.hash);
             if (coins->IsCoinBase()) {
-                //fSpendsCoinbase = true;
+                fSpendsCoinbase = true;
                 break;
             }
         }
@@ -2391,14 +2387,11 @@
     int64_t nValueOut = 0;
     int64_t nValueIn = 0;
     int64_t nStakeReward = 0;
-<<<<<<< HEAD
+    std::vector<PrecomputedTransactionData> txdata;
+    txdata.reserve(block.vtx.size()); // Required so that pointers to individual PrecomputedTransactionData don't get invalidated
     uint64_t blockGasUsed = 0;
     CAmount gasRefunds=0;
 
-=======
-    std::vector<PrecomputedTransactionData> txdata;
-    txdata.reserve(block.vtx.size()); // Required so that pointers to individual PrecomputedTransactionData don't get invalidated
->>>>>>> e1c85dbe
     for (unsigned int i = 0; i < block.vtx.size(); i++) {
         const CTransaction& tx = block.vtx[i];
 
@@ -2830,21 +2823,6 @@
     FlushStateToDisk(state, FLUSH_STATE_ALWAYS);
 }
 
-<<<<<<< HEAD
-//CAmount GetBlockSubsidy(int nHeight, const Consensus::Params& consensusParams) {
-//    int halvings = nHeight / consensusParams.nSubsidyHalvingInterval;
-//    // Force block reward to zero when right shift is undefined.
-//    if (halvings >= 64)
-//        return 0;
-//
-//    CAmount nSubsidy = 50 * COIN;
-//    // Subsidy is cut in half every 210,000 blocks which will occur approximately every 4 years.
-//    nSubsidy >>= halvings;
-//    return nSubsidy;
-//}
-
-=======
->>>>>>> e1c85dbe
 /** Update chainActive and related internal data structures. */
 void static UpdateTip(CBlockIndex* pindexNew, const CChainParams& chainParams)
 {
