// Copyright (c) 2009-2010 Satoshi Nakamoto
// Copyright (c) 2009-2014 The Bitcoin developers
// Copyright (c) 2014-2015 The Dash developers
// Copyright (c) 2015-2017 The LUX developers
// Distributed under the MIT software license, see the accompanying
// file COPYING or http://www.opensource.org/licenses/mit-license.php.

#include "wallet.h"

#include "base58.h"
#include "checkpoints.h"
#include "coincontrol.h"
#include "crypter.h"
#include "consensus/validation.h"
#include "instantx.h"
#include "main.h"
<<<<<<< HEAD
#include "rbf.h"
=======
#include "net.h"
#include "script/interpreter.h"
>>>>>>> 74cc8c5a
#include "script/script.h"
#include "script/sign.h"
#include "spork.h"
#include "stake.h"
#include "timedata.h"
#include "txdb.h"
#include "txmempool.h"
#include "util.h"
#include "ui_interface.h"
#include "utilmoneystr.h"

#include <assert.h>

#include <boost/algorithm/string/replace.hpp>
#include <boost/filesystem.hpp>
#include <boost/thread.hpp>

#define SELECT_COINS_FROM_ACCOUNT true

#if defined(DEBUG_DUMP_STAKING_INFO)
#include "DEBUG_DUMP_STAKING_INFO.hpp"
#endif

using namespace std;

/**
 * Settings
 */
CFeeRate payTxFee(DEFAULT_TRANSACTION_FEE);
CAmount maxTxFee = DEFAULT_TRANSACTION_MAXFEE;
unsigned int nTxConfirmTarget = 1;
bool fPayAtLeastCustomFee = true;
bool fWalletProcessingMode = false;
OutputType g_address_type = OUTPUT_TYPE_NONE;
OutputType g_change_type = OUTPUT_TYPE_NONE;
<<<<<<< HEAD
bool bSpendZeroConfChange = DEFAULT_SPEND_ZEROCONF_CHANGE;
bool fSendFreeTransactions = DEFAULT_SEND_FREE_TRANSACTIONS;
const char * DEFAULT_WALLET_DAT = "wallet.dat";
=======
>>>>>>> 74cc8c5a
bool fCheckUpdates = CHECKUPDATES;
bool bZeroBalanceAddressToken = DEFAULT_ZERO_BALANCE_ADDRESS_TOKEN;
bool fNotUseChangeAddress = DEFAULT_NOT_USE_CHANGE_ADDRESS;
bool fWalletRbf = DEFAULT_WALLET_RBF;

/**
 * Fees smaller than this (in duffs) are considered zero fee (for transaction creation)
 * We are ~100 times smaller then bitcoin now (2015-06-23), set minTxFee 10 times higher
 * so it's still 10 times lower comparing to bitcoin.
 * Override with -mintxfee
 */
CFeeRate CWallet::minTxFee = CFeeRate(10000);

const uint256 CMerkleTx::ABANDON_HASH(uint256S("0000000000000000000000000000000000000000000000000000000000000001"));

/** @defgroup mapWallet
 *
 * @{
 */

struct CompareValueOnly {
    bool operator()(const pair<CAmount, pair<const CWalletTx*, unsigned int> >& t1,
        const pair<CAmount, pair<const CWalletTx*, unsigned int> >& t2) const
    {
        return t1.first < t2.first;
    }
};

std::string COutput::ToString() const
{
    return strprintf("COutput(%s, %d, %d) [%s]", tx->GetHash().ToString(), i, nDepth, FormatMoney(tx->vout[i].nValue));
}

class CAffectedKeysVisitor : public boost::static_visitor<void> {
private:
    const CKeyStore &keystore;
    std::vector<CKeyID> &vKeys;

public:
    CAffectedKeysVisitor(const CKeyStore &keystoreIn, std::vector<CKeyID> &vKeysIn) : keystore(keystoreIn), vKeys(vKeysIn) {}

    void Process(const CScript &script) {
        txnouttype type;
        std::vector<CTxDestination> vDest;
        int nRequired;
        if (ExtractDestinations(script, type, vDest, nRequired)) {
            for (const CTxDestination &dest : vDest)
                boost::apply_visitor(*this, dest);
        }
    }

    void operator()(const CKeyID &keyId) {
        if (keystore.HaveKey(keyId))
            vKeys.push_back(keyId);
    }

    void operator()(const CScriptID &scriptId) {
        CScript script;
        if (keystore.GetCScript(scriptId, script))
            Process(script);
    }

    void operator()(const WitnessV0ScriptHash& scriptID)
    {
        CScriptID id;
        CRIPEMD160().Write(scriptID.begin(), 32).Finalize(id.begin());
        CScript script;
        if (keystore.GetCScript(id, script)) {
            Process(script);
        }
    }

    void operator()(const WitnessV0KeyHash& keyid)
    {
        CKeyID id(keyid);
        if (keystore.HaveKey(id)) {
            vKeys.push_back(id);
        }
    }

    template<typename X>
    void operator()(const X &none) {}
};

const CWalletTx* CWallet::GetWalletTx(const uint256& hash) const
{
    LOCK(cs_wallet);
    std::map<uint256, CWalletTx>::const_iterator it = mapWallet.find(hash);
    if (it == mapWallet.end())
        return NULL;
    return &(it->second);
}

CPubKey CWallet::GenerateNewKey(uint64_t nAccountIndex, bool internal)
{
    AssertLockHeld(cs_wallet);                                 // mapKeyMetadata
    bool fCompressed = CanSupportFeature(FEATURE_COMPRPUBKEY); // default to compressed public keys if we want 0.6.0 wallets

    CKey secret;

    // Create new metadata
    int64_t nCreationTime = GetTime();
    CKeyMetadata metadata(nCreationTime);

    CPubKey pubkey;
    // use HD key derivation if HD was enabled during wallet creation
    if (IsHDEnabled()) {
        DeriveNewChildKey(metadata, secret, nAccountIndex, internal);
        pubkey = secret.GetPubKey();
    } else {
        secret.MakeNewKey(fCompressed);

        // Compressed public keys were introduced in version 0.6.0
        if (fCompressed)
            SetMinVersion(FEATURE_COMPRPUBKEY);

        pubkey = secret.GetPubKey();
        assert(secret.VerifyPubKey(pubkey));

        // Create new metadata
        mapKeyMetadata[pubkey.GetID()] = metadata;
        if (!nTimeFirstKey || nCreationTime < nTimeFirstKey)
            nTimeFirstKey = nCreationTime;

        if (!AddKeyPubKey(secret, pubkey))
            throw std::runtime_error(std::string(__func__) + ": AddKey failed");
    }
    return pubkey;
}

void CWallet::DeriveNewChildKey(const CKeyMetadata& metadata, CKey& secretRet, uint32_t nAccountIndex, bool internal)
{
    CHDChain hdChainTmp;
    if (!GetHDChain(hdChainTmp)) {
        throw std::runtime_error(std::string(__func__) + ": GetHDChain failed");
    }

    if (!DecryptHDChain(hdChainTmp))
        throw std::runtime_error(std::string(__func__) + ": DecryptHDChainSeed failed");
    // make sure seed matches this chain
    if (hdChainTmp.GetID() != hdChainTmp.GetSeedHash())
        throw std::runtime_error(std::string(__func__) + ": Wrong HD chain!");

    CHDAccount acc;
    if (!hdChainTmp.GetAccount(nAccountIndex, acc))
        throw std::runtime_error(std::string(__func__) + ": Wrong HD account!");

    // derive child key at next index, skip keys already known to the wallet
    CExtKey childKey;
    uint32_t nChildIndex = internal ? acc.nInternalChainCounter : acc.nExternalChainCounter;
    do {
        hdChainTmp.DeriveChildExtKey(nAccountIndex, internal, nChildIndex, childKey);
        // increment childkey index
        nChildIndex++;
    } while (HaveKey(childKey.key.GetPubKey().GetID()));
    secretRet = childKey.key;

    CPubKey pubkey = secretRet.GetPubKey();
    assert(secretRet.VerifyPubKey(pubkey));

    // store metadata
    mapKeyMetadata[pubkey.GetID()] = metadata;
    if (!nTimeFirstKey || metadata.nCreateTime < nTimeFirstKey)
        nTimeFirstKey = metadata.nCreateTime;

    // update the chain model in the database
    CHDChain hdChainCurrent;
    GetHDChain(hdChainCurrent);

    if (internal) {
        acc.nInternalChainCounter = nChildIndex;
    }
    else {
        acc.nExternalChainCounter = nChildIndex;
    }

    if (!hdChainCurrent.SetAccount(nAccountIndex, acc))
        throw std::runtime_error(std::string(__func__) + ": SetAccount failed");

    if (IsCrypted()) {
        if (!SetCryptedHDChain(hdChainCurrent, false))
            throw std::runtime_error(std::string(__func__) + ": SetCryptedHDChain failed");
    }
    else {
        if (!SetHDChain(hdChainCurrent, false))
            throw std::runtime_error(std::string(__func__) + ": SetHDChain failed");
    }

    if (!AddHDPubKey(childKey.Neuter(), internal))
        throw std::runtime_error(std::string(__func__) + ": AddHDPubKey failed");
}

bool CWallet::GetPubKey(const CKeyID &address, CPubKey& vchPubKeyOut) const
{
    LOCK(cs_wallet);
    std::map<CKeyID, CHDPubKey>::const_iterator mi = mapHdPubKeys.find(address);
    if (mi != mapHdPubKeys.end())
    {
        const CHDPubKey &hdPubKey = (*mi).second;
        vchPubKeyOut = hdPubKey.extPubKey.pubkey;
        return true;
    }
    else
        return CCryptoKeyStore::GetPubKey(address, vchPubKeyOut);
}

bool CWallet::GetKey(const CKeyID &address, CKey& keyOut) const
{
    LOCK(cs_wallet);
    std::map<CKeyID, CHDPubKey>::const_iterator mi = mapHdPubKeys.find(address);
    if (mi != mapHdPubKeys.end())
    {
        // if the key has been found in mapHdPubKeys, derive it on the fly
        const CHDPubKey &hdPubKey = (*mi).second;
        CHDChain hdChainCurrent;
        if (!GetHDChain(hdChainCurrent))
            throw std::runtime_error(std::string(__func__) + ": GetHDChain failed");
        if (!DecryptHDChain(hdChainCurrent))
            throw std::runtime_error(std::string(__func__) + ": DecryptHDChainSeed failed");
        // make sure seed matches this chain
        if (hdChainCurrent.GetID() != hdChainCurrent.GetSeedHash())
            throw std::runtime_error(std::string(__func__) + ": Wrong HD chain!");

        CExtKey extkey;
        hdChainCurrent.DeriveChildExtKey(hdPubKey.nAccountIndex, hdPubKey.nChangeIndex != 0, hdPubKey.extPubKey.nChild, extkey);
        keyOut = extkey.key;

        return true;
    }
    else {
        return CCryptoKeyStore::GetKey(address, keyOut);
    }
}

bool CWallet::HaveKey(const CKeyID &address) const
{
    LOCK(cs_wallet);
    if (mapHdPubKeys.count(address) > 0)
        return true;
    return CCryptoKeyStore::HaveKey(address);
}

bool CWallet::LoadHDPubKey(const CHDPubKey &hdPubKey)
{
    AssertLockHeld(cs_wallet);

    mapHdPubKeys[hdPubKey.extPubKey.pubkey.GetID()] = hdPubKey;
    return true;
}

bool CWallet::AddHDPubKey(const CExtPubKey &extPubKey, bool internal)
{
    AssertLockHeld(cs_wallet);

    CHDChain hdChainCurrent;
    GetHDChain(hdChainCurrent);

    CHDPubKey hdPubKey;
    hdPubKey.extPubKey = extPubKey;
    hdPubKey.hdchainID = hdChainCurrent.GetID();
    hdPubKey.nChangeIndex = internal ? 1 : 0;
    mapHdPubKeys[extPubKey.pubkey.GetID()] = hdPubKey;

    // check if we need to remove from watch-only
    CScript script;
    script = GetScriptForDestination(extPubKey.pubkey.GetID());
    if (HaveWatchOnly(script))
        RemoveWatchOnly(script);
    script = GetScriptForRawPubKey(extPubKey.pubkey);
    if (HaveWatchOnly(script))
        RemoveWatchOnly(script);

    if (!fFileBacked)
        return true;

    return CWalletDB(strWalletFile).WriteHDPubKey(hdPubKey, mapKeyMetadata[extPubKey.pubkey.GetID()]);
}

bool CWallet::AddKeyPubKey(const CKey& secret, const CPubKey& pubkey)
{
    AssertLockHeld(cs_wallet); // mapKeyMetadata
    if (!CCryptoKeyStore::AddKeyPubKey(secret, pubkey))
        return false;

    // check if we need to remove from watch-only
    CScript script;
    script = GetScriptForDestination(pubkey.GetID());
    if (HaveWatchOnly(script))
        RemoveWatchOnly(script);

    if (!fFileBacked)
        return true;
    if (!IsCrypted()) {
        return CWalletDB(strWalletFile).WriteKey(pubkey, secret.GetPrivKey(), mapKeyMetadata[pubkey.GetID()]);
    }
    return true;
}

bool CWallet::AddCryptedKey(const CPubKey& vchPubKey,
    const vector<unsigned char>& vchCryptedSecret)
{
    if (!CCryptoKeyStore::AddCryptedKey(vchPubKey, vchCryptedSecret))
        return false;
    if (!fFileBacked)
        return true;
    {
        LOCK(cs_wallet);
        if (pwalletdbEncryption)
            return pwalletdbEncryption->WriteCryptedKey(vchPubKey,
                vchCryptedSecret,
                mapKeyMetadata[vchPubKey.GetID()]);
        else
            return CWalletDB(strWalletFile).WriteCryptedKey(vchPubKey, vchCryptedSecret, mapKeyMetadata[vchPubKey.GetID()]);
    }
    return false;
}

void CWallet::LoadKeyMetadata(const CPubKey& pubkey, const CKeyMetadata& meta)
{
    AssertLockHeld(cs_wallet); // mapKeyMetadata
    if (meta.nCreateTime && (!nTimeFirstKey || meta.nCreateTime < nTimeFirstKey))
        nTimeFirstKey = meta.nCreateTime;
    mapKeyMetadata[pubkey.GetID()] = meta;
}

bool CWallet::LoadCryptedKey(const CPubKey& vchPubKey, const std::vector<unsigned char>& vchCryptedSecret)
{
    return CCryptoKeyStore::AddCryptedKey(vchPubKey, vchCryptedSecret);
}

bool CWallet::AddCScript(const CScript& redeemScript)
{
    if (!CCryptoKeyStore::AddCScript(redeemScript))
        return false;
    if (!fFileBacked)
        return true;
    return CWalletDB(strWalletFile).WriteCScript(Hash160(redeemScript.begin(), redeemScript.end()), redeemScript);
}

bool fWalletUnlockStakingOnly = false;

bool CWallet::LoadCScript(const CScript& redeemScript)
{
    /* A sanity check was added in pull #3843 to avoid adding redeemScripts
     * that never can be redeemed. However, old wallets may still contain
     * these. Do not add them to the wallet and warn. */
    if (redeemScript.size() > MAX_SCRIPT_ELEMENT_SIZE) {
        std::string strAddr = EncodeDestination(CScriptID(redeemScript));
        LogPrintf("%s: Warning: This wallet contains a redeemScript of size %i which exceeds maximum size %i thus can never be redeemed. Do not use address %s.\n",
            __func__, redeemScript.size(), MAX_SCRIPT_ELEMENT_SIZE, strAddr);
        return true;
    }

    return CCryptoKeyStore::AddCScript(redeemScript);
}

bool CWallet::AddWatchOnly(const CScript& dest)
{
    if (!CCryptoKeyStore::AddWatchOnly(dest))
        return false;
    nTimeFirstKey = 1; // No birthday information for watch-only keys.
    NotifyWatchonlyChanged(true);
    if (!fFileBacked)
        return true;
    return CWalletDB(strWalletFile).WriteWatchOnly(dest);
}

bool CWallet::RemoveWatchOnly(const CScript& dest)
{
    AssertLockHeld(cs_wallet);
    if (!CCryptoKeyStore::RemoveWatchOnly(dest))
        return false;
    if (!HaveWatchOnly())
        NotifyWatchonlyChanged(false);
    if (fFileBacked)
        if (!CWalletDB(strWalletFile).EraseWatchOnly(dest))
            return false;

    return true;
}

bool CWallet::LoadWatchOnly(const CScript& dest)
{
    return CCryptoKeyStore::AddWatchOnly(dest);
}

bool CWallet::Unlock(const SecureString& strWalletPassphrase, bool stakingOnly)
{
    SecureString strWalletPassphraseFinal;

    if (!IsLocked()) {
        fWalletUnlockStakingOnly = stakingOnly;
        return true;
    }

    strWalletPassphraseFinal = strWalletPassphrase;


    CCrypter crypter;
    CKeyingMaterial _vMasterKey;

    {
        LOCK(cs_wallet);
        for (const MasterKeyMap::value_type& pMasterKey : mapMasterKeys) {
            if (!crypter.SetKeyFromPassphrase(strWalletPassphraseFinal, pMasterKey.second.vchSalt, pMasterKey.second.nDeriveIterations, pMasterKey.second.nDerivationMethod))
                return false;
            if (!crypter.Decrypt(pMasterKey.second.vchCryptedKey, _vMasterKey))
                continue; // try another master key
            if (CCryptoKeyStore::Unlock(_vMasterKey)) {
                fWalletUnlockStakingOnly = stakingOnly;
<<<<<<< HEAD
                if(nWalletBackups == -2) {
                    TopUpKeyPool();
                    LogPrintf("Keypool replenished, re-initializing automatic backups.\n");
                    nWalletBackups = GetArg("-createwalletbackups", 10);
                }
=======
>>>>>>> 74cc8c5a
                return true;
            }
        }
    }
    return false;
}

bool CWallet::ChangeWalletPassphrase(const SecureString& strOldWalletPassphrase, const SecureString& strNewWalletPassphrase)
{
    bool fWasLocked = IsLocked();
    SecureString strOldWalletPassphraseFinal = strOldWalletPassphrase;

    {
        LOCK(cs_wallet);
        Lock();

        CCrypter crypter;
        CKeyingMaterial _vMasterKey;
        for (MasterKeyMap::value_type& pMasterKey : mapMasterKeys) {
            if (!crypter.SetKeyFromPassphrase(strOldWalletPassphraseFinal, pMasterKey.second.vchSalt, pMasterKey.second.nDeriveIterations, pMasterKey.second.nDerivationMethod))
                return false;
            if (!crypter.Decrypt(pMasterKey.second.vchCryptedKey, _vMasterKey))
                return false;
            if (CCryptoKeyStore::Unlock(_vMasterKey)) {
                int64_t nStartTime = GetTimeMillis();
                crypter.SetKeyFromPassphrase(strNewWalletPassphrase, pMasterKey.second.vchSalt, pMasterKey.second.nDeriveIterations, pMasterKey.second.nDerivationMethod);
                pMasterKey.second.nDeriveIterations = pMasterKey.second.nDeriveIterations * (100 / ((double)(GetTimeMillis() - nStartTime)));

                nStartTime = GetTimeMillis();
                crypter.SetKeyFromPassphrase(strNewWalletPassphrase, pMasterKey.second.vchSalt, pMasterKey.second.nDeriveIterations, pMasterKey.second.nDerivationMethod);
                pMasterKey.second.nDeriveIterations = (pMasterKey.second.nDeriveIterations + pMasterKey.second.nDeriveIterations * 100 / ((double)(GetTimeMillis() - nStartTime))) / 2;

                if (pMasterKey.second.nDeriveIterations < 25000)
                    pMasterKey.second.nDeriveIterations = 25000;

                LogPrintf("Wallet passphrase changed to an nDeriveIterations of %i\n", pMasterKey.second.nDeriveIterations);

                if (!crypter.SetKeyFromPassphrase(strNewWalletPassphrase, pMasterKey.second.vchSalt, pMasterKey.second.nDeriveIterations, pMasterKey.second.nDerivationMethod))
                    return false;
                if (!crypter.Encrypt(_vMasterKey, pMasterKey.second.vchCryptedKey))
                    return false;
                CWalletDB(strWalletFile).WriteMasterKey(pMasterKey.first, pMasterKey.second);
                if (fWasLocked)
                    Lock();

                return true;
            }
        }
    }

    return false;
}

void CWallet::SetBestChain(const CBlockLocator& loc)
{
    CWalletDB walletdb(strWalletFile);
    walletdb.WriteBestBlock(loc);
}

bool CWallet::SetMinVersion(enum WalletFeature nVersion, CWalletDB* pwalletdbIn, bool fExplicit)
{
    LOCK(cs_wallet); // nWalletVersion
    if (nWalletVersion >= nVersion)
        return true;

    // when doing an explicit upgrade, if we pass the max version permitted, upgrade all the way
    if (fExplicit && nVersion > nWalletMaxVersion)
        nVersion = FEATURE_LATEST;

    nWalletVersion = nVersion;

    if (nVersion > nWalletMaxVersion)
        nWalletMaxVersion = nVersion;

    if (fFileBacked) {
        CWalletDB* pwalletdb = pwalletdbIn ? pwalletdbIn : new CWalletDB(strWalletFile);
        if (nWalletVersion > 40000)
            pwalletdb->WriteMinVersion(nWalletVersion);
        if (!pwalletdbIn)
            delete pwalletdb;
    }

    return true;
}

bool CWallet::SetMaxVersion(int nVersion)
{
    LOCK(cs_wallet); // nWalletVersion, nWalletMaxVersion
    // cannot downgrade below current version
    if (nWalletVersion > nVersion)
        return false;

    nWalletMaxVersion = nVersion;

    return true;
}

set<uint256> CWallet::GetConflicts(const uint256& txid) const
{
    set<uint256> result;
    AssertLockHeld(cs_wallet);

    std::map<uint256, CWalletTx>::const_iterator it = mapWallet.find(txid);
    if (it == mapWallet.end())
        return result;
    const CWalletTx& wtx = it->second;

    std::pair<TxSpends::const_iterator, TxSpends::const_iterator> range;

    for (const CTxIn& txin : wtx.vin) {
        if (mapTxSpends.count(txin.prevout) <= 1)
            continue; // No conflict if zero or one spends
        range = mapTxSpends.equal_range(txin.prevout);
        for (TxSpends::const_iterator it = range.first; it != range.second; ++it)
            result.insert(it->second);
    }
    return result;
}


bool CWallet::Verify()
{
    LogPrintf("Using BerkeleyDB version %s\n", DbEnv::version(0, 0, 0));
    std::string walletFile = GetArg("-wallet", DEFAULT_WALLET_DAT);

    LogPrintf("Using wallet %s\n", walletFile);
    uiInterface.InitMessage(_("Verifying wallet..."));

    // Wallet file must be a plain filename without a directory
    if (walletFile != boost::filesystem::basename(walletFile) + boost::filesystem::extension(walletFile))
        return InitError(strprintf(_("Wallet %s resides outside data directory %s"), walletFile, GetDataDir().string()));

    if (!bitdb.Open(GetDataDir()))
    {
        // try moving the database env out of the way
        boost::filesystem::path pathDatabase = GetDataDir() / "database";
        boost::filesystem::path pathDatabaseBak = GetDataDir() / strprintf("database.%d.bak", GetTime());
        try {
            boost::filesystem::rename(pathDatabase, pathDatabaseBak);
            LogPrintf("Moved old %s to %s. Retrying.\n", pathDatabase.string(), pathDatabaseBak.string());
        } catch (const boost::filesystem::filesystem_error&) {
            // failure is ok (well, not really, but it's not worse than what we started with)
        }

        // try again
        if (!bitdb.Open(GetDataDir())) {
            // if it still fails, it probably means we can't even create the database env
            return InitError(strprintf(_("Error initializing wallet database environment %s!"), GetDataDir()));
        }
    }

    if (GetBoolArg("-salvagewallet", false))
    {
        // Recover readable keypairs:
        if (!CWalletDB::Recover(bitdb, walletFile, true))
            return false;
    }

    if (boost::filesystem::exists(GetDataDir() / walletFile))
    {
        CDBEnv::VerifyResult r = bitdb.Verify(walletFile, CWalletDB::Recover);
        if (r == CDBEnv::RECOVER_OK)
        {
            InitWarning(strprintf(_("Warning: Wallet file corrupt, data salvaged!"
                                    " Original %s saved as %s in %s; if"
                                    " your balance or transactions are incorrect you should"
                                    " restore from a backup."),
                                  walletFile, "wallet.{timestamp}.bak", GetDataDir()));
        }
        if (r == CDBEnv::RECOVER_FAIL)
            return InitError(strprintf(_("%s corrupt, salvage failed"), walletFile));
    }

    return true;
}


void CWallet::SyncMetaData(pair<TxSpends::iterator, TxSpends::iterator> range)
{
    // We want all the wallet transactions in range to have the same metadata as
    // the oldest (smallest nOrderPos).
    // So: find smallest nOrderPos:

    int nMinOrderPos = std::numeric_limits<int>::max();
    const CWalletTx* copyFrom = NULL;
    for (TxSpends::iterator it = range.first; it != range.second; ++it) {
        const uint256& hash = it->second;
        int n = mapWallet[hash].nOrderPos;
        if (n < nMinOrderPos) {
            nMinOrderPos = n;
            copyFrom = &mapWallet[hash];
        }
    }
    // Now copy data from copyFrom to rest:
    for (TxSpends::iterator it = range.first; it != range.second; ++it) {
        const uint256& hash = it->second;
        CWalletTx* copyTo = &mapWallet[hash];
        if (copyFrom == copyTo) continue;
        if (!copyFrom->IsEquivalent(*copyTo)) continue;
        copyTo->mapValue = copyFrom->mapValue;
        copyTo->vOrderForm = copyFrom->vOrderForm;
        // fTimeReceivedIsTxTime not copied on purpose
        // nTimeReceived not copied on purpose
        copyTo->nTimeSmart = copyFrom->nTimeSmart;
        copyTo->fFromMe = copyFrom->fFromMe;
        copyTo->strFromAccount = copyFrom->strFromAccount;
        // nOrderPos not copied on purpose
        // cached members not copied on purpose
    }
}

/**
 * Outpoint is spent if any non-conflicted transaction
 * spends it:
 */
bool CWallet::IsSpent(const uint256& hash, unsigned int n) const
{
    const COutPoint outpoint(hash, n);
    pair<TxSpends::const_iterator, TxSpends::const_iterator> range;
    range = mapTxSpends.equal_range(outpoint);

    for (TxSpends::const_iterator it = range.first; it != range.second; ++it) {
        const uint256& wtxid = it->second;
        std::map<uint256, CWalletTx>::const_iterator mit = mapWallet.find(wtxid);
        if (mit != mapWallet.end()) {
            int depth = mit->second.GetDepthInMainChain();
            if (depth > 0  || (depth == 0 && !mit->second.isAbandoned()))
                return true; // Spent
        }
    }
    return false;
}

void CWallet::AddToSpends(const COutPoint& outpoint, const uint256& wtxid)
{
    mapTxSpends.insert(make_pair(outpoint, wtxid));

    pair<TxSpends::iterator, TxSpends::iterator> range;
    range = mapTxSpends.equal_range(outpoint);
    SyncMetaData(range);
}


void CWallet::AddToSpends(const uint256& wtxid)
{
    assert(mapWallet.count(wtxid));
    CWalletTx& thisTx = mapWallet[wtxid];
    if (thisTx.IsCoinBase()) // Coinbases don't spend anything!
        return;

    for (const CTxIn& txin : thisTx.vin)
        AddToSpends(txin.prevout, wtxid);
}

bool CWallet::GetVinAndKeysFromOutput(COutput out, CTxIn& txinRet, CPubKey& pubKeyRet, CKey& keyRet)
{
    // wait for reindex and/or import to finish
    if (fImporting || fReindex) return false;

    CScript pubScript;

    txinRet = CTxIn(out.tx->GetHash(), out.i);
    pubScript = out.tx->vout[out.i].scriptPubKey; // the inputs PubKey

    CTxDestination address1;
    ExtractDestination(pubScript, address1);

    const CKeyID *keyID = boost::get<CKeyID>(&address1);
    if (!keyID) {
        LogPrintf("CWallet::GetVinAndKeysFromOutput -- Address does not refer to a key\n");
        return false;
    }

    if (!GetKey(*keyID, keyRet)) {
        LogPrintf("CWallet::GetVinAndKeysFromOutput -- Private key for address is not known\n");
        return false;
    }

    pubKeyRet = keyRet.GetPubKey();
    return true;
}

bool CWallet::EncryptWallet(const SecureString& strWalletPassphrase)
{
    if (IsCrypted())
        return false;

    CKeyingMaterial _vMasterKey;

    _vMasterKey.resize(WALLET_CRYPTO_KEY_SIZE);
    GetRandBytes(&_vMasterKey[0], WALLET_CRYPTO_KEY_SIZE);

    CMasterKey kMasterKey;

    kMasterKey.vchSalt.resize(WALLET_CRYPTO_SALT_SIZE);
    GetRandBytes(&kMasterKey.vchSalt[0], WALLET_CRYPTO_SALT_SIZE);

    CCrypter crypter;
    int64_t nStartTime = GetTimeMillis();
    crypter.SetKeyFromPassphrase(strWalletPassphrase, kMasterKey.vchSalt, 25000, kMasterKey.nDerivationMethod);
    kMasterKey.nDeriveIterations = 2500000 / ((double)(GetTimeMillis() - nStartTime));

    nStartTime = GetTimeMillis();
    crypter.SetKeyFromPassphrase(strWalletPassphrase, kMasterKey.vchSalt, kMasterKey.nDeriveIterations, kMasterKey.nDerivationMethod);
    kMasterKey.nDeriveIterations = (kMasterKey.nDeriveIterations + kMasterKey.nDeriveIterations * 100 / ((double)(GetTimeMillis() - nStartTime))) / 2;

    if (kMasterKey.nDeriveIterations < 25000)
        kMasterKey.nDeriveIterations = 25000;

    LogPrintf("Encrypting Wallet with an nDeriveIterations of %i\n", kMasterKey.nDeriveIterations);

    if (!crypter.SetKeyFromPassphrase(strWalletPassphrase, kMasterKey.vchSalt, kMasterKey.nDeriveIterations, kMasterKey.nDerivationMethod))
        return false;
    if (!crypter.Encrypt(_vMasterKey, kMasterKey.vchCryptedKey))
        return false;

    {
        LOCK(cs_wallet);
        mapMasterKeys[++nMasterKeyMaxID] = kMasterKey;
        if (fFileBacked) {
            assert(!pwalletdbEncryption);
            pwalletdbEncryption = new CWalletDB(strWalletFile);
            if (!pwalletdbEncryption->TxnBegin()) {
                delete pwalletdbEncryption;
                pwalletdbEncryption = NULL;
                return false;
            }
            pwalletdbEncryption->WriteMasterKey(nMasterKeyMaxID, kMasterKey);
        }
        // must get current HD chain before EncryptKeys
        CHDChain hdChainCurrent;
        GetHDChain(hdChainCurrent);

        if (!EncryptKeys(_vMasterKey)) {
            if (fFileBacked) {
                pwalletdbEncryption->TxnAbort();
                delete pwalletdbEncryption;
            }
            // We now probably have half of our keys encrypted in memory, and half not...
            // die and let the user reload their unencrypted wallet.
            assert(false);
        }

        if (!hdChainCurrent.IsNull()) {
            assert(EncryptHDChain(_vMasterKey));

            CHDChain hdChainCrypted;
            assert(GetHDChain(hdChainCrypted));

            DEBUG_SECTION(
            printf("EncryptWallet -- current seed: '%s'\n", HexStr(hdChainCurrent.GetSeed()).c_str());
            printf("EncryptWallet -- crypted seed: '%s'\n", HexStr(hdChainCrypted.GetSeed()).c_str());
            );

            // ids should match, seed hashes should not
            assert(hdChainCurrent.GetID() == hdChainCrypted.GetID());
            assert(hdChainCurrent.GetSeedHash() != hdChainCrypted.GetSeedHash());

            assert(SetCryptedHDChain(hdChainCrypted, false));
        }

        // Encryption was introduced in version 0.4.0
        SetMinVersion(FEATURE_WALLETCRYPT, pwalletdbEncryption, true);

        if (fFileBacked) {
            if (!pwalletdbEncryption->TxnCommit()) {
                delete pwalletdbEncryption;
                // We now have keys encrypted in memory, but not on disk...
                // die to avoid confusion and let the user reload their unencrypted wallet.
                assert(false);
            }

            delete pwalletdbEncryption;
            pwalletdbEncryption = NULL;
        }

        Lock();
        Unlock(strWalletPassphrase);
        // if we are not using HD, generate new keypool
        if(IsHDEnabled()) {
            TopUpKeyPool();
        } else {
            NewKeyPool();
        }

        // Need to completely rewrite the wallet file; if we don't, bdb might keep
        // bits of the unencrypted private key in slack space in the database file.
        CDB::Rewrite(strWalletFile);

     }
    NotifyStatusChanged(this);

    return true;
}

int64_t CWallet::IncOrderPosNext(CWalletDB* pwalletdb)
{
    AssertLockHeld(cs_wallet); // nOrderPosNext
    int64_t nRet = nOrderPosNext++;
    if (pwalletdb) {
        pwalletdb->WriteOrderPosNext(nOrderPosNext);
    } else {
        CWalletDB(strWalletFile).WriteOrderPosNext(nOrderPosNext);
    }
    return nRet;
}

bool CWallet::GetAccountDestination(CTxDestination &dest, std::string strAccount, bool bForceNew)
{
    CWalletDB walletdb(strWalletFile);

    CAccount account;
    walletdb.ReadAccount(strAccount, account);

    if (!bForceNew) {
        if (!account.vchPubKey.IsValid())
            bForceNew = true;
        else {
            // Check if the current key has been used (TODO: check other addresses with the same key)
            CScript scriptPubKey = GetScriptForDestination(GetDestinationForKey(account.vchPubKey, g_address_type));
            for (std::map<uint256, CWalletTx>::iterator it = mapWallet.begin();
                 it != mapWallet.end() && account.vchPubKey.IsValid();
                 ++it)
                for (const CTxOut& txout : (*it).second.vout)
                    if (txout.scriptPubKey == scriptPubKey) {
                        bForceNew = true;
                        break;
                    }
        }
    }

    // Generate a new key
    if (bForceNew) {
        if (!GetKeyFromPool(account.vchPubKey, false))
            return false;

        LearnRelatedScripts(account.vchPubKey, g_address_type);
        dest = GetDestinationForKey(account.vchPubKey, g_address_type);
        SetAddressBook(dest, strAccount, "receive");
        walletdb.WriteAccount(strAccount, account);
    } else {
        dest = GetDestinationForKey(account.vchPubKey, g_address_type);
    }

    return true;
}
/*
CWallet::TxItems CWallet::wtxOrdered(std::list<CAccountingEntry>& acentries, std::string strAccount)
{
    AssertLockHeld(cs_wallet); // mapWallet
    CWalletDB walletdb(strWalletFile);

    // First: get all CWalletTx and CAccountingEntry into a sorted-by-order multimap.
    TxItems txOrdered;

    // Note: maintaining indices in the database of (account,time) --> txid and (account, time) --> acentry
    // would make this much faster for applications that do this a lot.
    for (map<uint256, CWalletTx>::iterator it = mapWallet.begin(); it != mapWallet.end(); ++it) {
        CWalletTx* wtx = &((*it).second);
        txOrdered.insert(make_pair(wtx->nOrderPos, TxPair(wtx, (CAccountingEntry*)0)));
    }
    pwallet->laccentries.clear();
    walletdb.ListAccountCreditDebit(strAccount, lacentries);
    for (CAccountingEntry& entry : acentries) {
        txOrdered.insert(make_pair(entry.nOrderPos, TxPair((CWalletTx*)0, &entry)));
    }

    return txOrdered;
}
<<<<<<< HEAD
*/
=======

bool CWallet::GetAccountPubkey(CPubKey &pubKey, std::string strAccount, bool bForceNew)
{
    CWalletDB walletdb(strWalletFile);

    CAccount account;
    walletdb.ReadAccount(strAccount, account);

    if (!bForceNew) {
        if (!account.vchPubKey.IsValid())
            bForceNew = true;
        else {
            // Check if the current key has been used
            CScript scriptPubKey = GetScriptForDestination(account.vchPubKey.GetID());
            for (map<uint256, CWalletTx>::iterator it = mapWallet.begin();
                 it != mapWallet.end() && account.vchPubKey.IsValid();
                 ++it)
                for (const CTxOut& txout : (*it).second.vout)
            if (txout.scriptPubKey == scriptPubKey) {
                bForceNew = true;
                break;
            }
        }
    }

    // Generate a new key
    if (bForceNew) {
        if (!GetKeyFromPool(account.vchPubKey, false))
            return false;

        SetAddressBook(account.vchPubKey.GetID(), strAccount, "receive");
        walletdb.WriteAccount(strAccount, account);
    }

    pubKey = account.vchPubKey;

    return true;
}

>>>>>>> 74cc8c5a
void CWallet::MarkDirty()
{
    {
        LOCK(cs_wallet);
        for (std::pair<const uint256, CWalletTx> & item : mapWallet)
            item.second.MarkDirty();
    }
}

bool CWallet::AddToWallet(const CWalletTx& wtxIn, bool fFromLoadWallet, CWalletDB* pwalletdb)
{
    uint256 hash = wtxIn.GetHash();

    if (fFromLoadWallet) {
        mapWallet[hash] = wtxIn;
        CWalletTx& wtx = mapWallet[hash];
        mapWallet[hash].BindWallet(this);
        AddToSpends(hash);
        for (const CTxIn& txin : wtx.vin) {
            if (mapWallet.count(txin.prevout.hash)) {
                CWalletTx& prevtx = mapWallet[txin.prevout.hash];
                if (prevtx.nIndex == -1 && !prevtx.hashUnset()) {
                    MarkConflicted(prevtx.hashBlock, wtx.GetHash());
                }
            }
        }
    } else {
        LOCK(cs_wallet);
        // Inserts only if not already there, returns tx inserted or tx found
        pair<map<uint256, CWalletTx>::iterator, bool> ret = mapWallet.insert(make_pair(hash, wtxIn));
        CWalletTx& wtx = (*ret.first).second;
        wtx.BindWallet(this);
        bool fInsertedNew = ret.second;
        if (fInsertedNew) {
            wtx.nTimeReceived = GetAdjustedTime();
            wtx.nOrderPos = IncOrderPosNext(pwalletdb);
            wtx.nTimeSmart = wtx.nTimeReceived;
            if (!wtxIn.hashUnset()) {
                if (mapBlockIndex.count(wtxIn.hashBlock)) {
                    int64_t latestNow = wtx.nTimeReceived;
                    int64_t latestEntry = 0;
                    {
                        // Tolerate times up to the last timestamp in the wallet not more than 5 minutes into the future
                        int64_t latestTolerated = latestNow + 300;
                        const TxItems & txOrdered = wtxOrdered;
                        for (TxItems::const_reverse_iterator it = txOrdered.rbegin(); it != txOrdered.rend(); ++it) {
                            CWalletTx *const pwtx = (*it).second.first;
                            if (pwtx == &wtx) continue;
                            CAccountingEntry *const pacentry = (*it).second.second;
                            int64_t nSmartTime;
                            if (pwtx) {
                                nSmartTime = pwtx->nTimeSmart;
                                if (!nSmartTime) nSmartTime = pwtx->nTimeReceived;
                            } else
                                nSmartTime = pacentry->nTime;
                            if (nSmartTime <= latestTolerated) {
                                latestEntry = nSmartTime;
                                if (nSmartTime > latestNow) latestNow = nSmartTime;
                                break;
                            }
                        }
                    }

                    int64_t blocktime = mapBlockIndex[wtxIn.hashBlock]->GetBlockTime();
                    wtx.nTimeSmart = std::max(latestEntry, std::min(blocktime, latestNow));
                } else
                    LogPrintf("AddToWallet() : found %s in block %s not in index\n",
                        wtxIn.GetHash().ToString(),
                        wtxIn.hashBlock.ToString());
            }
            AddToSpends(hash);
        }

        bool fUpdated = false;
        if (!fInsertedNew) {
            // Merge
            if (!wtxIn.hashUnset() && wtxIn.hashBlock != wtx.hashBlock)
            {
                wtx.hashBlock = wtxIn.hashBlock;
                fUpdated = true;
            }
            // If no longer abandoned, update
            if (wtxIn.hashBlock.IsNull() && wtx.isAbandoned()) {
                wtx.hashBlock = wtxIn.hashBlock;
                fUpdated = true;
            }
            // If no longer abandoned, update
            if (wtxIn.hashBlock.IsNull() && wtx.isAbandoned())
            {
                wtx.hashBlock = wtxIn.hashBlock;
                fUpdated = true;
            }
            if (wtxIn.nIndex != -1 && (wtxIn.nIndex != wtx.nIndex))
            {
                wtx.nIndex = wtxIn.nIndex;
                fUpdated = true;
            }
            if (wtxIn.fFromMe && wtxIn.fFromMe != wtx.fFromMe) {
                wtx.fFromMe = wtxIn.fFromMe;
                fUpdated = true;
            }
            // If we have a witness-stripped version of this transaction, and we
            // see a new version with a witness, then we must be upgrading a pre-segwit
            // wallet.  Store the new version of the transaction with the witness,
            // as the stripped-version must be invalid.
            // TODO: Store all versions of the transaction, instead of just one.
            if (wtxIn.HasWitness() && !wtx.HasWitness()) {
                wtx = wtxIn;
                fUpdated = true;
            }
        }

        //// debug print
        LogPrintf("AddToWallet %s  %s%s\n", wtxIn.GetHash().ToString(), (fInsertedNew ? "new" : ""), (fUpdated ? "update" : ""));

        // Write to disk
        CWalletDB walletdb(pwalletMain->strWalletFile);
        if (fInsertedNew || fUpdated)
            if (!walletdb.WriteTx(wtx))
                return false;

        // Break debit/credit balance caches:
        wtx.MarkDirty();

        // Notify UI of new or updated transaction
        NotifyTransactionChanged(this, hash, fInsertedNew ? CT_NEW : CT_UPDATED);

        // notify an external script when a wallet transaction comes in or is updated
        std::string strCmd = GetArg("-walletnotify", "");

        if (!strCmd.empty()) {
            boost::replace_all(strCmd, "%s", wtxIn.GetHash().GetHex());
            boost::thread t(runCommand, strCmd); // thread runs free
        }
    }
    return true;
}

/**
 * Add a transaction to the wallet, or update it.
 * pblock is optional, but should be provided if the transaction is known to be in a block.
 * If fUpdate is true, existing transactions will be updated.
 */
bool CWallet::AddToWalletIfInvolvingMe(const CTransaction& tx, const CBlock* pblock, bool fUpdate)
{
    {
        AssertLockHeld(cs_wallet);
        if (pblock) {
            for (const CTxIn& txin : tx.vin) {
                std::pair<TxSpends::const_iterator, TxSpends::const_iterator> range = mapTxSpends.equal_range(txin.prevout);
                while (range.first != range.second) {
                    if (range.first->second != tx.GetHash()) {
                        LogPrintf("Transaction %s (in block %s) conflicts with wallet transaction %s (both spend %s:%i)\n", tx.GetHash().ToString(), pblock->GetHash().ToString(), range.first->second.ToString(), range.first->first.hash.ToString(), range.first->first.n);
                        MarkConflicted(pblock->GetHash(), range.first->second);
                    }
                    range.first++;
                }
            }
        }
        bool fExisted = mapWallet.count(tx.GetHash()) != 0;
        if (fExisted && !fUpdate) return false;
        if (fExisted || IsMine(tx) || IsFromMe(tx)) {

            /* Check if any keys in the wallet keypool that were supposed to be unused
             * have appeared in a new transaction. If so, remove those keys from the keypool.
             * This can happen when restoring an old wallet backup that does not contain
             * the mostly recently created transactions from newer versions of the wallet.
             */

            // loop though all outputs
            for (const CTxOut& txout: tx.vout) {
                // extract addresses and check if they match with an unused keypool key
                std::vector<CKeyID> vAffected;
                CAffectedKeysVisitor(*this, vAffected).Process(txout.scriptPubKey);
                for (const CKeyID &keyid : vAffected) {
                    std::map<CKeyID, int64_t>::const_iterator mi = m_pool_key_to_index.find(keyid);
                    if (mi != m_pool_key_to_index.end()) {
                        LogPrintf("%s: Detected a used keypool key, mark all keypool key up to this key as used\n", __func__);
                        MarkReserveKeysAsUsed(mi->second);

                        if (!TopUpKeyPool()) {
                            LogPrintf("%s: Topping up keypool failed (locked wallet)\n", __func__);
                        }
                    }
                }
            }

            CWalletTx wtx(this, tx);
            // Get merkle branch if transaction was found in a block
            if (pblock)
                wtx.SetMerkleBranch(*pblock);

            // Do not flush the wallet here for performance reasons
            // this is safe, as in case of a crash, we rescan the necessary blocks on startup through our SetBestChain-mechanism
            CWalletDB walletdb(strWalletFile, "r+", false);

            return AddToWallet(wtx, false, &walletdb);
        }
    }
    return false;
}

bool CWallet::AbandonTransaction(const uint256& hashTx)
{
    LOCK2(cs_main, cs_wallet);

    // Do not flush the wallet here for performance reasons
    CWalletDB walletdb(strWalletFile, "r+", false);

    set<uint256> todo, done;

    // Can't mark abandoned if confirmed or in mempool
    assert(mapWallet.count(hashTx));
    CWalletTx& origtx = mapWallet[hashTx];
    if (origtx.GetDepthInMainChain() > 0 || origtx.InMempool()) {
        return false;
    }

    todo.insert(hashTx);

    while (!todo.empty()) {
        uint256 now = *todo.begin();
        todo.erase(now);
        done.insert(now);
        assert(mapWallet.count(now));
        CWalletTx& wtx = mapWallet[now];
        int currentconfirm = wtx.GetDepthInMainChain();
        // If the orig tx was not in block, none of its spends can be
        assert(currentconfirm <= 0);
        // if (currentconfirm < 0) {Tx and spends are already conflicted, no need to abandon}
        if (currentconfirm == 0 && !wtx.isAbandoned()) {
            // If the orig tx was not in block/mempool, none of its spends can be in mempool
            assert(!wtx.InMempool());
            wtx.nIndex = -1;
            wtx.isAbandoned();
            wtx.MarkDirty();
            walletdb.WriteTx(wtx);
            NotifyTransactionChanged(this, wtx.GetHash(), CT_UPDATED);
            // Iterate over all its outputs, and mark transactions in the wallet that spend them abandoned too
            TxSpends::const_iterator iter = mapTxSpends.lower_bound(COutPoint(hashTx, 0));
            while (iter != mapTxSpends.end() && iter->first.hash == now) {
                if (!done.count(iter->second)) {
                    todo.insert(iter->second);
                }
                iter++;
            }
            // If a transaction changes 'conflicted' state, that changes the balance
            // available of the outputs it spends. So force those to be recomputed
            for (const CTxIn& txin : wtx.vin)
            {
                if (mapWallet.count(txin.prevout.hash))
                    mapWallet[txin.prevout.hash].MarkDirty();
            }
        }
    }
    return true;
}

void CWallet::MarkConflicted(const uint256& hashBlock, const uint256& hashTx)
{
    LOCK2(cs_main, cs_wallet);

    int conflictconfirms = 0;
    if (mapBlockIndex.count(hashBlock)) {
<<<<<<< HEAD
        CBlockIndex* pindex = mapBlockIndex[hashBlock];
=======
        CBlockIndex *pindex = mapBlockIndex[hashBlock];
>>>>>>> 74cc8c5a
        if (chainActive.Contains(pindex)) {
            conflictconfirms = -(chainActive.Height() - pindex->nHeight + 1);
        }
    }
<<<<<<< HEAD
    // If number of conflict confirms cannot be determined, this means
    // that the block is still unknown or not yet part of the main chain,
    // for example when loading the wallet during a reindex. Do nothing in that
    // case.
=======
>>>>>>> 74cc8c5a
    if (conflictconfirms >= 0)
        return;

    // Do not flush the wallet here for performance reasons
    CWalletDB walletdb(strWalletFile, "r+", false);

    set<uint256> todo, done;

    todo.insert(hashTx);
    map<uint256, CWalletTx>::iterator it;
    size_t nRecords = 0;

    while (!todo.empty()) {
        uint256 now = *todo.begin();
        todo.erase(now);
        done.insert(now);
        if ((it = mapWallet.find(now)) != mapWallet.end()) {
        CWalletTx& wtx = it->second;
        int currentconfirm = wtx.GetDepthInMainChain();
        if (conflictconfirms < currentconfirm) {
            // Block is 'more conflicted' than current confirm; update.
            // Mark transaction as conflicted with this block.
            wtx.nIndex = -1;
            wtx.hashBlock = hashBlock;
            wtx.MarkDirty();
            walletdb.WriteTx(wtx);
            // Iterate over all its outputs, and mark transactions in the wallet that spend them conflicted too
            TxSpends::const_iterator iter = mapTxSpends.lower_bound(COutPoint(now, 0));
            while (iter != mapTxSpends.end() && iter->first.hash == now) {
<<<<<<< HEAD
                 if (!done.count(iter->second)) {
                     todo.insert(iter->second);
                 }
                 iter++;
            }
            // If a transaction changes 'conflicted' state, that changes the balance
            // available of the outputs it spends. So force those to be recomputed
            for (const CTxIn& txin : wtx.vin)
            {
                if (mapWallet.count(txin.prevout.hash))
                    mapWallet[txin.prevout.hash].MarkDirty();
=======
                if (!done.count(iter->second)) {
                    todo.insert(iter->second);
                }
                iter++;
                }
                // If a transaction changes 'conflicted' state, that changes the balance
                // available of the outputs it spends. So force those to be recomputed
                for (const CTxIn &txin : wtx.vin) {
                    if (mapWallet.count(txin.prevout.hash))
                        mapWallet[txin.prevout.hash].MarkDirty();
                }
>>>>>>> 74cc8c5a
            }
            nRecords++;
            continue;
        }
        LogPrintf("%s: txn %s not recorded in wallet\n", __func__);
    }
    if (nRecords > 0) {
        MarkDirty();
    }
    return;
}

void CWallet::SyncTransaction(const CTransaction& tx, const CBlock* pblock)
{
    //LOCK2(cs_main, cs_wallet);
    if (!AddToWalletIfInvolvingMe(tx, pblock, true))
        return; // Not one of ours

    // If a transaction changes 'conflicted' state, that changes the balance
    // available of the outputs it spends. So force those to be
    // recomputed, also:
    for (const CTxIn& txin : tx.vin) {
        if (mapWallet.count(txin.prevout.hash))
            mapWallet[txin.prevout.hash].MarkDirty();
    }
}

void CWallet::EraseFromWallet(const uint256& hash)
{
    if (!fFileBacked)
        return;
    {
        LOCK(cs_wallet);
        if (mapWallet.erase(hash))
            CWalletDB(strWalletFile).EraseTx(hash);
    }
    return;
}

CPubKey CWallet::GenerateNewHDMasterKey()
{
    CKey key;
    key.MakeNewKey(true);

    int64_t nCreationTime = GetTime();
    CKeyMetadata metadata(nCreationTime);

    // calculate the pubkey
    CPubKey pubkey = key.GetPubKey();
    assert(key.VerifyPubKey(pubkey));

    // set the hd keypath to "m" -> Master, refers the masterkeyid to itself
    metadata.hdKeypath     = "m";
    metadata.hdMasterKeyID = pubkey.GetID();

    {
        LOCK(cs_wallet);

        // mem store the metadata
        mapKeyMetadata[pubkey.GetID()] = metadata;

        // write the key&metadata to the database
        if (!AddKeyPubKey(key, pubkey))
            throw std::runtime_error(std::string(__func__) + ": AddKeyPubKey failed");
    }

    return pubkey;
}

void CWallet::GenerateNewHDChain()
{
    CHDChain newHdChain;

    std::string strSeed = GetArg("-hdseed", "not hex");

    if(mapArgs.count("-hdseed") && IsHex(strSeed)) {
        std::vector<unsigned char> vchSeed = ParseHex(strSeed);
        if (!newHdChain.SetSeed(SecureVector(vchSeed.begin(), vchSeed.end()), true))
            throw std::runtime_error(std::string(__func__) + ": SetSeed failed");
    }
    else {
        if (mapArgs.count("-hdseed") && !IsHex(strSeed))
            LogPrintf("CWallet::GenerateNewHDChain -- Incorrect seed, generating random one instead\n");

        // NOTE: empty mnemonic means "generate a new one for me"
        std::string strMnemonic = GetArg("-mnemonic", "");
        // NOTE: default mnemonic passphrase is an empty string
        std::string strMnemonicPassphrase = GetArg("-mnemonicpassphrase", "");

        SecureVector vchMnemonic(strMnemonic.begin(), strMnemonic.end());
        SecureVector vchMnemonicPassphrase(strMnemonicPassphrase.begin(), strMnemonicPassphrase.end());

        if (!newHdChain.SetMnemonic(vchMnemonic, vchMnemonicPassphrase, true))
            throw std::runtime_error(std::string(__func__) + ": SetMnemonic failed");
    }
    newHdChain.Debug(__func__);

    if (!SetHDChain(newHdChain, false))
        throw std::runtime_error(std::string(__func__) + ": SetHDChain failed");

    // clean up
    mapArgs.erase("-hdseed");
    mapArgs.erase("-mnemonic");
    mapArgs.erase("-mnemonicpassphrase");
}

bool CWallet::SetHDChain(const CHDChain& chain, bool memonly)
{
    LOCK(cs_wallet);

    if (!CCryptoKeyStore::SetHDChain(chain))
        return false;

    if (!memonly && !CWalletDB(strWalletFile).WriteHDChain(chain))
        throw std::runtime_error(std::string(__func__) + ": WriteHDChain failed");

    return true;
}

bool CWallet::SetCryptedHDChain(const CHDChain& chain, bool memonly)
{
    LOCK(cs_wallet);

    if (!CCryptoKeyStore::SetCryptedHDChain(chain))
        return false;

    if (!memonly) {
        if (!fFileBacked)
            return false;
        if (pwalletdbEncryption) {
            if (!pwalletdbEncryption->WriteCryptedHDChain(chain))
                throw std::runtime_error(std::string(__func__) + ": WriteCryptedHDChain failed");
        } else {
            if (!CWalletDB(strWalletFile).WriteCryptedHDChain(chain))
                throw std::runtime_error(std::string(__func__) + ": WriteCryptedHDChain failed");
        }
    }

    return true;
}

bool CWallet::GetDecryptedHDChain(CHDChain& hdChainRet)
{
    LOCK(cs_wallet);

    CHDChain hdChainTmp;
    if (!GetHDChain(hdChainTmp)) {
        return false;
    }

    if (!DecryptHDChain(hdChainTmp))
        return false;

    // make sure seed matches this chain
    if (hdChainTmp.GetID() != hdChainTmp.GetSeedHash())
        return false;

    hdChainRet = hdChainTmp;

    return true;
}

bool CWallet::IsHDEnabled()
{
    CHDChain hdChainCurrent;
    return GetHDChain(hdChainCurrent);
}

isminetype CWallet::IsMine(const CTxIn& txin) const
{
    {
        LOCK(cs_wallet);
        map<uint256, CWalletTx>::const_iterator mi = mapWallet.find(txin.prevout.hash);
        if (mi != mapWallet.end()) {
            const CWalletTx& prev = (*mi).second;
            if (txin.prevout.n < prev.vout.size())
                return IsMine(prev.vout[txin.prevout.n]);
        }
    }
    return ISMINE_NO;
}

CAmount CWallet::GetDebit(const CTxIn& txin, const isminefilter& filter) const
{
    {
        LOCK(cs_wallet);
        map<uint256, CWalletTx>::const_iterator mi = mapWallet.find(txin.prevout.hash);
        if (mi != mapWallet.end()) {
            const CWalletTx& prev = (*mi).second;
            if (txin.prevout.n < prev.vout.size())
                if (IsMine(prev.vout[txin.prevout.n]) & filter)
                    return prev.vout[txin.prevout.n].nValue;
        }
    }
    return 0;
}

// Recursively determine the rounds of a given input (How deep is the DarkSend chain for a given input)
int CWallet::GetRealInputDarkSendRounds(CTxIn in, int rounds) const
{
    static std::map<uint256, CMutableTransaction> mDenomWtxes;

    if (rounds >= 16) return 15; // 16 rounds max

    uint256 hash = in.prevout.hash;
    unsigned int nout = in.prevout.n;

    const CWalletTx* wtx = GetWalletTx(hash);
    if (wtx != NULL) {
        std::map<uint256, CMutableTransaction>::const_iterator mdwi = mDenomWtxes.find(hash);
        // not known yet, let's add it
        if (mdwi == mDenomWtxes.end()) {
            LogPrint("darksend", "GetInputDarkSendRounds INSERTING %s\n", hash.ToString());
            mDenomWtxes[hash] = CMutableTransaction(*wtx);
        }
        // found and it's not an initial value, just return it
        else if (mDenomWtxes[hash].vout[nout].nRounds != -10) {
            return mDenomWtxes[hash].vout[nout].nRounds;
        }


        // bounds check
        if (nout >= wtx->vout.size()) {
            // should never actually hit this
            LogPrint("darksend", "GetInputDarkSendRounds UPDATED   %s %3d %3d\n", hash.ToString(), nout, -4);
            return -4;
        }

        if (pwalletMain->IsCollateralAmount(wtx->vout[nout].nValue)) {
            mDenomWtxes[hash].vout[nout].nRounds = -3;
            LogPrint("darksend", "GetInputDarkSendRounds UPDATED   %s %3d %3d\n", hash.ToString(), nout, mDenomWtxes[hash].vout[nout].nRounds);
            return mDenomWtxes[hash].vout[nout].nRounds;
        }

        //make sure the final output is non-denominate
        if (/*rounds == 0 && */ !IsDenominatedAmount(wtx->vout[nout].nValue)) //NOT DENOM
        {
            mDenomWtxes[hash].vout[nout].nRounds = -2;
            LogPrint("darksend", "GetInputDarkSendRounds UPDATED   %s %3d %3d\n", hash.ToString(), nout, mDenomWtxes[hash].vout[nout].nRounds);
            return mDenomWtxes[hash].vout[nout].nRounds;
        }

        bool fAllDenoms = true;
        for (CTxOut out : wtx->vout) {
            fAllDenoms = fAllDenoms && IsDenominatedAmount(out.nValue);
        }
        // this one is denominated but there is another non-denominated output found in the same tx
        if (!fAllDenoms) {
            mDenomWtxes[hash].vout[nout].nRounds = 0;
            LogPrint("darksend", "GetInputDarkSendRounds UPDATED   %s %3d %3d\n", hash.ToString(), nout, mDenomWtxes[hash].vout[nout].nRounds);
            return mDenomWtxes[hash].vout[nout].nRounds;
        }

        int nShortest = -10; // an initial value, should be no way to get this by calculations
        bool fDenomFound = false;
        // only denoms here so let's look up
        for (CTxIn in2 : wtx->vin) {
            if (IsMine(in2)) {
                int n = GetRealInputDarkSendRounds(in2, rounds + 1);
                // denom found, find the shortest chain or initially assign nShortest with the first found value
                if (n >= 0 && (n < nShortest || nShortest == -10)) {
                    nShortest = n;
                    fDenomFound = true;
                }
            }
        }
        mDenomWtxes[hash].vout[nout].nRounds = fDenomFound ? (nShortest >= 15 ? 16 : nShortest + 1) // good, we a +1 to the shortest one but only 16 rounds max allowed
                                                             :
                                                             0; // too bad, we are the fist one in that chain
        LogPrint("darksend", "GetInputDarkSendRounds UPDATED   %s %3d %3d\n", hash.ToString(), nout, mDenomWtxes[hash].vout[nout].nRounds);
        return mDenomWtxes[hash].vout[nout].nRounds;
    }

    return rounds - 1;
}

// respect current settings
int CWallet::GetInputDarkSendRounds(CTxIn in) const
{
    LOCK(cs_wallet);
    int realDarkSendRounds = GetRealInputDarkSendRounds(in, 0);
    return realDarkSendRounds > nDarksendRounds ? nDarksendRounds : realDarkSendRounds;
}

bool CWallet::IsDenominated(const CTxIn& txin) const
{
    {
        LOCK(cs_wallet);
        map<uint256, CWalletTx>::const_iterator mi = mapWallet.find(txin.prevout.hash);
        if (mi != mapWallet.end()) {
            const CWalletTx& prev = (*mi).second;
            if (txin.prevout.n < prev.vout.size()) return IsDenominatedAmount(prev.vout[txin.prevout.n].nValue);
        }
    }
    return false;
}

bool CWallet::IsDenominated(const CTransaction& tx) const
{
    /*
        Return false if ANY inputs are non-denom
    */
    bool ret = true;
    for (const CTxIn& txin : tx.vin) {
        if (!IsDenominated(txin)) {
            ret = false;
        }
    }
    return ret;
}


bool CWallet::IsDenominatedAmount(int64_t nInputAmount) const
{
    for (int64_t d : darkSendDenominations)
        if (nInputAmount == d)
            return true;
    return false;
}

bool CWallet::IsChange(const CTxOut& txout) const
{
    // TODO: fix handling of 'change' outputs. The assumption is that any
    // payment to a script that is ours, but is not in the address book
    // is change. That assumption is likely to break when we implement multisignature
    // wallets that return change back into a multi-signature-protected address;
    // a better way of identifying which outputs are 'the send' and which are
    // 'the change' will need to be implemented (maybe extend CWalletTx to remember
    // which output, if any, was change).
    if (::IsMine(*this, txout.scriptPubKey)) {
        CTxDestination address;
        if (!ExtractDestination(txout.scriptPubKey, address))
            return true;

        LOCK(cs_wallet);
        if (!mapAddressBook.count(address))
            return true;
    }
    return false;
}

int64_t CWalletTx::GetTxTime() const
{
    int64_t n = nTimeSmart;
    return n ? n : nTimeReceived;
}

int CWalletTx::GetRequestCount() const
{
    // Returns -1 if it wasn't being tracked
    int nRequests = -1;
    {
        LOCK(pwallet->cs_wallet);
        if (IsCoinBase()) {
            // Generated block
            if (!hashUnset()) {
                map<uint256, int>::const_iterator mi = pwallet->mapRequestCount.find(hashBlock);
                if (mi != pwallet->mapRequestCount.end())
                    nRequests = (*mi).second;
            }
        } else {
            // Did anyone request this transaction?
            map<uint256, int>::const_iterator mi = pwallet->mapRequestCount.find(GetHash());
            if (mi != pwallet->mapRequestCount.end()) {
                nRequests = (*mi).second;

                // How about the block it's in?
                if (nRequests == 0 && !hashUnset()) {
                    map<uint256, int>::const_iterator mi = pwallet->mapRequestCount.find(hashBlock);
                    if (mi != pwallet->mapRequestCount.end())
                        nRequests = (*mi).second;
                    else
                        nRequests = 1; // If it's in someone else's block it must have got out
                }
            }
        }
    }
    return nRequests;
}

void CWalletTx::GetAmounts(list<COutputEntry>& listReceived, list<COutputEntry>& listSent, CAmount& nFee, string& strSentAccount, const isminefilter& filter) const
{
    nFee = 0;
    listReceived.clear();
    listSent.clear();
    strSentAccount = strFromAccount;

    // Compute fee:
    CAmount nDebit = GetDebit(filter);
    if (nDebit > 0) // debit>0 means we signed/sent this transaction
    {
        CAmount nValueOut = GetValueOut();
        nFee = nDebit - nValueOut;
    }

    // Sent/received.
    for (unsigned int i = 0; i < vout.size(); ++i) {
        const CTxOut& txout = vout[i];
        isminetype fIsMine = pwallet->IsMine(txout);
        // Only need to handle txouts if AT LEAST one of these is true:
        //   1) they debit from us (sent)
        //   2) the output is to us (received)
        if (nDebit > 0) {
            // Don't report 'change' txouts
            if (pwallet->IsChange(txout))
                continue;
        } else if (!(fIsMine & filter))
            continue;

        // In either case, we need to get the destination address
        CTxDestination address;
        if (!ExtractDestination(txout.scriptPubKey, address) && !txout.scriptPubKey.IsUnspendable()) {
            //LogPrintf("CWalletTx::GetAmounts: Unknown transaction type found, txid %s\n",
                //this->GetHash().ToString());
            address = CNoDestination();
        }

        COutputEntry output = {address, txout.nValue, (int)i};

        // If we are debited by the transaction, add the output as a "sent" entry
        if (nDebit > 0)
            listSent.push_back(output);

        // If we are receiving the output, add it as a "received" entry
        if (fIsMine & filter)
            listReceived.push_back(output);
    }
}

void CWalletTx::GetAccountAmounts(const string& strAccount, CAmount& nReceived, CAmount& nSent, CAmount& nFee, const isminefilter& filter) const
{
    nReceived = nSent = nFee = 0;

    CAmount allFee;
    string strSentAccount;
    list<COutputEntry> listReceived;
    list<COutputEntry> listSent;
    GetAmounts(listReceived, listSent, allFee, strSentAccount, filter);

    if (strAccount == strSentAccount) {
        for (const COutputEntry& s : listSent)
            nSent += s.amount;
        nFee = allFee;
    }
    {
        LOCK(pwallet->cs_wallet);
        for (const COutputEntry& r : listReceived) {
            if (pwallet->mapAddressBook.count(r.destination)) {
                map<CTxDestination, CAddressBookData>::const_iterator mi = pwallet->mapAddressBook.find(r.destination);
                if (mi != pwallet->mapAddressBook.end() && (*mi).second.name == strAccount)
                    nReceived += r.amount;
            } else if (strAccount.empty()) {
                nReceived += r.amount;
            }
        }
    }
}

/**
 * Scan the block chain (starting in pindexStart) for transactions
 * from or to us. If fUpdate is true, found transactions that already
 * exist in the wallet will be updated.
 */
int CWallet::ScanForWalletTransactions(CBlockIndex* pindexStart, bool fUpdate)
{
    int ret = 0;
    int64_t nNow = GetTime();

    CBlockIndex* pindex = pindexStart;
    {
        //LOCK2(cs_main, cs_wallet);

        // no need to read and scan block, if block was created before
        // our wallet birthday (as adjusted for block time variability)
        while (pindex && nTimeFirstKey && (pindex->GetBlockTime() < (nTimeFirstKey - 7200)))
            pindex = chainActive.Next(pindex);

        fAbortRescan = false;
        ShowProgress(_("Rescanning..."), 0); // show rescan progress in GUI as dialog or on splashscreen, if -rescan on startup

        int dProgressTip;
        {
            LOCK(cs_main);
            dProgressTip = chainActive.Height();
        }

        int dProgressStart = pindex ? pindex->nHeight : 0;
        int dProgressCurrent = dProgressStart;
        int dProgressTotal = dProgressTip - dProgressStart;
        int dProgressShow = 0;
        int dProgressShowPrev = 0;

        while (pindex && !fAbortRescan && !ShutdownRequested()) {
            dProgressShow = std::min(99, (int) (((dProgressCurrent - dProgressStart) * 100) / dProgressTotal));
            dProgressShow = std::max(1, dProgressShow);

            if ((pindex->nHeight % 100 == 0) && (dProgressTotal > 0))
            {
                if (dProgressShowPrev != dProgressShow)
                {
                    dProgressShowPrev = dProgressShow;
                    ShowProgress(_("Rescanning..."), dProgressShow);
                }
            }

            if (GetTime() >= nNow + 60) {
                nNow = GetTime();
                LogPrintf("Still rescanning. At block %d. Progress=%f\n", pindex->nHeight, dProgressShow);
            }

            CBlock block;
            ReadBlockFromDisk(block, pindex, Params().GetConsensus());
            {
                //LOCK(cs_wallet);
                for (CTransaction& tx : block.vtx) {
                    if (AddToWalletIfInvolvingMe(tx, &block, fUpdate))
                        ret++;
                    }
            }

            pindex = chainActive.Next(pindex);

            // Update current height
            if (pindex) dProgressCurrent = pindex->nHeight;
        }

        if (pindex && fAbortRescan) {
            LogPrintf("Rescan aborted at block %d. Progress=%f\n", pindex->nHeight, dProgressCurrent);
        } else if (pindex && ShutdownRequested()) {
            LogPrintf("Rescan interrupted by shutdown request at block %d. Progress=%f\n", pindex->nHeight, dProgressCurrent);
        }

        ShowProgress(_("Rescanning..."), 100); // hide progress dialog in GUI
    }
    return ret;
}

void CWallet::ReacceptWalletTransactions()
{
    if (!fBroadcastTransactions)
        return;
    LOCK2(cs_main, cs_wallet);
    std::map<int64_t, CWalletTx*> mapSorted;

    for (std::pair<const uint256, CWalletTx> & item : mapWallet)
    {
        const uint256 &wtxid = item.first;
        CWalletTx &wtx = item.second;
        assert(wtx.GetHash() == wtxid);

        int nDepth = wtx.GetDepthInMainChain();

        if (!wtx.IsCoinGenerated() && (nDepth == 0 && !wtx.isAbandoned())) {
            mapSorted.insert(std::make_pair(wtx.nOrderPos, &wtx));
        }
    }

    // Try to add wallet transactions back to memory pool
    for (std::pair<const int64_t, CWalletTx*>& item : mapSorted)
    {
        CWalletTx& wtx = *(item.second);

            // Try to add to memory pool
            LOCK(mempool.cs);
            wtx.AcceptToMemoryPool(false);
        }
    }

bool CWalletTx::InMempool() const
{
    //LOCK(mempool.cs);
    if (mempool.exists(GetHash())) {
        return true;
    }
    return false;
}

void CWalletTx::RelayWalletTransaction(std::string strCommand)
{
    assert(pwallet->GetBroadcastTransactions());
    if (!IsCoinBase() && !isAbandoned() && GetDepthInMainChain() == 0)
    {
        /* GetDepthInMainChain already catches known conflicts. */
        if (InMempool() || AcceptToMemoryPool(false)) {
            uint256 hash = GetHash();
            LogPrintf("Relaying wtx %s %s\n", GetHash().ToString(), strCommand.c_str());

            if (strCommand == "ix") {
                mapTxLockReq.insert(make_pair(hash, (CTransaction) * this));
                CreateNewLock(((CTransaction) * this));
                RelayTransactionLockReq((CTransaction) * this, true);
            } else {
                RelayTransaction((CTransaction) * this);
            }
        }
    }
}

set<uint256> CWalletTx::GetConflicts() const
{
    set<uint256> result;
    if (pwallet != NULL) {
        uint256 myHash = GetHash();
        result = pwallet->GetConflicts(myHash);
        result.erase(myHash);
    }
    return result;
}

void CWallet::ResendWalletTransactions()
{
    // Do this infrequently and randomly to avoid giving away
    // that these are our transactions.
    if (GetTime() < nNextResend || !fBroadcastTransactions)
        return;
    bool fFirst = (nNextResend == 0);
    nNextResend = GetTime() + GetRand(30 * 60);
    if (fFirst)
        return;

    // Only do it if there's been a new block since last time
    if (nTimeBestReceived < nLastResend)
        return;
    nLastResend = GetTime();

    // Rebroadcast any of our txes that aren't in a block yet
    LogPrintf("ResendWalletTransactions()\n");
    {
        LOCK(cs_wallet);
        // Sort them in chronological order
        multimap<unsigned int, CWalletTx*> mapSorted;
        for (std::pair<const uint256, CWalletTx> & item : mapWallet) {
            CWalletTx& wtx = item.second;
            // Don't rebroadcast until it's had plenty of time that
            // it should have gotten in already by now.
            if (nTimeBestReceived - (int64_t)wtx.nTimeReceived > 5 * 60)
                mapSorted.insert(make_pair(wtx.nTimeReceived, &wtx));
        }
        for (std::pair<const unsigned int, CWalletTx*> & item : mapSorted) {
            CWalletTx& wtx = *item.second;
            wtx.RelayWalletTransaction();
        }
    }
}

/** @} */ // end of mapWallet


/** @defgroup Actions
 *
 * @{
 */


CAmount CWallet::GetBalance() const
{
    CAmount nTotal = 0;
    {
        LOCK2(cs_main, cs_wallet);
        for (map<uint256, CWalletTx>::const_iterator it = mapWallet.begin(); it != mapWallet.end(); ++it) {
            const CWalletTx* pcoin = &(*it).second;
            if (pcoin->IsTrusted())
                nTotal += pcoin->GetAvailableCredit();
        }
    }

    return nTotal;
}

CAmount CWallet::GetAnonymizableBalance() const
{
    CAmount nTotal = 0;
    {
        LOCK2(cs_main, cs_wallet);
        for (map<uint256, CWalletTx>::const_iterator it = mapWallet.begin(); it != mapWallet.end(); ++it) {
            const CWalletTx* pcoin = &(*it).second;

            if (pcoin->IsTrusted())
                nTotal += pcoin->GetAnonymizableCredit();
        }
    }

    return nTotal;
}

CAmount CWallet::GetAnonymizedBalance() const
{
    int64_t nTotal = 0;
    {
        LOCK(cs_wallet);
        for (map<uint256, CWalletTx>::const_iterator it = mapWallet.begin(); it != mapWallet.end(); ++it)
        {
            const CWalletTx* pcoin = &(*it).second;

            if (pcoin->IsTrusted())
            {
                int nDepth = pcoin->GetDepthInMainChain();

                for (unsigned int i = 0; i < pcoin->vout.size(); i++) {
                    //isminetype mine = IsMine(pcoin->vout[i]);
                    bool mine = IsMine(pcoin->vout[i]);
                    //COutput out = COutput(pcoin, i, nDepth, (mine & ISMINE_SPENDABLE) != ISMINE_NO);
                    COutput out = COutput(pcoin, i, nDepth, mine);
                    CTxIn vin = CTxIn(out.tx->GetHash(), out.i);

                    if(IsSpent(out.tx->GetHash(), i) || !IsMine(pcoin->vout[i]) || !IsDenominated(vin)) continue;
//                    if(pcoin->IsSpent(i) || !IsMine(pcoin->vout[i]) || !IsDenominated(vin)) continue;

                    int rounds = GetInputDarksendRounds(vin);
                    if(rounds >= nDarksendRounds){
                        nTotal += pcoin->vout[i].nValue;
                    }
                }
            }
        }
    }

    return nTotal;
}


// Note: calculated including unconfirmed,
// that's ok as long as we use it for informational purposes only
double CWallet::GetAverageAnonymizedRounds() const
{
    double fTotal = 0;
    double fCount = 0;

    {
        LOCK(cs_wallet);
        for (map<uint256, CWalletTx>::const_iterator it = mapWallet.begin(); it != mapWallet.end(); ++it)
        {
            const CWalletTx* pcoin = &(*it).second;

            if (pcoin->IsTrusted())
            {
                int nDepth = pcoin->GetDepthInMainChain();

                for (unsigned int i = 0; i < pcoin->vout.size(); i++) {
                    //isminetype mine = IsMine(pcoin->vout[i]);
                    bool mine = IsMine(pcoin->vout[i]);
                    //COutput out = COutput(pcoin, i, nDepth, (mine & ISMINE_SPENDABLE) != ISMINE_NO);
                    COutput out = COutput(pcoin, i, nDepth, mine);
                    CTxIn vin = CTxIn(out.tx->GetHash(), out.i);

                    if(IsSpent(out.tx->GetHash(), i) || !IsMine(pcoin->vout[i]) || !IsDenominated(vin)) continue;
//                    if(pcoin->IsSpent(i) || !IsMine(pcoin->vout[i]) || !IsDenominated(vin)) continue;

                    int rounds = GetInputDarksendRounds(vin);
                    fTotal += (float)rounds;
                    fCount += 1;
                }
            }
        }
    }

    if(fCount == 0) return 0;

    return fTotal/fCount;
}


// Note: calculated including unconfirmed,
// that's ok as long as we use it for informational purposes only
CAmount CWallet::GetNormalizedAnonymizedBalance() const
{
    CAmount nTotal = 0;

    {
        LOCK2(cs_main, cs_wallet);
        for (map<uint256, CWalletTx>::const_iterator it = mapWallet.begin(); it != mapWallet.end(); ++it) {
            const CWalletTx* pcoin = &(*it).second;

            uint256 hash = (*it).first;

            for (unsigned int i = 0; i < pcoin->vout.size(); i++) {
                CTxIn vin = CTxIn(hash, i);

                if (IsSpent(hash, i) || IsMine(pcoin->vout[i]) != ISMINE_SPENDABLE || !IsDenominated(vin)) continue;
                if (pcoin->GetDepthInMainChain() < 0) continue;

                int rounds = GetInputDarkSendRounds(vin);
                nTotal += pcoin->vout[i].nValue * rounds / nDarksendRounds;
            }
        }
    }

    return nTotal;
}

CAmount CWallet::GetDenominatedBalance(bool unconfirmed) const
{
    CAmount nTotal = 0;
    {
        LOCK2(cs_main, cs_wallet);
        for (map<uint256, CWalletTx>::const_iterator it = mapWallet.begin(); it != mapWallet.end(); ++it) {
            const CWalletTx* pcoin = &(*it).second;

            nTotal += pcoin->GetDenominatedCredit(unconfirmed);
        }
    }

    return nTotal;
}

CAmount CWallet::GetDenominatedBalance(bool onlyDenom, bool onlyUnconfirmed) const
{
    int64_t nTotal = 0;
    {
        LOCK(cs_wallet);
        for (map<uint256, CWalletTx>::const_iterator it = mapWallet.begin(); it != mapWallet.end(); ++it) {
            const CWalletTx* pcoin = &(*it).second;

            int nDepth = pcoin->GetDepthInMainChain();

            // skip conflicted
            if(nDepth < 0) continue;

            bool unconfirmed = (!IsFinalTx(*pcoin) || (!pcoin->IsTrusted() && nDepth == 0));
            if(onlyUnconfirmed != unconfirmed) continue;

            for (unsigned int i = 0; i < pcoin->vout.size(); i++) {
                //isminetype mine = IsMine(pcoin->vout[i]);
                bool mine = IsMine(pcoin->vout[i]);
                //COutput out = COutput(pcoin, i, nDepth, (mine & ISMINE_SPENDABLE) != ISMINE_NO);
                COutput out = COutput(pcoin, i, nDepth, mine);

                if(IsSpent(out.tx->GetHash(), i)) continue;
//                if(pcoin->IsSpent(i)) continue;
                if(!IsMine(pcoin->vout[i])) continue;
                if(onlyDenom != IsDenominatedAmount(pcoin->vout[i].nValue)) continue;

                nTotal += pcoin->vout[i].nValue;
            }
        }
    }

    return nTotal;
}

CAmount CWallet::GetUnconfirmedBalance() const
{
    CAmount nTotal = 0;
    {
        LOCK2(cs_main, cs_wallet);
        for (map<uint256, CWalletTx>::const_iterator it = mapWallet.begin(); it != mapWallet.end(); ++it) {
            const CWalletTx* pcoin = &(*it).second;
            if (!IsFinalTx(*pcoin) || (!pcoin->IsTrusted() && pcoin->GetDepthInMainChain() == 0))
                nTotal += pcoin->GetAvailableCredit();
        }
    }
    return nTotal;
}

CAmount CWallet::GetImmatureBalance() const
{
    CAmount nTotal = 0;
    {
        LOCK2(cs_main, cs_wallet);
        for (map<uint256, CWalletTx>::const_iterator it = mapWallet.begin(); it != mapWallet.end(); ++it) {
            const CWalletTx* pcoin = &(*it).second;
            nTotal += pcoin->GetImmatureCredit();
        }
    }
    return nTotal;
}

CAmount CWallet::GetWatchOnlyBalance() const
{
    CAmount nTotal = 0;
    {
        LOCK2(cs_main, cs_wallet);
        for (map<uint256, CWalletTx>::const_iterator it = mapWallet.begin(); it != mapWallet.end(); ++it) {
            const CWalletTx* pcoin = &(*it).second;
            if (pcoin->IsTrusted())
                nTotal += pcoin->GetAvailableWatchOnlyCredit();
        }
    }

    return nTotal;
}

CAmount CWallet::GetUnconfirmedWatchOnlyBalance() const
{
    CAmount nTotal = 0;
    {
        LOCK2(cs_main, cs_wallet);
        for (map<uint256, CWalletTx>::const_iterator it = mapWallet.begin(); it != mapWallet.end(); ++it) {
            const CWalletTx* pcoin = &(*it).second;
            if (!IsFinalTx(*pcoin) || (!pcoin->IsTrusted() && pcoin->GetDepthInMainChain() == 0))
                nTotal += pcoin->GetAvailableWatchOnlyCredit();
        }
    }
    return nTotal;
}

CAmount CWallet::GetImmatureWatchOnlyBalance() const
{
    CAmount nTotal = 0;
    {
        LOCK2(cs_main, cs_wallet);
        for (map<uint256, CWalletTx>::const_iterator it = mapWallet.begin(); it != mapWallet.end(); ++it) {
            const CWalletTx* pcoin = &(*it).second;
            nTotal += pcoin->GetImmatureWatchOnlyCredit();
        }
    }
    return nTotal;
}


/**
 * populate vCoins with vector of available COutputs.
 */
void CWallet::AvailableCoins(vector<COutput>& vCoins, bool fOnlyConfirmed, const CCoinControl* coinControl, bool fIncludeZeroValue, AvailableCoinsType nCoinType, bool fUseIX) const
{
    vCoins.clear();

    {
        LOCK2(cs_main, cs_wallet);
        for (map<uint256, CWalletTx>::const_iterator it = mapWallet.begin(); it != mapWallet.end(); ++it) {
            const uint256& wtxid = it->first;
            const CWalletTx* pcoin = &(*it).second;

            if (!CheckFinalTx(*pcoin))
                continue;

            if (fOnlyConfirmed && !pcoin->IsTrusted())
                continue;

            if (pcoin->IsCoinGenerated() && pcoin->GetBlocksToMaturity() > 0)
                continue;

            const int nDepth = pcoin->GetDepthInMainChain(false);
            // do not use IX for inputs that have less then 6 blockchain confirmations
            if (fUseIX && nDepth < 6)
                continue;

            // We should not consider coins which aren't at least in our mempool
            // It's possible for these to be conflicted via ancestors which we may never be able to detect
            if (nDepth == 0 && !pcoin->InMempool())
                continue;

            for (unsigned int i = 0; i < pcoin->vout.size(); i++) {
                bool found = false;
                if (nCoinType == ONLY_DENOMINATED) {
                    //should make this a vector
                    found = IsDenominatedAmount(pcoin->vout[i].nValue);
                } else if (nCoinType == ONLY_NONDENOMINATED || nCoinType == ONLY_NONDENOMINATED_NOTMN) {
                    // Do not use collateral or denominated amounts.
                    found = !IsCollateralAmount(pcoin->vout[i].nValue);
                    if (found) found = !IsDenominatedAmount(pcoin->vout[i].nValue);
                    if (found && nCoinType == ONLY_NONDENOMINATED_NOTMN) // do not use Hot MN funds
                        found = (pcoin->vout[i].nValue != GetMNCollateral(chainActive.Height()) * COIN);
                } else {
                    found = true;
                }
                if (!found) continue;

                isminetype mine = IsMine(pcoin->vout[i]);
                if (mine && !(IsSpent(wtxid, i)) && mine != ISMINE_NO &&
                    !IsLockedCoin((*it).first, i) && pcoin->vout[i].nValue > 0 &&
                    (!coinControl || !coinControl->HasSelected() || coinControl->fAllowOtherInputs || coinControl->IsSelected((*it).first, i))) {
                    COutput output(pcoin, i, nDepth, mine);
#                   if defined(DEBUG_DUMP_STAKING_INFO)&&defined(DEBUG_DUMP_AvailableCoins_Coin)
                    DEBUG_DUMP_AvailableCoins_Coin();
#                   endif
                    vCoins.push_back(output);
                }
            }
        }
    }
}

void CWallet::AvailableCoinsMN(vector<COutput>& vCoins, bool fOnlyConfirmed, const CCoinControl *coinControl, AvailableCoinsType coin_type, bool useIX) const
{
    vCoins.clear();

    {
        LOCK2(cs_main, cs_wallet);
        for (map<uint256, CWalletTx>::const_iterator it = mapWallet.begin(); it != mapWallet.end(); ++it) {
            const uint256& wtxid = it->first;
            const CWalletTx* pcoin = &(*it).second;

            if (!IsFinalTx(*pcoin))
                continue;

            if (fOnlyConfirmed && !pcoin->IsTrusted())
                continue;

            if (pcoin->IsCoinBase() && pcoin->GetBlocksToMaturity() > 0)
                continue;

            if (pcoin->IsCoinStake() && pcoin->GetBlocksToMaturity() > 0)
                continue;

            const int nDepth = pcoin->GetDepthInMainChain();
            if (nDepth <= 0) // LuxNOTE: coincontrol fix / ignore 0 confirm
                continue;

            // do not use IX for inputs that have less then 6 blockchain confirmations
            if (useIX && nDepth < 6)
                continue;

            for (unsigned int i = 0; i < pcoin->vout.size(); i++) {
                bool found = false;
                if(coin_type == ONLY_DENOMINATED) {
                    //should make this a vector
                    found = IsDenominatedAmount(pcoin->vout[i].nValue);
                } else if(coin_type == ONLY_NONDENOMINATED || coin_type == ONLY_NONDENOMINATED_NOTMN) {
                    found = true;
                    if (IsCollateralAmount(pcoin->vout[i].nValue)) continue; // do not use collateral amounts
                    found = !IsDenominatedAmount(pcoin->vout[i].nValue);
<<<<<<< HEAD
                    if(found && coin_type == ONLY_NONDENOMINATED_NOTMN) found = (pcoin->vout[i].nValue != GetMNCollateral(chainActive.Height()) * COIN); // do not use MN's
=======
                    if(found && coin_type == ONLY_NONDENOMINATED_NOTMN) found = (pcoin->vout[i].nValue != GetMNCollateral(chainActive.Height()) * COIN); // do not use MN `s
>>>>>>> 74cc8c5a
                } else {
                    found = true;
                }
                if(!found) continue;

                bool mine = IsMine(pcoin->vout[i]);

                if (!(IsSpent(wtxid, i)) &&
                    !IsLockedCoin((*it).first, i) && pcoin->vout[i].nValue > 0 &&
                    (!coinControl || !coinControl->HasSelected() || coinControl->IsSelected((*it).first, i)))
                    vCoins.push_back(COutput(pcoin, i, nDepth, mine));
            }
        }
    }
}

map<CTxDestination, vector<COutput> > CWallet::AvailableCoinsByAddress(bool fConfirmed, CAmount maxCoinValue)
{
    vector<COutput> vCoins;
    AvailableCoins(vCoins, fConfirmed);

    map<CTxDestination, vector<COutput> > mapCoins;
    for (COutput out : vCoins) {
        if (maxCoinValue > 0 && out.tx->vout[out.i].nValue > maxCoinValue)
            continue;

        CTxDestination address;
        if (!ExtractDestination(out.tx->vout[out.i].scriptPubKey, address))
            continue;

        mapCoins[address].push_back(out);
    }

    return mapCoins;
}

static void ApproximateBestSubset(vector<pair<CAmount, pair<const CWalletTx*, unsigned int> > > vValue, const CAmount& nTotalLower, const CAmount& nTargetValue, vector<char>& vfBest, CAmount& nBest, int iterations = 1000)
{
    vector<char> vfIncluded;

    vfBest.assign(vValue.size(), true);
    nBest = nTotalLower;

    seed_insecure_rand();

    for (int nRep = 0; nRep < iterations && nBest != nTargetValue; nRep++) {
        vfIncluded.assign(vValue.size(), false);
        CAmount nTotal = 0;
        bool fReachedTarget = false;
        for (int nPass = 0; nPass < 2 && !fReachedTarget; nPass++) {
            for (unsigned int i = 0; i < vValue.size(); i++) {
                //The solver here uses a randomized algorithm,
                //the randomness serves no real security purpose but is just
                //needed to prevent degenerate behavior and it is important
                //that the rng is fast. We do not use a constant random sequence,
                //because there may be some privacy improvement by making
                //the selection random.
                if (nPass == 0 ? insecure_rand() & 1 : !vfIncluded[i]) {
                    nTotal += vValue[i].first;
                    vfIncluded[i] = true;
                    if (nTotal >= nTargetValue) {
                        fReachedTarget = true;
                        if (nTotal < nBest) {
                            nBest = nTotal;
                            vfBest = vfIncluded;
                        }
                        nTotal -= vValue[i].first;
                        vfIncluded[i] = false;
                    }
                }
            }
        }
    }
}


// TODO: find appropriate place for this sort function
// move denoms down
bool less_then_denom(const COutput& out1, const COutput& out2)
{
    const CWalletTx* pcoin1 = out1.tx;
    const CWalletTx* pcoin2 = out2.tx;

    bool found1 = false;
    bool found2 = false;
    for (int64_t d : darkSendDenominations) // loop through predefined denoms
    {
        if (pcoin1->vout[out1.i].nValue == d) found1 = true;
        if (pcoin2->vout[out2.i].nValue == d) found2 = true;
    }
    return (!found1 && found2);
}

bool CWallet::MintableCoins()
{
    if (GetBalance() <= stake->GetReservedBalance())
        return false;

    vector<COutput> vCoins;
    AvailableCoins(vCoins, true);

    for (const COutput& out : vCoins) {
        if (GetTime() > stake->GetStakeAge(out.tx->GetTxTime()))
            return true;
    }

    return false;
}

bool CWallet::SelectCoinsMinConf(const std::string &account, const CAmount& nTargetValue, int nConfMine, int nConfTheirs, vector<COutput> vCoins, set<pair<const CWalletTx*, unsigned int> >& setCoinsRet, CAmount& nValueRet) const
{
    setCoinsRet.clear();
    nValueRet = 0;

    // List of values less than target
    pair<CAmount, pair<const CWalletTx*, unsigned int> > coinLowestLarger;
    coinLowestLarger.first = std::numeric_limits<CAmount>::max();
    coinLowestLarger.second.first = NULL;
    vector<pair<CAmount, pair<const CWalletTx*, unsigned int> > > vValue;
    CAmount nTotalLower = 0;

    random_shuffle(vCoins.begin(), vCoins.end(), GetRandInt);

    for (const COutput &output : vCoins) {
        if (!output.fSpendable)
            continue;
        const CWalletTx *pcoin = output.tx;

        if (output.nDepth < (pcoin->IsFromMe(ISMINE_ALL) ? nConfMine : nConfTheirs))
            continue;

        int i = output.i;
        CAmount n = pcoin->vout[i].nValue;
        pair<CAmount,pair<const CWalletTx*,unsigned int> > coin = make_pair(n,make_pair(pcoin, i));
        if (n == nTargetValue) {
            setCoinsRet.insert(coin.second);
            nValueRet += coin.first;
            return true;
        } else if (n < nTargetValue + CENT) {
            vValue.push_back(coin);
            nTotalLower += n;
        } else if (n < coinLowestLarger.first) {
            coinLowestLarger = coin;
        }
    }

    if (nTotalLower == nTargetValue) {
        for (unsigned int i = 0; i < vValue.size(); ++i) {
            setCoinsRet.insert(vValue[i].second);
            nValueRet += vValue[i].first;
        }
        return true;
    }

    if (nTotalLower < nTargetValue) {
        if (coinLowestLarger.second.first == NULL)
            return false;
        setCoinsRet.insert(coinLowestLarger.second);
        nValueRet += coinLowestLarger.first;
        return true;
    }

    // Solve subset sum by stochastic approximation
    sort(vValue.rbegin(), vValue.rend(), CompareValueOnly());
    vector<char> vfBest;
    CAmount nBest;

    ApproximateBestSubset(vValue, nTotalLower, nTargetValue, vfBest, nBest, 1000);
    if (nBest != nTargetValue && nTotalLower >= nTargetValue + CENT)
        ApproximateBestSubset(vValue, nTotalLower, nTargetValue + CENT, vfBest, nBest, 1000);

    // If we have a bigger coin and (either the stochastic approximation didn't find a good solution,
    //                                   or the next bigger coin is closer), return the bigger coin
    if (coinLowestLarger.second.first &&
        ((nBest != nTargetValue && nBest < nTargetValue + CENT) || coinLowestLarger.first <= nBest)) {
        setCoinsRet.insert(coinLowestLarger.second);
        nValueRet += coinLowestLarger.first;
    } else {
        for (unsigned int i = 0; i < vValue.size(); i++)
            if (vfBest[i]) {
                setCoinsRet.insert(vValue[i].second);
                nValueRet += vValue[i].first;
            }

        LogPrint("selectcoins", "SelectCoins() best subset: ");
        for (unsigned int i = 0; i < vValue.size(); i++)
            if (vfBest[i])
                LogPrint("selectcoins", "%s ", FormatMoney(vValue[i].first));
        LogPrint("selectcoins", "total %s\n", FormatMoney(nBest));
    }

    return true;
}
bool CWallet::SelectCoins(const std::string &account, const CAmount& nTargetValue, set<pair<const CWalletTx*, unsigned int> >& setCoinsRet, CAmount& nValueRet, const CCoinControl* coinControl, AvailableCoinsType coin_type, bool useIX) const
{
    // Note: this function should never be used for "always free" tx types like dstx

    vector<COutput> vCoins;
    AvailableCoins(vCoins, true, coinControl, false, coin_type, useIX);

    // coin control -> return all selected outputs (we want all selected to go into the transaction for sure)
    if (coinControl && coinControl->HasSelected() && !coinControl->fAllowOtherInputs) {
        for (const COutput& out : vCoins) {
            if (!out.fSpendable) continue;

            if (coin_type == ONLY_DENOMINATED) {
                CTxIn vin = CTxIn(out.tx->GetHash(), out.i);
                int rounds = GetInputDarkSendRounds(vin);
                // make sure it's actually anonymized
                if (rounds < nDarksendRounds) continue;
            }
            nValueRet += out.tx->vout[out.i].nValue;
            setCoinsRet.insert(make_pair(out.tx, out.i));
            }
        return (nValueRet >= nTargetValue);
    }

    // calculate value from preset inputs and store them
    set<pair<const CWalletTx*, uint32_t> > setPresetCoins;
    CAmount nValueFromPresetInputs = 0;

    std::vector<COutPoint> vPresetInputs;
    if (coinControl)
        coinControl->ListSelected(vPresetInputs);
    for (const COutPoint& outpoint : vPresetInputs) {
        map<uint256, CWalletTx>::const_iterator it = mapWallet.find(outpoint.hash);
        if (it != mapWallet.end()) {
            const CWalletTx* pcoin = &it->second;
            // Clearly invalid input, fail
            if (pcoin->vout.size() <= outpoint.n)
                return false;
            nValueFromPresetInputs += pcoin->vout[outpoint.n].nValue;
            setPresetCoins.insert(make_pair(pcoin, outpoint.n));
        } else
            return false;
<<<<<<< HEAD
    }

    // remove preset inputs from vCoins
    for (vector<COutput>::iterator it = vCoins.begin(); it != vCoins.end() && coinControl && coinControl->HasSelected();) {
        if (setPresetCoins.count(make_pair(it->tx, it->i)))
            it = vCoins.erase(it);
        else
            ++it;
    }

=======
    }

    // remove preset inputs from vCoins
    for (vector<COutput>::iterator it = vCoins.begin(); it != vCoins.end() && coinControl && coinControl->HasSelected();) {
        if (setPresetCoins.count(make_pair(it->tx, it->i)))
            it = vCoins.erase(it);
        else
            ++it;
    }

>>>>>>> 74cc8c5a
    bool res = nTargetValue <= nValueFromPresetInputs ||
               SelectCoinsMinConf(account, nTargetValue - nValueFromPresetInputs, 1, 6, vCoins, setCoinsRet, nValueRet) ||
               SelectCoinsMinConf(account, nTargetValue - nValueFromPresetInputs, 1, 1, vCoins, setCoinsRet, nValueRet) ||
               (bSpendZeroConfChange && SelectCoinsMinConf(account, nTargetValue - nValueFromPresetInputs, 0, 1, vCoins, setCoinsRet, nValueRet));

    // because SelectCoinsMinConf clears the setCoinsRet, we now add the possible inputs to the coinset
    setCoinsRet.insert(setPresetCoins.begin(), setPresetCoins.end());

    // add preset inputs to the total value selected
    nValueRet += nValueFromPresetInputs;

    return res;
}

struct CompareByPriority {
    bool operator()(const COutput& t1,
        const COutput& t2) const
    {
        return t1.Priority() > t2.Priority();
    }
};

bool CWallet::SelectCoinsByDenominations(int nDenom, int64_t nValueMin, int64_t nValueMax, std::vector<CTxIn>& vCoinsRet, std::vector<COutput>& vCoinsRet2, int64_t& nValueRet, int nDarksendRoundsMin, int nDarksendRoundsMax)
{
    vCoinsRet.clear();
    nValueRet = 0;

    vCoinsRet2.clear();
    vector<COutput> vCoins;
    AvailableCoins(vCoins, true, NULL, false, ONLY_DENOMINATED);

    std::random_shuffle(vCoins.rbegin(), vCoins.rend());

    //keep track of each denomination that we have
    bool fFound10000 = false;
    bool fFound1000 = false;
    bool fFound100 = false;
    bool fFound10 = false;
    bool fFound1 = false;
    bool fFoundDot1 = false;

    //Check to see if any of the denomination are off, in that case mark them as fulfilled
    if (!(nDenom & (1 << 0))) fFound10000 = true;
    if (!(nDenom & (1 << 1))) fFound1000 = true;
    if (!(nDenom & (1 << 2))) fFound100 = true;
    if (!(nDenom & (1 << 3))) fFound10 = true;
    if (!(nDenom & (1 << 4))) fFound1 = true;
    if (!(nDenom & (1 << 5))) fFoundDot1 = true;

    for (const COutput& out : vCoins) {
        // masternode-like input should not be selected by AvailableCoins now anyway
        //if(out.tx->vout[out.i].nValue == DARKSEND_COLLATERAL) continue;
        if (nValueRet + out.tx->vout[out.i].nValue <= nValueMax) {
            bool fAccepted = false;

            // Function returns as follows:
            //
            // bit 0 - 10000 LUX+1 ( bit on if present )
            // bit 1 - 1000 LUX+1
            // bit 2 - 100 LUX+1
            // bit 3 - 10 LUX+1
            // bit 4 - 1 LUX+1
            // bit 5 - .1 LUX+1

            CTxIn vin = CTxIn(out.tx->GetHash(), out.i);

            int rounds = GetInputDarkSendRounds(vin);
            if (rounds >= nDarksendRoundsMax) continue;
            if (rounds < nDarksendRoundsMin) continue;

            if (fFound10000 && fFound1000 && fFound100 && fFound10 && fFound1 && fFoundDot1) { //if fulfilled
                //we can return this for submission
                if (nValueRet >= nValueMin) {
                    //random reduce the max amount we'll submit for anonymity
                    nValueMax -= (rand() % (nValueMax / 5));
                    //on average use 50% of the inputs or less
                    int r = (rand() % (int)vCoins.size());
                    if ((int)vCoinsRet.size() > r) return true;
                }
                //Denomination criterion has been met, we can take any matching denominations
                if ((nDenom & (1 << 0)) && out.tx->vout[out.i].nValue == ((10000 * COIN) + 10000000)) {
                    fAccepted = true;
                } else if ((nDenom & (1 << 1)) && out.tx->vout[out.i].nValue == ((1000 * COIN) + 1000000)) {
                    fAccepted = true;
                } else if ((nDenom & (1 << 2)) && out.tx->vout[out.i].nValue == ((100 * COIN) + 100000)) {
                    fAccepted = true;
                } else if ((nDenom & (1 << 3)) && out.tx->vout[out.i].nValue == ((10 * COIN) + 10000)) {
                    fAccepted = true;
                } else if ((nDenom & (1 << 4)) && out.tx->vout[out.i].nValue == ((1 * COIN) + 1000)) {
                    fAccepted = true;
                } else if ((nDenom & (1 << 5)) && out.tx->vout[out.i].nValue == ((.1 * COIN) + 100)) {
                    fAccepted = true;
                }
            } else {
                //Criterion has not been satisfied, we will only take 1 of each until it is.
                if ((nDenom & (1 << 0)) && out.tx->vout[out.i].nValue == ((10000 * COIN) + 10000000)) {
                    fAccepted = true;
                    fFound10000 = true;
                } else if ((nDenom & (1 << 1)) && out.tx->vout[out.i].nValue == ((1000 * COIN) + 1000000)) {
                    fAccepted = true;
                    fFound1000 = true;
                } else if ((nDenom & (1 << 2)) && out.tx->vout[out.i].nValue == ((100 * COIN) + 100000)) {
                    fAccepted = true;
                    fFound100 = true;
                } else if ((nDenom & (1 << 3)) && out.tx->vout[out.i].nValue == ((10 * COIN) + 10000)) {
                    fAccepted = true;
                    fFound10 = true;
                } else if ((nDenom & (1 << 4)) && out.tx->vout[out.i].nValue == ((1 * COIN) + 1000)) {
                    fAccepted = true;
                    fFound1 = true;
                } else if ((nDenom & (1 << 5)) && out.tx->vout[out.i].nValue == ((.1 * COIN) + 100)) {
                    fAccepted = true;
                    fFoundDot1 = true;
                }
            }
            if (!fAccepted) continue;

            vin.prevPubKey = out.tx->vout[out.i].scriptPubKey; // the inputs PubKey
            nValueRet += out.tx->vout[out.i].nValue;
            vCoinsRet.push_back(vin);
            vCoinsRet2.push_back(out);
        }
    }

    return (nValueRet >= nValueMin && fFound10000 && fFound1000 && fFound100 && fFound10 && fFound1 && fFoundDot1);
}

bool CWallet::SelectCoinsDark(CAmount nValueMin, CAmount nValueMax, std::vector<CTxIn>& setCoinsRet, CAmount& nValueRet, int nDarksendRoundsMin, int nDarksendRoundsMax) const
{
    CCoinControl* coinControl = NULL;

    setCoinsRet.clear();
    nValueRet = 0;

    vector<COutput> vCoins;
    AvailableCoins(vCoins, true, coinControl, false, nDarksendRoundsMin < 0 ? ONLY_NONDENOMINATED_NOTMN : ONLY_DENOMINATED);

    set<pair<const CWalletTx*, unsigned int> > setCoinsRet2;

    //order the array so largest nondenom are first, then denominations, then very small inputs.
    sort(vCoins.rbegin(), vCoins.rend(), CompareByPriority());

    //the first thing we get is a fee input, then we'll use as many denominated as possible. then the rest
    for (const COutput& out : vCoins) {
        //there's no reason to allow inputs less than 1 COIN into DS (other than denominations smaller than that amount)
        if (out.tx->vout[out.i].nValue < 1*COIN && out.tx->vout[out.i].nValue != (.1*COIN)+100) continue;
        if (fMasterNode && out.tx->vout[out.i].nValue == GetMNCollateral(chainActive.Height()) * COIN) continue; //masternode input

        if (nValueRet + out.tx->vout[out.i].nValue <= nValueMax) {
            CTxIn vin = CTxIn(out.tx->GetHash(), out.i);

            int rounds = GetInputDarksendRounds(vin);
            if (rounds >= nDarksendRoundsMax) continue;
            if (rounds < nDarksendRoundsMin) continue;

            vin.prevPubKey = out.tx->vout[out.i].scriptPubKey; // the inputs PubKey
            nValueRet += out.tx->vout[out.i].nValue;
            setCoinsRet.push_back(vin);
            setCoinsRet2.insert(make_pair(out.tx, out.i));
        }
    }

    // if it's more than min, we're good to return
    if (nValueRet >= nValueMin) return true;

    return false;
}

bool CWallet::SelectCoinsCollateral(std::vector<CTxIn>& setCoinsRet, int64_t& nValueRet) const
{
    vector<COutput> vCoins;

    //LogPrintf(" selecting coins for collateral\n");
    AvailableCoins(vCoins);

    //LogPrintf("found coins %d\n", (int)vCoins.size());

    set<pair<const CWalletTx*, unsigned int> > setCoinsRet2;

    for (const COutput& out : vCoins) {
        // collateral inputs will always be a multiple of DARSEND_COLLATERAL, up to five
        if (IsCollateralAmount(out.tx->vout[out.i].nValue)) {
            CTxIn vin = CTxIn(out.tx->GetHash(), out.i);

            vin.prevPubKey = out.tx->vout[out.i].scriptPubKey; // the inputs PubKey
            nValueRet += out.tx->vout[out.i].nValue;
            setCoinsRet.push_back(vin);
            setCoinsRet2.insert(make_pair(out.tx, out.i));
            return true;
        }
    }

    return false;
}

int CWallet::CountInputsWithAmount(int64_t nInputAmount)
{
    int64_t nTotal = 0;
    {
        LOCK(cs_wallet);
        for (map<uint256, CWalletTx>::const_iterator it = mapWallet.begin(); it != mapWallet.end(); ++it) {
            const CWalletTx* pcoin = &(*it).second;
            if (pcoin->IsTrusted()) {
                int nDepth = pcoin->GetDepthInMainChain(false);

                for (unsigned int i = 0; i < pcoin->vout.size(); i++) {
                    COutput out = COutput(pcoin, i, nDepth, true);
                    CTxIn vin = CTxIn(out.tx->GetHash(), out.i);

                    if (out.tx->vout[out.i].nValue != nInputAmount) continue;
                    if (!IsDenominatedAmount(pcoin->vout[i].nValue)) continue;
                    if (IsSpent(out.tx->GetHash(), i) || IsMine(pcoin->vout[i]) != ISMINE_SPENDABLE || !IsDenominated(vin)) continue;

                    nTotal++;
                }
            }
        }
    }

    return nTotal;
}

bool CWallet::HasCollateralInputs(bool fOnlyConfirmed) const
{
    vector<COutput> vCoins;
    AvailableCoins(vCoins, fOnlyConfirmed);

    int nFound = 0;
    for (const COutput& out : vCoins)
        if (IsCollateralAmount(out.tx->vout[out.i].nValue)) nFound++;

    return nFound > 0;
}

bool CWallet::IsCollateralAmount(int64_t nInputAmount) const
{
    return  nInputAmount == (DARKSEND_COLLATERAL * 5)+DARKSEND_FEE ||
            nInputAmount == (DARKSEND_COLLATERAL * 4)+DARKSEND_FEE ||
            nInputAmount == (DARKSEND_COLLATERAL * 3)+DARKSEND_FEE ||
            nInputAmount == (DARKSEND_COLLATERAL * 2)+DARKSEND_FEE ||
            nInputAmount == (DARKSEND_COLLATERAL * 1)+DARKSEND_FEE;
}

bool CWallet::CreateCollateralTransaction(CMutableTransaction& txCollateral, std::string& strReason)
{
    /*
        To doublespend a collateral transaction, it will require a fee higher than this. So there's
        still a significant cost.
    */
    CAmount nFeeRet = 1 * COIN;

    txCollateral.vin.clear();
    txCollateral.vout.clear();

    CReserveKey reservekey(this);
    CAmount nValueIn2 = 0;
    std::vector<CTxIn> vCoinsCollateral;

    if (!SelectCoinsCollateral(vCoinsCollateral, nValueIn2)) {
        strReason = "Error: DarkSend requires a collateral transaction and could not locate an acceptable input!";
        return false;
    }

    // make our change address
    CScript scriptChange;
    CPubKey vchPubKey;
    bool success = reservekey.GetReservedKey(vchPubKey, true);
    assert(success); // should never fail, as we just unlocked
    scriptChange = GetScriptForDestination(vchPubKey.GetID());
    reservekey.KeepKey();

    for (CTxIn v : vCoinsCollateral)
        txCollateral.vin.push_back(v);

    if (nValueIn2 - DARKSEND_COLLATERAL - nFeeRet > 0) {
        //pay collateral charge in fees
        CTxOut vout3 = CTxOut(nValueIn2 - DARKSEND_COLLATERAL, scriptChange);
        txCollateral.vout.push_back(vout3);
    }

    int vinNumber = 0;
    for (CTxIn v : txCollateral.vin) {
        CTransaction txPrev;
        uint256 prevBlockHash;
        //Find previous transaction with the same output as txNew input
        if (!GetTransaction(v.prevout.hash, txPrev, Params().GetConsensus(), prevBlockHash)) {
            strReason = "CDarkSendPool::MutateTxSign() - Signing - Failed to get previous transaction\n";
            return false;
        }
        const CAmount& amount = txPrev.vout[v.prevout.n].nValue;
        if (!SignSignature(*this, v.prevPubKey, txCollateral, vinNumber, amount, int(SIGHASH_ALL | SIGHASH_ANYONECANPAY))) {
            for (CTxIn v : vCoinsCollateral)
                UnlockCoin(v.prevout);

            strReason = "CDarkSendPool::Sign - Unable to sign collateral transaction! \n";
            return false;
        }
        vinNumber++;
    }

    return true;
}

bool CWallet::ConvertList(std::vector<CTxIn> vCoins, std::vector<int64_t>& vecAmounts)
{
    for (CTxIn i : vCoins) {
        if (mapWallet.count(i.prevout.hash)) {
            CWalletTx& wtx = mapWallet[i.prevout.hash];
            if (i.prevout.n < wtx.vout.size()) {
                vecAmounts.push_back(wtx.vout[i.prevout.n].nValue);
            }
        } else {
            LogPrintf("ConvertList -- Couldn't find transaction\n");
        }
    }
    return true;
}

OutputType CWallet::TransactionChangeType(const std::vector<std::pair<CScript, CAmount> >& vecSend)
{
    // If -changetype is specified, always use that change type.
    if (g_change_type != OUTPUT_TYPE_NONE) {
        return g_change_type;
    }

    // if g_address_type is legacy, use legacy address as change (even
    // if some of the outputs are P2WPKH or P2WSH).
    if (g_address_type == OUTPUT_TYPE_LEGACY) {
        return OUTPUT_TYPE_LEGACY;
    }

    // if any destination is P2WPKH or P2WSH, use P2WPKH for the change
    // output.
    for (const auto& recipient : vecSend) {
        // Check if any destination contains a witness program:
        int witnessversion = 0;
        std::vector<unsigned char> witnessprogram;
        if (recipient.first.IsWitnessProgram(witnessversion, witnessprogram)) {
            return OUTPUT_TYPE_BECH32;
        }
    }

    // else use g_address_type for change
    return g_address_type;
}

bool CWallet::CreateTransaction(const vector<pair<CScript, CAmount> >& vecSend, CWalletTx& wtxNew, CReserveKey& reservekey, CAmount& nFeeRet, int& nChangePosInOut, std::string& strFailReason, const CCoinControl* coinControl, AvailableCoinsType coin_type, bool useIX, CAmount nFeePay, CAmount nGasFee, bool sign)
{
#   if defined(DEBUG_DUMP_STAKING_INFO) && defined(DEBUG_DUMP_CreateTransaction_1)
    DEBUG_DUMP_CreateTransaction_1();
#   endif

    if (useIX && nFeePay < CENT) nFeePay = CENT;

    CAmount nValue = 0;
    int nChangePosRequest = nChangePosInOut;

    for (const std::pair<CScript, CAmount> & s : vecSend) {
        if (nValue < 0 || s.second < 0) {
            strFailReason = _("Transaction amounts must be positive");
            return false;
        }
        nValue += s.second;
    }
    if (vecSend.empty() || nValue < 0) {
        strFailReason = _("Transaction amounts must be positive");
        return false;
    }

    wtxNew.fTimeReceivedIsTxTime = true;
    wtxNew.BindWallet(this);
    CMutableTransaction txNew;

    // Discourage fee sniping.
    //
<<<<<<< HEAD
    // However because of a off-by-one-error in previous versions we need to
    // neuter it by setting nLockTime to at least one less than nBestHeight.
    // Secondly currently propagation of transactions created for block heights
    // corresponding to blocks that were just mined may be iffy - transactions
    // aren't re-accepted into the mempool - we additionally neuter the code by
    // going ten blocks back. Doesn't yet do anything for sniping, but does act
    // to shake out wallet bugs like not showing nLockTime'd transactions at
    // all.
    txNew.nLockTime = std::max(0, chainActive.Height() - 10);

    // Secondly occasionally randomly pick a nLockTime even further back, so
    // that transactions that are delayed after signing for whatever reason,
    // e.g. high-latency mix networks and some CoinJoin implementations, have
    // better privacy.
    if (GetRandInt(10) == 0)
        txNew.nLockTime = std::max(0, (int)txNew.nLockTime - GetRandInt(100));

    assert(txNew.nLockTime <= (unsigned int)chainActive.Height());
    assert(txNew.nLockTime < LOCKTIME_THRESHOLD);
=======
    // For a large miner the value of the transactions in the best block and
    // the mempool can exceed the cost of deliberately attempting to mine two
    // blocks to orphan the current best block. By setting nLockTime such that
    // only the next block can include the transaction, we discourage this
    // practice as the height restricted and limited blocksize gives miners
    // considering fee sniping fewer options for pulling off this attack.
    //
    // A simple way to think about this is from the wallet's point of view we
    // always want the blockchain to move forward. By setting nLockTime this
    // way we're basically making the statement that we only want this
    // transaction to appear in the next block; we don't want to potentially
    // encourage reorgs by allowing transactions to appear at lower heights
    // than the next block in forks of the best chain.
    //
    // Of course, the subsidy is high enough, and transaction volume low
    // enough, that fee sniping isn't a problem yet, but by implementing a fix
    // now we ensure code won't be written that makes assumptions about
    // nLockTime that preclude a fix later.
    txNew.nLockTime = chainActive.Height();
>>>>>>> 74cc8c5a

    {
        LOCK2(cs_main, cs_wallet);
        {
            nFeeRet = 0;
            if (nFeePay > 0) nFeeRet = nFeePay;
            while (true) {
                nChangePosInOut = nChangePosRequest;
                txNew.vin.clear();
                txNew.vout.clear();
                wtxNew.fFromMe = true;

                CAmount nTotalValue = nValue + nFeeRet;
                double dPriority = 0;

                // vouts to the payees
                if (coinControl && !coinControl->fSplitBlock) {
                    for (const std::pair<CScript, CAmount> & s : vecSend) {
                        CTxOut txout(s.second, s.first);
                        if (txout.IsDust(::minRelayTxFee)) {
                            strFailReason = _("Transaction amount too small");
                            return false;
                        }
                        txNew.vout.push_back(txout);
                    }
                } else { //UTXO Splitter Transaction
                    int nSplitBlock;

                    if (coinControl)
                        nSplitBlock = coinControl->nSplitBlock;
                    else
                        nSplitBlock = 1;

                    for (const std::pair<CScript, CAmount> & s : vecSend) {
                        for (int i = 0; i < nSplitBlock; i++) {
                            if (i == nSplitBlock - 1) {
                                uint64_t nRemainder = s.second % nSplitBlock;
                                txNew.vout.push_back(CTxOut((s.second / nSplitBlock) + nRemainder, s.first));
                            } else
                                txNew.vout.push_back(CTxOut(s.second / nSplitBlock, s.first));
                        }
                    }
                }

                // Choose coins to use
                set<pair<const CWalletTx*, unsigned int> > setCoins;
                CAmount nValueIn = 0;

                if (!SelectCoins(wtxNew.strFromAccount, nTotalValue, setCoins, nValueIn, coinControl, coin_type, useIX)) {
                    if (coin_type == ALL_COINS) {
                        strFailReason = _("Insufficient funds.");
                    } else if (coin_type == ONLY_NONDENOMINATED) {
                        strFailReason = _("Unable to locate enough funds for this transaction that are not equal 10000 LUX.");
                    } else if (coin_type == ONLY_NONDENOMINATED_NOTMN) {
                        strFailReason = _("Unable to locate enough DarkSend non-denominated funds for this transaction that are not equal 10000 LUX.");
                    } else {
                        strFailReason = _("Unable to locate enough DarkSend denominated funds for this transaction.");
                        strFailReason += " " + _("DarkSend uses exact denominated amounts to send funds, you might simply need to anonymize some more coins.");
                    }

                    if (useIX) {
                        strFailReason += " " + _("InstantX requires inputs with at least 6 confirmations, you might need to wait a few minutes and try again.");
                    }

                    return false;
                }

#               if defined(DEBUG_DUMP_STAKING_INFO) && defined(DEBUG_DUMP_CreateTransaction_2)
                DEBUG_DUMP_CreateTransaction_2();
#               endif

                for (std::pair<const CWalletTx*, unsigned int> pcoin : setCoins) {
                    CAmount nCredit = pcoin.first->vout[pcoin.second].nValue;
                    //The coin age after the next block (depth+1) is used instead of the current,
                    //reflecting an assumption the user would accept a bit more delay for
                    //a chance at a free transaction.
                    //But mempool inputs might still be in the mempool, so their age stays 0
                    int age = pcoin.first->GetDepthInMainChain();
                    if (age != 0)
                        age += 1;
                    dPriority += (double)nCredit * age;
                }

                CAmount nChange = nValueIn - nValue - nFeeRet;

                //over pay for denominated transactions
                if (coin_type == ONLY_DENOMINATED) {
                    nFeeRet += nChange;
                    nChange = 0;
                    wtxNew.mapValue["DS"] = "1";
                }

                if (nChange > 0) {
                    // Fill a vout to ourself
                    // TODO: pass in scriptChange instead of reservekey so
                    // change transaction isn't always pay-to-lux-address
                    CScript scriptChange;

                    bool combineChange = false;

                    // coin control: send change to custom address
                    if (coinControl && !boost::get<CNoDestination>(&coinControl->destChange))
                    {
                        scriptChange = GetScriptForDestination(coinControl->destChange);

                        vector<CTxOut>::iterator it = txNew.vout.begin();
                        while (it != txNew.vout.end())
                        {
                            if (scriptChange == it->scriptPubKey)
                            {
                                it->nValue += nChange;
                                nChange = 0;
                                reservekey.ReturnKey();
                                combineChange = true;
                                break;
                            }
                            ++it;
                        }
                    }
                    // no coin control
                    else {
                        // "Don't use change address" option is enable
                        if (fNotUseChangeAddress) {
                            for (const std::pair<const CWalletTx*, unsigned int> & coin : setCoins) {
                                const CScript& scriptPubKey = coin.first->vout[coin.second].scriptPubKey;
                                CTxDestination address;
                                if (ExtractDestination(scriptPubKey, address)) {
                                    LogPrintf("%s: Re-using the address \"%s\"\n", __func__, EncodeDestination(address));
                                    scriptChange = scriptPubKey;
                                    break;
                                }
                            }
                        }

                        //send change to newly generated address
                        else {
                            // Note: We use a new key here to keep it from being obvious which side is the change.
                            //  The drawback is that by not reusing a previous key, the change may be lost if a
                            //  backup is restored, if the backup doesn't have the new private key for the change.
                            //  If we reused the old key, it would be possible to add code to look for and
                            //  rediscover unknown transactions that were written with keys of ours to recover
                            //  post-backup change.

                            // Reserve a new key pair from key pool
                            CPubKey vchPubKey;
                            bool ret;
                            ret = reservekey.GetReservedKey(vchPubKey, true);
                            if (!ret)
                            {
                                strFailReason = _("Keypool ran out, please call keypoolrefill first");
                                return false;
                            }

                            const OutputType change_type = TransactionChangeType(vecSend);

                            LearnRelatedScripts(vchPubKey, change_type);
                            scriptChange = GetScriptForDestination(GetDestinationForKey(vchPubKey, change_type));
                        }
                    }

                    if (!combineChange) {

                        CTxOut newTxOut(nChange, scriptChange);

                        // Never create dust outputs; if we would, just
                        // add the dust to the fee.
                        if (newTxOut.IsDust(::minRelayTxFee)) {
                            nChangePosInOut = -1;
                            nFeeRet += nChange;
                            nChange = 0;
                            reservekey.ReturnKey();
                        } else {
                            if (nChangePosInOut == -1) {
                                // Insert change txn at random position:
                                nChangePosInOut = GetRandInt(txNew.vout.size()+1);
                            } else if ((unsigned int)nChangePosInOut > txNew.vout.size()) {
                                strFailReason = _("Change index out of range");
                                return false;
                            }

                            // Insert change txn at random position:
                            vector<CTxOut>::iterator position = txNew.vout.begin() + nChangePosInOut;
                            txNew.vout.insert(position, newTxOut);
                        }
                    }
                } else {
                    reservekey.ReturnKey();
                    nChangePosInOut = -1;
                }

                // Fill vin
<<<<<<< HEAD
                //
                // Note how the sequence number is set to non-maxint so that
                // the nLockTime set above actually works.
                //
                // BIP125 defines opt-in RBF as any nSequence < maxint-1, so
                // we use the highest possible value in that range (maxint-2)
                // to avoid conflicting with other possible uses of nSequence,
                // and in the spirit of "smallest possible change from prior
                // behavior."
                bool rbf = coinControl ? coinControl->signalRbf : fWalletRbf;
                const uint32_t nSequence = rbf ? MAX_BIP125_RBF_SEQUENCE : (std::numeric_limits<unsigned int>::max() - 1);
                for (const PAIRTYPE(const CWalletTx*, unsigned int) & coin : setCoins)
                    txNew.vin.push_back(CTxIn(coin.first->GetHash(), coin.second, CScript(), nSequence));
=======
                for (const std::pair<const CWalletTx*, unsigned int> & coin : setCoins)
                    txNew.vin.push_back(CTxIn(coin.first->GetHash(), coin.second));

>>>>>>> 74cc8c5a
                // Sign
                int nIn = 0;
                CTransaction txNewConst(txNew);
                for (const std::pair<const CWalletTx*, unsigned int> & coin : setCoins) {
                    bool signSuccess;
                    const CScript& scriptPubKey = coin.first->vout[coin.second].scriptPubKey;
                    SignatureData sigdata;
                    if (sign) {
                        const CAmount nValue = coin.first->vout[coin.second].nValue;
                        signSuccess = ProduceSignature(TransactionSignatureCreator(this, &txNewConst, nIn, nValue, SIGHASH_ALL), scriptPubKey, sigdata);
                    } else
<<<<<<< HEAD
                        signSuccess = ProduceSignature(DummySignatureCreator(this), scriptPubKey, sigdata, false);
=======
                        signSuccess = ProduceSignature(DummySignatureCreator(this), scriptPubKey, sigdata);
>>>>>>> 74cc8c5a

                    if (!signSuccess) {
                        strFailReason = _("Signing transaction failed");
                        return false;
                    } else {
                        UpdateTransaction(txNew, nIn, sigdata);
                    }
                    nIn++;
                }

                unsigned int nBytes = ::GetSerializeSize(txNew, SER_NETWORK, PROTOCOL_VERSION);

                // Remove scriptSigs if we used dummy signatures for fee calculation
                if (!sign) {
                    for (CTxIn& vin : txNew.vin)
                        vin.scriptSig = CScript();
                }

                // Embed the constructed transaction data in wtxNew.
                *static_cast<CTransaction*>(&wtxNew) = CTransaction(txNew);

                // Limit size
                if (nBytes >= MAX_STANDARD_TX_SIZE) {
                    strFailReason = _("Transaction too large");
                    return false;
                }
                dPriority = wtxNew.ComputePriority(dPriority, nBytes);

                // Can we complete this as a free transaction?
                if (fSendFreeTransactions && nBytes <= MAX_FREE_TRANSACTION_CREATE_SIZE) {
                    // Not enough fee: enough priority?
                    double dPriorityNeeded = mempool.estimateSmartPriority(nTxConfirmTarget);
                    // Not enough mempool history to estimate: use hard-coded AllowFree.
                    if (dPriorityNeeded <= 0 && AllowFree(dPriority))
                        break;

                    // Small enough, and priority high enough, to send for free
                    if (dPriorityNeeded > 0 && dPriority >= dPriorityNeeded)
                        break;
                }

                CAmount nFeeNeeded = max(nFeePay, GetMinimumFee(nBytes, nTxConfirmTarget, mempool)) + nGasFee;

                // If we made it here and we aren't even able to meet the relay fee on the next pass, give up
                // because we must be at the maximum allowed fee.
                if (nFeeNeeded < ::minRelayTxFee.GetFee(nBytes)) {
                    strFailReason = _("Transaction too large for fee policy");
                    return false;
                }

                if (nFeeRet >= nFeeNeeded) // Done, enough fee included
                    break;

                // Include more fee and try again.
                nFeeRet = nFeeNeeded;
                continue;
            }
        }
    }
    return true;
}

bool CWallet::CreateTransaction(CScript scriptPubKey, const CAmount& nValue, CWalletTx& wtxNew, CReserveKey& reservekey, CAmount& nFeeRet, int& nChangePosInOut, std::string& strFailReason, const CCoinControl* coinControl, AvailableCoinsType coin_type, bool useIX, CAmount nFeePay)
{
    vector<pair<CScript, CAmount> > vecSend;
    vecSend.push_back(make_pair(scriptPubKey, nValue));
    return CreateTransaction(vecSend, wtxNew, reservekey, nFeeRet, nChangePosInOut, strFailReason, coinControl, coin_type, useIX, nFeePay);
}

/**
 * Call after CreateTransaction unless you want to abort
 */
bool CWallet::CommitTransaction(CWalletTx& wtxNew, CReserveKey& reservekey, std::string strCommand)
{
    {
        LOCK2(cs_main, cs_wallet);
#       if defined(DEBUG_DUMP_STAKING_INFO)&&defined(DEBUG_DUMP_CommitTransaction)
        DEBUG_DUMP_CommitTransaction();
#       endif
        {
            // This is only to keep the database open to defeat the auto-flush for the
            // duration of this scope.  This is the only place where this optimization
            // maybe makes sense; please don't do it anywhere else.
            CWalletDB* pwalletdb = fFileBacked ? new CWalletDB(strWalletFile,"r+") : nullptr;

            // Take key pair from key pool so it won't be used again
            reservekey.KeepKey();

            // Add tx to wallet, because if it has change it's also ours,
            // otherwise just for transaction history.
            AddToWallet(wtxNew, false, pwalletdb);

            // Notify that old coins are spent
            set<uint256> updated_hahes;
            for (const CTxIn& txin : wtxNew.vin) {
                // notify only once
                if (updated_hahes.find(txin.prevout.hash) != updated_hahes.end()) continue;

                CWalletTx& coin = mapWallet[txin.prevout.hash];
                coin.BindWallet(this);
                NotifyTransactionChanged(this, txin.prevout.hash, CT_UPDATED);
                updated_hahes.insert(txin.prevout.hash);
            }
            if (fFileBacked)
                delete pwalletdb;
        }

        // Track how many getdata requests our transaction gets
        mapRequestCount[wtxNew.GetHash()] = 0;

        if (fBroadcastTransactions) {
            // Broadcast
            if (!wtxNew.AcceptToMemoryPool(false)) {
                // This must not fail. The transaction has already been signed and recorded.
                LogPrintf("CommitTransaction() : Error: Transaction not valid %s\n", strCommand.c_str());
                return false;
            }
            wtxNew.RelayWalletTransaction(strCommand);
        }
    }
    return true;
}

<<<<<<< HEAD
bool CWallet::AddAccountingEntry(const CAccountingEntry& acentry, CWalletDB & pwalletdb)
{
    if (!pwalletdb.WriteAccountingEntry_Backend(acentry))
        return false;

    laccentries.push_back(acentry);
    CAccountingEntry & entry = laccentries.back();
    wtxOrdered.insert(make_pair(entry.nOrderPos, TxPair((CWalletTx*)0, &entry)));

    return true;
}

bool CWallet::FundTransaction(CMutableTransaction& tx, CAmount& nFeeRet, int& nChangePosInOut, std::string& strFailReason,
=======
bool CWallet::FundTransaction(CMutableTransaction& tx, CAmount& nFeeRet, bool overrideEstimatedFeeRate, int& nChangePosInOut, std::string& strFailReason,
>>>>>>> 74cc8c5a
                              bool lockUnspents, const std::set<int>& setSubtractFeeFromOutputs, CCoinControl* coinControl)
{
    //assert(coinControl != nullptr);
    std::vector<std::pair<CScript, CAmount>> vecSend;

    // Turn the txout set into a CRecipient vector.
    for (size_t idx = 0; idx < tx.vout.size(); idx++) {
        const CTxOut& txOut = tx.vout[idx];
        vecSend.push_back(std::make_pair(txOut.scriptPubKey, txOut.nValue));
    }

    coinControl->fAllowOtherInputs = true;
<<<<<<< HEAD
=======
    coinControl->fOverrideFeeRate = overrideEstimatedFeeRate;
>>>>>>> 74cc8c5a

    for (const CTxIn& txin : tx.vin) {
        coinControl->Select(txin.prevout);
    }

    // Acquire the locks to prevent races to the new locked unspents between the
    // CreateTransaction call and LockCoin calls (when lockUnspents is true).
    LOCK2(cs_main, cs_wallet);

    CReserveKey reservekey(this);
    CWalletTx wtx;
    if (!CreateTransaction(vecSend, wtx, reservekey, nFeeRet, nChangePosInOut, strFailReason, coinControl, ALL_COINS, false, 0, 0, false)) {
        return false;
    }

    if (nChangePosInOut != -1) {
        tx.vout.insert(tx.vout.begin() + nChangePosInOut, wtx.vout[nChangePosInOut]);

        // Copy output sizes from new transaction; they may have had the fee subtracted from them
        for (unsigned int idx = 0; idx < tx.vout.size(); idx++)
            tx.vout[idx].nValue = wtx.vout[idx].nValue;

        // We don't have the normal Create/Commit cycle, and don't want to risk
        // reusing change, so just remove the key from the keypool here.
        reservekey.KeepKey();
    }

    // Copy output sizes from new transaction; they may have had the fee
    // subtracted from them.
    for (unsigned int idx = 0; idx < tx.vout.size(); idx++) {
        tx.vout[idx].nValue = wtx.vout[idx].nValue;
    }

    // Add new txins while keeping original txin scriptSig/order.
    for (const CTxIn& txin : wtx.vin) {
        if (!coinControl->IsSelected(txin.prevout.hash, txin.prevout.n)) {
            tx.vin.push_back(txin);

            if (lockUnspents) {
                LockCoin(txin.prevout);
            }
        }
    }

    return true;
}

<<<<<<< HEAD
=======

>>>>>>> 74cc8c5a
CAmount CWallet::GetMinimumFee(unsigned int nTxBytes, unsigned int nConfirmTarget, const CTxMemPool& pool)
{
    // payTxFee is user-set "I want to pay this much"
    CAmount nFeeNeeded = payTxFee.GetFee(nTxBytes);
    // user selected total at least (default=true)
    if (fPayAtLeastCustomFee && nFeeNeeded > 0 && nFeeNeeded < payTxFee.GetFeePerK())
        nFeeNeeded = payTxFee.GetFeePerK();
    // User didn't set: use -txconfirmtarget to estimate...
    if (nFeeNeeded == 0) {
        int estimateFoundTarget = nConfirmTarget;
        nFeeNeeded = pool.estimateSmartFee(nConfirmTarget, &estimateFoundTarget).GetFee(nTxBytes);
    }
    // ... unless we don't have enough mempool data, in which case fall
    // back to a hard-coded fee
    if (nFeeNeeded == 0)
        nFeeNeeded = minTxFee.GetFee(nTxBytes);
    // prevent user from paying a non-sense fee (like 1 satoshi): 0 < fee < minRelayFee
    if (nFeeNeeded < ::minRelayTxFee.GetFee(nTxBytes))
        nFeeNeeded = ::minRelayTxFee.GetFee(nTxBytes);
    // But always obey the maximum
    if (nFeeNeeded > maxTxFee)
        nFeeNeeded = maxTxFee;
    return nFeeNeeded;
}

int64_t CWallet::GetTotalValue(std::vector<CTxIn> vCoins)
{
    int64_t nTotalValue = 0;
    CWalletTx wtx;
    for (CTxIn i : vCoins) {
        if (mapWallet.count(i.prevout.hash)) {
            CWalletTx& wtx = mapWallet[i.prevout.hash];
            if (i.prevout.n < wtx.vout.size()) {
                nTotalValue += wtx.vout[i.prevout.n].nValue;
            }
        } else {
            LogPrintf("GetTotalValue -- Couldn't find transaction\n");
        }
    }
    return nTotalValue;
}

std::string CWallet::PrepareDarksendDenominate(int minRounds, int maxRounds)
{
    if (IsLocked())
        return _("Error: Wallet locked, unable to create transaction!");

    if(darkSendPool.GetState() != POOL_STATUS_ERROR && darkSendPool.GetState() != POOL_STATUS_SUCCESS)
        if(darkSendPool.GetMyTransactionCount() > 0)
            return _("Error: You already have pending entries in the Darksend pool");

    // ** find the coins we'll use
    std::vector<CTxIn> vCoins;
    std::vector<CTxIn> vCoinsResult;
    std::vector<COutput> vCoins2;
    int64_t nValueIn = 0;
    CReserveKey reservekey(this);

    /*
        Select the coins we'll use
        if minRounds >= 0 it means only denominated inputs are going in and coming out
    */
    if(minRounds >= 0){
        if (!SelectCoinsByDenominations(darkSendPool.sessionDenom, 0.1*COIN, DARKSEND_POOL_MAX, vCoins, vCoins2, nValueIn, minRounds, maxRounds))
            return _("Error: can't select current denominated inputs");
    }

    // calculate total value out
    LogPrintf("PrepareDarksendDenominate - preparing darksend denominate . Got: %d \n", nValueIn);


    //--------------
    for (CTxIn v : vCoins)
                    LockCoin(v.prevout);

    int64_t nValueLeft = nValueIn;
    std::vector<CTxOut> vOut;

    /*
        TODO: Front load with needed denominations (e.g. .1, 1 )
    */

    /*
       Add all denominations once
       The beginning of the list is front loaded with each possible
       denomination in random order. This means we'll at least get 1
       of each that is required as outputs.
   */
    int nStep = 0;
    int nStepsMax = 5 + GetRandInt(5);
    while(nStep < nStepsMax) {

        for (int64_t v : darkSendDenominations){
            // only use the ones that are approved
            bool fAccepted = false;
            if((darkSendPool.sessionDenom & (1 << 0))      && v == ((100*COIN) +100000)) {fAccepted = true;}
            else if((darkSendPool.sessionDenom & (1 << 1)) && v == ((10*COIN)  +10000)) {fAccepted = true;}
            else if((darkSendPool.sessionDenom & (1 << 2)) && v == ((1*COIN)   +1000)) {fAccepted = true;}
            else if((darkSendPool.sessionDenom & (1 << 3)) && v == ((.1*COIN)  +100)) {fAccepted = true;}
            if(!fAccepted) continue;

            // try to add it
            if(nValueLeft - v >= 0) {
                // Note: this relies on a fact that both vectors MUST have same size
                std::vector<CTxIn>::iterator it = vCoins.begin();
                std::vector<COutput>::iterator it2 = vCoins2.begin();
                while(it2 != vCoins2.end()) {
                    // we have matching inputs
                    if((*it2).tx->vout[(*it2).i].nValue == v) {
                        // add new input in resulting vector
                        vCoinsResult.push_back(*it);
                        // remove corresponting items from initial vectors
                        vCoins.erase(it);
                        vCoins2.erase(it2);

                        CScript scriptChange;
                        CPubKey vchPubKey;
                        // use a unique change address
                        bool success = reservekey.GetReservedKey(vchPubKey, true);
                        assert(success); // should never fail, as we just unlocked
                        scriptChange = GetScriptForDestination(vchPubKey.GetID());
                        reservekey.KeepKey();

                        // add new output
                        CTxOut o(v, scriptChange);
                        vOut.push_back(o);

                        // subtract denomination amount
                        nValueLeft -= v;

                        break;
                    }
                    ++it;
                    ++it2;
                }
            }
        }

        nStep++;

        if(nValueLeft == 0) break;
    }

    // unlock unused coins
    for (CTxIn v : vCoins)
        UnlockCoin(v.prevout);

    if(darkSendPool.GetDenominations(vOut) != darkSendPool.sessionDenom) {
        // unlock used coins on failure
        for (CTxIn v : vCoinsResult)
            UnlockCoin(v.prevout);
        return "Error: can't make current denominated outputs";
    }

    //randomize the output order
    std::random_shuffle (vOut.begin(), vOut.end());

    // We also do not care about full amount as long as we have right denominations, just pass what we found
    darkSendPool.SendDarksendDenominate(vCoinsResult, vOut, nValueIn - nValueLeft);

    return "";
}

DBErrors CWallet::LoadWallet(bool& fFirstRunRet)
{
    if (!fFileBacked)
        return DB_LOAD_OK;
    fFirstRunRet = false;
    DBErrors nLoadWalletRet = CWalletDB(strWalletFile, "cr+").LoadWallet(this);
    if (nLoadWalletRet == DB_NEED_REWRITE) {
        if (CDB::Rewrite(strWalletFile, "\x04pool")) {
            LOCK(cs_wallet);
            //setKeyPool.clear();
            setInternalKeyPool.clear();
            setExternalKeyPool.clear();
            nKeysLeftSinceAutoBackup = 0;
//            m_pool_key_to_index.clear();
            // Note: can't top-up keypool here, because wallet is locked.
            // User will be prompted to unlock wallet the next operation
            // the requires a new key.
            pwalletMain->nKeysLeftSinceAutoBackup = 0;

        }
    }

    if (nLoadWalletRet != DB_LOAD_OK)
        return nLoadWalletRet;
    fFirstRunRet = !vchDefaultKey.IsValid();

    uiInterface.LoadWallet(this);

    return DB_LOAD_OK;
}

DBErrors CWallet::ZapSelectTx(vector<uint256>& vHashIn, vector<uint256>& vHashOut)
{
    if (!fFileBacked)
        return DB_LOAD_OK;
    DBErrors nZapSelectTxRet = CWalletDB(strWalletFile,"cr+").ZapSelectTx(this, vHashIn, vHashOut);
    if (nZapSelectTxRet == DB_NEED_REWRITE)
    {
        if (CDB::Rewrite(strWalletFile, "\x04pool"))
        {
            LOCK(cs_wallet);
            setInternalKeyPool.clear();
            setExternalKeyPool.clear();
            // Note: can't top-up keypool here, because wallet is locked.
            // User will be prompted to unlock wallet the next operation
            // that requires a new key.
        }
    }

    if (nZapSelectTxRet != DB_LOAD_OK)
        return nZapSelectTxRet;

    MarkDirty();

    return DB_LOAD_OK;

}

DBErrors CWallet::ZapWalletTx(std::vector<CWalletTx>& vWtx)
{
    if (!fFileBacked)
        return DB_LOAD_OK;
    DBErrors nZapWalletTxRet = CWalletDB(strWalletFile, "cr+").ZapWalletTx(this, vWtx);
    if (nZapWalletTxRet == DB_NEED_REWRITE) {
        if (CDB::Rewrite(strWalletFile, "\x04pool")) {
            LOCK(cs_wallet);
            //setKeyPool.clear();
            setInternalKeyPool.clear();
            setExternalKeyPool.clear();
            nKeysLeftSinceAutoBackup = 0;
//            m_pool_key_to_index.clear();
            // Note: can't top-up keypool here, because wallet is locked.
            // User will be prompted to unlock wallet the next operation
            // that requires a new key.
            pwalletMain->nKeysLeftSinceAutoBackup = 0;

        }
    }

    if (nZapWalletTxRet != DB_LOAD_OK)
        return nZapWalletTxRet;

    return DB_LOAD_OK;
}


bool CWallet::SetAddressBook(const CTxDestination& address, const string& strName, const string& strPurpose)
{
    bool fUpdated = false;
    {
        LOCK(cs_wallet); // mapAddressBook
        std::map<CTxDestination, CAddressBookData>::iterator mi = mapAddressBook.find(address);
        fUpdated = mi != mapAddressBook.end();
        mapAddressBook[address].name = strName;
        if (!strPurpose.empty()) /* update purpose only if requested */
            mapAddressBook[address].purpose = strPurpose;
    }
    NotifyAddressBookChanged(this, address, strName, ::IsMine(*this, address) != ISMINE_NO,
        strPurpose, (fUpdated ? CT_UPDATED : CT_NEW));
    if (!fFileBacked)
        return false;
    if (!strPurpose.empty() && !CWalletDB(strWalletFile).WritePurpose(EncodeDestination(address), strPurpose))
        return false;
    return CWalletDB(strWalletFile).WriteName(EncodeDestination(address), strName);
}

bool CWallet::DelAddressBook(const CTxDestination& address)
{
    {
        LOCK(cs_wallet); // mapAddressBook

        if (fFileBacked) {
            // Delete destdata tuples associated with address
            std::string strAddress = EncodeDestination(address);
            for (const std::pair<string, string> & item : mapAddressBook[address].destdata) {
                CWalletDB(strWalletFile).EraseDestData(strAddress, item.first);
            }
        }
        mapAddressBook.erase(address);
    }

    NotifyAddressBookChanged(this, address, "", ::IsMine(*this, address) != ISMINE_NO, "", CT_DELETED);

    if (!fFileBacked)
        return false;
    CWalletDB(strWalletFile).ErasePurpose(EncodeDestination(address));
    return CWalletDB(strWalletFile).EraseName(EncodeDestination(address));
}

bool CWallet::SetDefaultKey(const CPubKey& vchPubKey)
{
    if (fFileBacked) {
        if (!CWalletDB(strWalletFile).WriteDefaultKey(vchPubKey))
            return false;
    }
    vchDefaultKey = vchPubKey;
    return true;
}

/**
 * Mark old keypool keys as used,
 * and generate all new keys
 */
bool CWallet::NewKeyPool()
{
    {
        LOCK(cs_wallet);
        CWalletDB walletdb(strWalletFile);
        for (int64_t nIndex : setInternalKeyPool) {
            walletdb.ErasePool(nIndex);
        }
        setInternalKeyPool.clear();
        for (int64_t nIndex : setExternalKeyPool) {
            walletdb.ErasePool(nIndex);
        }
        setExternalKeyPool.clear();
<<<<<<< HEAD

        m_pool_key_to_index.clear();

        pwalletMain->nKeysLeftSinceAutoBackup = 0;

        if (IsLocked())
            return false;
=======
        nKeysLeftSinceAutoBackup = 0;
//        m_pool_key_to_index.clear();
//        darkSendClient.fEnableDarkSend = false;
>>>>>>> 74cc8c5a

        if (!TopUpKeyPool()) {
            return false;
        }
        LogPrintf("CWallet::NewKeyPool rewrote keypool\n");
    }
    return true;
}

size_t CWallet::KeypoolCountExternalKeys()
{
    AssertLockHeld(cs_wallet); // setExternalKeyPool
    return setExternalKeyPool.size();
}

size_t CWallet::KeypoolCountInternalKeys()
{
    AssertLockHeld(cs_wallet); // setInternalKeyPool
    return setInternalKeyPool.size();
}
/*
void CWallet::LoadKeyPool(int64_t nIndex, const CKeyPool &keypool)
{
    AssertLockHeld(cs_wallet);
    if (keypool.internal) {
        setInternalKeyPool.insert(nIndex);
    } else {
        setExternalKeyPool.insert(nIndex);
    }
    m_max_keypool_index = std::max(m_max_keypool_index, nIndex);
    m_pool_key_to_index[keypool.vchPubKey.GetID()] = nIndex;

    // If no metadata exists yet, create a default with the pool key's
    // creation time. Note that this may be overwritten by actually
    // stored metadata for that key later, which is fine.
    CKeyID keyid = keypool.vchPubKey.GetID();
    if (mapKeyMetadata.count(keyid) == 0)
        mapKeyMetadata[keyid] = CKeyMetadata(keypool.nTime);
}
*/
bool CWallet::TopUpKeyPool(unsigned int kpSize)
{
    {
        LOCK(cs_wallet);

        if (IsLocked())
            return false;

        // Top up key pool
        unsigned int nTargetSize;
        if (kpSize > 0)
            nTargetSize = kpSize;
        else
            nTargetSize = std::max(GetArg("-keypool", 100), (int64_t) 0);

        // count amount of available keys (internal, external)
        // make sure the keypool of external and internal keys fits the user selected target (-keypool)
        int64_t amountExternal = setExternalKeyPool.size();
        int64_t amountInternal = setInternalKeyPool.size();
        int64_t missingExternal = std::max(std::max((int64_t) nTargetSize, (int64_t) 1) - amountExternal, (int64_t) 0);
        int64_t missingInternal = std::max(std::max((int64_t) nTargetSize, (int64_t) 1) - amountInternal, (int64_t) 0);

        if (!IsHDEnabled())
        {
            // don't create extra internal keys
            missingInternal = 0;
        } else {
            nTargetSize *= 2;
        }
        bool internal = false;
        CWalletDB walletdb(strWalletFile);
        for (int64_t i = missingInternal + missingExternal; i--;) {
            int64_t nEnd = 1;
            if (i < missingInternal)
                internal = true;
            if (!setInternalKeyPool.empty()) {
                nEnd = *(--setInternalKeyPool.end()) + 1;
            }
            if (!setExternalKeyPool.empty()) {
                nEnd = std::max(nEnd, *(--setExternalKeyPool.end()) + 1);
            }
//            assert(m_max_keypool_index < std::numeric_limits<int64_t>::max()); // How in the hell did you use so many keys?
//            int64_t index = ++m_max_keypool_index;

            if (!walletdb.WritePool(nEnd, CKeyPool(GenerateNewKey(0, internal), internal)))
                throw runtime_error("TopUpKeyPool(): writing generated key failed");

            if (internal) {
                setInternalKeyPool.insert(nEnd);
            } else {
                setExternalKeyPool.insert(nEnd);
            }
            LogPrintf("keypool added key %d, size=%u, internal=%d\n", nEnd, setInternalKeyPool.size() + setExternalKeyPool.size(), internal);

            double dProgress = 100.f * nEnd / (nTargetSize + 1);
            if (dProgress < 100.1) {
                std::string strMsg = strprintf(_("Loading wallet... (%3.2f %%)"), dProgress);
                uiInterface.InitMessage(strMsg);
            }
        }
//        if (missingInternal + missingExternal > 0) {
//            LogPrintf("keypool added %d keys (%d internal), size=%u (%u internal)\n", missingInternal + missingExternal, missingInternal, setInternalKeyPool.size() + setExternalKeyPool.size(), setInternalKeyPool.size());
//        }
    }
    return true;
}

void CWallet::ReserveKeyFromKeyPool(int64_t& nIndex, CKeyPool& keypool, bool internal)
{
    nIndex = -1;
    keypool.vchPubKey = CPubKey();
    {
        LOCK(cs_wallet);

        if (!IsLocked())
            TopUpKeyPool();

        internal = internal && IsHDEnabled();
        std::set<int64_t>& setKeyPool = internal ? setInternalKeyPool : setExternalKeyPool;

        // Get the oldest key
        if (setKeyPool.empty())
            return;

        CWalletDB walletdb(strWalletFile);

        nIndex = *setKeyPool.begin();
        setKeyPool.erase(nIndex);
        if (!walletdb.ReadPool(nIndex, keypool)) {
            LogPrintf("%s: read failed\n", __func__);
            return;
        }
        if (!HaveKey(keypool.vchPubKey.GetID())) {
            LogPrintf("%s: unknown key in key pool\n", __func__);
            return;
        }
        // If the key was pre-split keypool, we don't care about what type it is
        if (keypool.internal != internal) {
            LogPrintf("%s: keypool entry misclassified\n", __func__);
            return;
        }
        if (!keypool.vchPubKey.IsValid()) {
            LogPrintf("%s: keypool entry invalid\n", __func__);
            return;
        }

//        m_pool_key_to_index.erase(keypool.vchPubKey.GetID());
        LogPrintf("keypool reserve %d\n", nIndex);
    }
}

void CWallet::KeepKey(int64_t nIndex)
{
    // Remove from key pool
    if (fFileBacked) {
        CWalletDB walletdb(strWalletFile);
        walletdb.ErasePool(nIndex);
        nKeysLeftSinceAutoBackup = nWalletBackups ? nKeysLeftSinceAutoBackup - 1 : 0;
    }
    LogPrintf("keypool keep %d\n", nIndex);
}

void CWallet::ReturnKey(int64_t nIndex, bool internal, const CPubKey& pubkey)
{
    // Return to key pool
    {
        LOCK(cs_wallet);
        if (internal) {
            setInternalKeyPool.insert(nIndex);
        } else {
            setExternalKeyPool.insert(nIndex);
        }
//        m_pool_key_to_index[pubkey.GetID()] = nIndex;
    }
    LogPrintf("keypool return %d\n", nIndex);
}

bool CWallet::GetKeyFromPool(CPubKey& result, bool internal)
{
    int64_t nIndex = 0;
    CKeyPool keypool;
    {
        LOCK(cs_wallet);
        ReserveKeyFromKeyPool(nIndex, keypool, internal);
        if (nIndex == -1) {
            result = GenerateNewKey(0, internal);
            return true;
        }
        KeepKey(nIndex);
        result = keypool.vchPubKey;
    }
    return true;
}
#if 1
static int64_t GetOldestKeyTimeInPool(const std::set<int64_t>& setKeyPool, CWalletDB& walletdb) {

    if (setKeyPool.empty()) {
        return GetTime();
    }

    CKeyPool keypool;
    int64_t nIndex = *(setKeyPool.begin());
    if (!walletdb.ReadPool(nIndex, keypool)) {
        throw std::runtime_error(std::string(__func__) + ": read oldest key in keypool failed");
    }
    if (!keypool.vchPubKey.IsValid()) {
        LogPrintf("%s: vchPubKey is invalid\n",__func__);
        return GetTime();
    }
    return keypool.nTime;
}
#endif
int64_t CWallet::GetOldestKeyPoolTime()
{
    LOCK(cs_wallet);

    // if the keypool is empty, return <NOW>
    if (setExternalKeyPool.empty() && setInternalKeyPool.empty())
        return GetTime();

    CWalletDB walletdb(strWalletFile);
    int64_t oldestKey = -1;

    // load oldest key from keypool, get time and return
    if (!setInternalKeyPool.empty()) {
        oldestKey = std::max(GetOldestKeyTimeInPool(setInternalKeyPool, walletdb), oldestKey);
    }
    if (!setExternalKeyPool.empty()) {
        oldestKey = std::max(GetOldestKeyTimeInPool(setExternalKeyPool, walletdb), oldestKey);
    }
    return oldestKey;
}

std::map<CTxDestination, CAmount> CWallet::GetAddressBalances()
{
    map<CTxDestination, CAmount> balances;

    {
        LOCK(cs_wallet);
        for (const auto& walletEntry : mapWallet) {
            const CWalletTx* pcoin = &walletEntry.second;

            if (!IsFinalTx(*pcoin) || !pcoin->IsTrusted())
                continue;

            if (pcoin->IsCoinBase() && pcoin->GetBlocksToMaturity() > 0)
                continue;

            int nDepth = pcoin->GetDepthInMainChain();
            if (nDepth < (pcoin->IsFromMe(ISMINE_ALL) ? 0 : 1))
                continue;

            for (unsigned int i = 0; i < pcoin->vout.size(); i++) {
                CTxDestination addr;
                if (!IsMine(pcoin->vout[i]))
                    continue;
                if (!ExtractDestination(pcoin->vout[i].scriptPubKey, addr))
                    continue;

                CAmount n = IsSpent(walletEntry.first, i) ? 0 : pcoin->vout[i].nValue;

                if (!balances.count(addr))
                    balances[addr] = 0;
                balances[addr] += n;
            }
        }
    }

    return balances;
}

set<set<CTxDestination> > CWallet::GetAddressGroupings()
{
    AssertLockHeld(cs_wallet); // mapWallet
    set<set<CTxDestination> > groupings;
    set<CTxDestination> grouping;

    for (const auto& walletEntry : mapWallet) {
        const CWalletTx* pcoin = &walletEntry.second;

        if (pcoin->vin.size() > 0) {
            bool any_mine = false;
            // group all input addresses with each other
            for (CTxIn txin : pcoin->vin) {
                CTxDestination address;
                if (!IsMine(txin)) /* If this input isn't mine, ignore it */
                    continue;
                if (!ExtractDestination(mapWallet[txin.prevout.hash].vout[txin.prevout.n].scriptPubKey, address))
                    continue;
                grouping.insert(address);
                any_mine = true;
            }

            // group change with input addresses
            if (any_mine) {
                for (CTxOut txout : pcoin->vout)
                    if (IsChange(txout)) {
                        CTxDestination txoutAddr;
                        if (!ExtractDestination(txout.scriptPubKey, txoutAddr))
                            continue;
                        grouping.insert(txoutAddr);
                    }
            }
            if (grouping.size() > 0) {
                groupings.insert(grouping);
                grouping.clear();
            }
        }

        // group lone addrs by themselves
        for (unsigned int i = 0; i < pcoin->vout.size(); i++)
            if (IsMine(pcoin->vout[i])) {
                CTxDestination address;
                if (!ExtractDestination(pcoin->vout[i].scriptPubKey, address))
                    continue;
                grouping.insert(address);
                groupings.insert(grouping);
                grouping.clear();
            }
    }

    set<set<CTxDestination>*> uniqueGroupings;        // a set of pointers to groups of addresses
    map<CTxDestination, set<CTxDestination>*> setmap; // map addresses to the unique group containing it
    for (set<CTxDestination> grouping : groupings) {
        // make a set of all the groups hit by this new group
        set<set<CTxDestination>*> hits;
        map<CTxDestination, set<CTxDestination>*>::iterator it;
        for (CTxDestination address : grouping)
            if ((it = setmap.find(address)) != setmap.end())
                hits.insert((*it).second);

        // merge all hit groups into a new single group and delete old groups
        set<CTxDestination>* merged = new set<CTxDestination>(grouping);
        for (set<CTxDestination>* hit : hits) {
            merged->insert(hit->begin(), hit->end());
            uniqueGroupings.erase(hit);
            delete hit;
        }
        uniqueGroupings.insert(merged);

        // update setmap
        for (CTxDestination element : *merged)
            setmap[element] = merged;
    }

    set<set<CTxDestination> > ret;
    for (set<CTxDestination>* uniqueGrouping : uniqueGroupings) {
        ret.insert(*uniqueGrouping);
        delete uniqueGrouping;
    }

    return ret;
}

set<CTxDestination> CWallet::GetAccountAddresses(const std::string &strAccount) const
{
    LOCK(cs_wallet);
    set<CTxDestination> result;
    for (const std::pair<CTxDestination, CAddressBookData> & item : mapAddressBook) {
        const CTxDestination& address = item.first;
        const string& strName = item.second.name;
        if (strName == strAccount)
            result.insert(address);
    }
    return result;
}

bool CReserveKey::GetReservedKey(CPubKey& pubkey, bool internal)
{
    if (nIndex == -1) {
        CKeyPool keypool;
        pwallet->ReserveKeyFromKeyPool(nIndex, keypool, internal);
            if (nIndex != -1) {
                vchPubKey = keypool.vchPubKey;
            } else {
                return false;
            }
        //vchPubKey = keypool.vchPubKey;
        internal = keypool.internal;
    }

    if(!vchPubKey.IsValid()) {
        LogPrintf("%s: vchPubKey is invalid\n", __func__);
        return false;
    }
    pubkey = vchPubKey;
    return true;
}

void CReserveKey::KeepKey()
{
    if (nIndex != -1) {
        pwallet->KeepKey(nIndex);
    }
    nIndex = -1;
    vchPubKey = CPubKey();
}

void CWallet::MarkReserveKeysAsUsed(int64_t keypool_id)
{
    AssertLockHeld(cs_wallet);
    bool internal = setInternalKeyPool.count(keypool_id);
    if (!internal) assert(setExternalKeyPool.count(keypool_id));
    std::set<int64_t> *setKeyPool = internal ? &setInternalKeyPool : &setExternalKeyPool;
    auto it = setKeyPool->begin();

    CWalletDB walletdb(strWalletFile);
    while (it != std::end(*setKeyPool)) {
        const int64_t& index = *(it);
        if (index > keypool_id) break; // set*KeyPool is ordered

        CKeyPool keypool;
        if (walletdb.ReadPool(index, keypool)) {
            m_pool_key_to_index.erase(keypool.vchPubKey.GetID());
        }
        walletdb.ErasePool(index);
        it = setKeyPool->erase(it);
    }
}

void CReserveKey::ReturnKey()
{
    if (nIndex != -1) {
        pwallet->ReturnKey(nIndex, internal, vchPubKey);
    }
    nIndex = -1;
    vchPubKey = CPubKey();
}

static void LoadReserveKeysToSet(std::set<CKeyID>& setAddress, const std::set<int64_t>& setKeyPool, CWalletDB& walletdb)
{
    for (const int64_t& id : setKeyPool) {
        CKeyPool keypool;
        if (!walletdb.ReadPool(id, keypool))
            throw runtime_error("GetAllReserveKeyHashes(): read failed");
        assert(keypool.vchPubKey.IsValid());
        CKeyID keyID = keypool.vchPubKey.GetID();
        setAddress.insert(keyID);
    }
}

void CWallet::GetAllReserveKeys(std::set<CKeyID>& setAddress) const
{
    setAddress.clear();

    CWalletDB walletdb(strWalletFile);

    LOCK2(cs_main, cs_wallet);
    LoadReserveKeysToSet(setAddress, setInternalKeyPool, walletdb);
    LoadReserveKeysToSet(setAddress, setExternalKeyPool, walletdb);

    for (const CKeyID& keyID : setAddress) {
        if (!HaveKey(keyID)) {
            throw std::runtime_error(std::string(__func__) + ": unknown key in key pool");
        }
    }
}

bool CWallet::UpdatedTransaction(const uint256& hashTx)
{
    {
        LOCK(cs_wallet);
        // Only notify UI if this transaction is in this wallet
        map<uint256, CWalletTx>::const_iterator mi = mapWallet.find(hashTx);
        if (mi != mapWallet.end()) {
            NotifyTransactionChanged(this, hashTx, CT_UPDATED);
            return true;
        }
    }
    return false;
}

void CWallet::LockCoin(const COutPoint& output)
{
    AssertLockHeld(cs_wallet); // setLockedCoins
    setLockedCoins.insert(output);
}

void CWallet::UnlockCoin(COutPoint& output)
{
    AssertLockHeld(cs_wallet); // setLockedCoins
    setLockedCoins.erase(output);
}

void CWallet::UnlockAllCoins()
{
    AssertLockHeld(cs_wallet); // setLockedCoins
    setLockedCoins.clear();
}

bool CWallet::IsLockedCoin(uint256 hash, unsigned int n) const
{
    AssertLockHeld(cs_wallet); // setLockedCoins
    COutPoint outpt(hash, n);

    return (setLockedCoins.count(outpt) > 0);
}

void CWallet::ListLockedCoins(std::vector<COutPoint>& vOutpts)
{
    AssertLockHeld(cs_wallet); // setLockedCoins
    for (std::set<COutPoint>::iterator it = setLockedCoins.begin();
         it != setLockedCoins.end(); it++) {
        COutPoint outpt = (*it);
        vOutpts.push_back(outpt);
    }
}

/** @} */ // end of Actions

void CWallet::GetKeyBirthTimes(std::map<CKeyID, int64_t>& mapKeyBirth) const {
    AssertLockHeld(cs_wallet); // mapKeyMetadata
    mapKeyBirth.clear();

    // get birth times for keys with metadata
    for (std::map<CKeyID, CKeyMetadata>::const_iterator it = mapKeyMetadata.begin(); it != mapKeyMetadata.end(); it++)
        if (it->second.nCreateTime)
            mapKeyBirth[it->first] = it->second.nCreateTime;

    // map in which we'll infer heights of other keys
    CBlockIndex* pindexMax = chainActive[std::max(0, chainActive.Height() - 144)]; // the tip can be reorganised; use a 144-block safety margin
    std::map<CKeyID, CBlockIndex*> mapKeyFirstBlock;
    std::set<CKeyID> setKeys = GetKeys();
    for (const CKeyID& keyid : setKeys) {
        if (mapKeyBirth.count(keyid) == 0)
            mapKeyFirstBlock[keyid] = pindexMax;
    }
    setKeys.clear();

    // if there are no such keys, we're done
    if (mapKeyFirstBlock.empty())
        return;

    // find first block that affects those keys, if there are any left
    std::vector<CKeyID> vAffected;
    for (std::map<uint256, CWalletTx>::const_iterator it = mapWallet.begin(); it != mapWallet.end(); it++) {
        // iterate over all wallet transactions...
        const CWalletTx& wtx = (*it).second;
        CBlockIndex* pindex = LookupBlockIndex(wtx.hashBlock);
        if (pindex && chainActive.Contains(pindex)) {
            // ... which are already in a block
            int nHeight = pindex->nHeight;
            for (const CTxOut& txout : wtx.vout) {
                // iterate over all their outputs
                CAffectedKeysVisitor(*this, vAffected).Process(txout.scriptPubKey);
                for (const CKeyID& keyid : vAffected) {
                    // ... and all their affected keys
                    std::map<CKeyID, CBlockIndex*>::iterator rit = mapKeyFirstBlock.find(keyid);
                    if (rit != mapKeyFirstBlock.end() && nHeight < rit->second->nHeight)
                        rit->second = pindex;
                }
                vAffected.clear();
            }
        }
    }

    // Extract block timestamps for those keys
    for (std::map<CKeyID, CBlockIndex*>::const_iterator it = mapKeyFirstBlock.begin(); it != mapKeyFirstBlock.end(); it++)
        mapKeyBirth[it->first] = it->second->GetBlockTime() - 7200; // block times can be 2h off
}

bool CWallet::AddDestData(const CTxDestination& dest, const std::string& key, const std::string& value)
{
    if (boost::get<CNoDestination>(&dest))
        return false;

    mapAddressBook[dest].destdata.insert(std::make_pair(key, value));
    if (!fFileBacked)
        return true;
    return CWalletDB(strWalletFile).WriteDestData(EncodeDestination(dest), key, value);
}

bool CWallet::EraseDestData(const CTxDestination& dest, const std::string& key)
{
    if (!mapAddressBook[dest].destdata.erase(key))
        return false;
    if (!fFileBacked)
        return true;
    return CWalletDB(strWalletFile).EraseDestData(EncodeDestination(dest), key);
}

bool CWallet::LoadDestData(const CTxDestination& dest, const std::string& key, const std::string& value)
{
    mapAddressBook[dest].destdata.insert(std::make_pair(key, value));
    return true;
}

bool CWallet::GetDestData(const CTxDestination& dest, const std::string& key, std::string* value) const
{
    std::map<CTxDestination, CAddressBookData>::const_iterator i = mapAddressBook.find(dest);
    if (i != mapAddressBook.end()) {
        CAddressBookData::StringMap::const_iterator j = i->second.destdata.find(key);
        if (j != i->second.destdata.end()) {
            if (value)
                *value = j->second;
            return true;
        }
    }
    return false;
}

void CWallet::AutoCombineDust()
{
    if (IsInitialBlockDownload() || IsLocked()) {
        return;
    }

    map<CTxDestination, vector<COutput> > mapCoinsByAddress = AvailableCoinsByAddress(true, 0);

    //coins are sectioned by address. This combination code only wants to combine inputs that belong to the same address
    for (map<CTxDestination, vector<COutput> >::iterator it = mapCoinsByAddress.begin(); it != mapCoinsByAddress.end(); it++) {
        vector<COutput> vCoins, vRewardCoins;
        vCoins = it->second;

        //find masternode rewards that need to be combined
        CCoinControl* coinControl = new CCoinControl();
        CAmount nTotalRewardsValue = 0;
        for (const COutput& out : vCoins) {

            if (!out.fSpendable)
                continue;

            //no coins should get this far if they dont have proper maturity, this is double checking
            if (out.tx->IsCoinStake() && out.tx->GetDepthInMainChain() < Params().COINBASE_MATURITY() + 1)
                continue;

            if (out.Value() > nAutoCombineThreshold * COIN)
                continue;

            COutPoint outpt(out.tx->GetHash(), out.i);
            coinControl->Select(outpt);
            vRewardCoins.push_back(out);
            nTotalRewardsValue += out.Value();
        }

        //if no inputs found then return
        if (!coinControl->HasSelected())
            continue;

        //we cannot combine one coin with itself
        if (vRewardCoins.size() <= 1)
            continue;

        vector<pair<CScript, int64_t> > vecSend;
        CScript scriptPubKey = GetScriptForDestination(it->first);
        vecSend.push_back(make_pair(scriptPubKey, nTotalRewardsValue));

         //Send change to same address
        CTxDestination destMyAddress;
        if (!ExtractDestination(scriptPubKey, destMyAddress))
        {
            LogPrintf("AutoCombineDust: failed to extract destination\n");
            continue;
        }
        coinControl->destChange = destMyAddress;

        // Create the transaction and commit it to the network
        CWalletTx wtx;
        CReserveKey keyChange(this); // this change address does not end up being used, because change is returned with coin control switch
        string strErr;
        int64_t nFeeRet = 0;
#if 1
        //get the fee amount
        CWalletTx wtxdummy;
        int nChangePos = -1;
        CreateTransaction(vecSend, wtxdummy, keyChange, nFeeRet, nChangePos, strErr, coinControl, ALL_COINS, false, CAmount(0));

        vecSend[0].second = nTotalRewardsValue - nFeeRet - 500;

        if (!CreateTransaction(vecSend, wtx, keyChange, nFeeRet, nChangePos, strErr, coinControl, ALL_COINS, false, CAmount(0))) {
            LogPrintf("AutoCombineDust createtransaction failed, reason: %s\n", strErr);
            continue;
        }
#endif

#if 0
       // Added 5% fee tp prevent "Insufficient funds" errors
        vecSend[0].second = nTotalRewardsValue - (nTotalRewardsValue / 5);

        if (!CreateTransaction(vecSend, wtx, keyChange, nFeeRet, nChangePos, strErr, coinControl, ALL_COINS, false, CAmount(0))) {
            LogPrintf("AutoCombineDust createtransaction failed, reason: %s\n", strErr);
            continue;
        }
#endif

#if 0
        //we don't combine below the threshold unless the fees are 0 to avoid paying fees over fees over fees
        if (nTotalRewardsValue < nAutoCombineThreshold * COIN && nFeeRet > 0)
            continue;
#else
        if (!CommitTransaction(wtx, keyChange)) {
            LogPrintf("AutoCombineDust transaction commit failed\n");
            continue;
        }
#endif
        LogPrintf("AutoCombineDust sent transaction\n");

        delete coinControl;
    }
}

bool CWallet::MultiSend()
{
    if (IsInitialBlockDownload() || IsLocked()) {
        return false;
    }

    if (chainActive.Height() <= nLastMultiSendHeight) {
        LogPrintf("Multisend: lastmultisendheight is higher than current best height\n");
        return false;
    }

    std::vector<COutput> vCoins;
    AvailableCoins(vCoins);
    int stakeSent = 0;
    int mnSent = 0;
    for (const COutput& out : vCoins) {
        //need output with precise confirm count - this is how we identify which is the output to send
        if (out.tx->GetDepthInMainChain() != Params().COINBASE_MATURITY() + 1)
            continue;

        COutPoint outpoint(out.tx->GetHash(), out.i);
        bool sendMSonMNReward = fMultiSendMasternodeReward && outpoint.IsMasternodeReward(out.tx);
        bool sendMSOnStake = fMultiSendStake && out.tx->IsCoinStake() && !sendMSonMNReward; //output is either mnreward or stake reward, not both

        if (!(sendMSOnStake || sendMSonMNReward))
            continue;

        CTxDestination destMyAddress;
        if (!ExtractDestination(out.tx->vout[out.i].scriptPubKey, destMyAddress)) {
            LogPrintf("Multisend: failed to extract destination\n");
            continue;
        }

        //Disabled Addresses won't send MultiSend transactions
        if (vDisabledAddresses.size() > 0) {
            for (unsigned int i = 0; i < vDisabledAddresses.size(); i++) {
                if (vDisabledAddresses[i] == EncodeDestination(destMyAddress)) {
                    LogPrintf("Multisend: disabled address preventing multisend\n");
                    return false;
                }
            }
        }

        // create new coin control, populate it with the selected utxo, create sending vector
        CCoinControl* cControl = new CCoinControl();
        COutPoint outpt(out.tx->GetHash(), out.i);
        cControl->Select(outpt);
        cControl->destChange = destMyAddress;

        CWalletTx wtx;
        CReserveKey keyChange(this); // this change address does not end up being used, because change is returned with coin control switch
        int64_t nFeeRet = 0;
        vector<pair<CScript, int64_t> > vecSend;

        // loop through multisend vector and add amounts and addresses to the sending vector
        const isminefilter filter = ISMINE_SPENDABLE;
        int64_t nAmount = 0;
        for (unsigned int i = 0; i < vMultiSend.size(); i++) {
            // MultiSend vector is a pair of 1)Address as a std::string 2) Percent of stake to send as an int
            nAmount = ((out.tx->GetCredit(filter) - out.tx->GetDebit(filter)) * vMultiSend[i].second) / 100;
            CTxDestination strAddSend = DecodeDestination(vMultiSend[i].first);
            CScript scriptPubKey;
            scriptPubKey = GetScriptForDestination(strAddSend);
            vecSend.push_back(make_pair(scriptPubKey, nAmount));
        }

        //get the fee amount
        CWalletTx wtxdummy;
        string strErr;
        int nChangePos = -1;
        CreateTransaction(vecSend, wtxdummy, keyChange, nFeeRet, nChangePos, strErr, cControl, ALL_COINS, false, CAmount(0));
        CAmount nLastSendAmount = vecSend[vecSend.size() - 1].second;
        if (nLastSendAmount < nFeeRet + 500) {
            LogPrintf("%s: fee of %s is too large to insert into last output\n");
            return false;
        }
        vecSend[vecSend.size() - 1].second = nLastSendAmount - nFeeRet - 500;

        // Create the transaction and commit it to the network
        if (!CreateTransaction(vecSend, wtx, keyChange, nFeeRet, nChangePos, strErr, cControl, ALL_COINS, false, CAmount(0))) {
            LogPrintf("MultiSend createtransaction failed\n");
            return false;
        }

        if (!CommitTransaction(wtx, keyChange)) {
            LogPrintf("MultiSend transaction commit failed\n");
            return false;
        } else
            fMultiSendNotify = true;

        delete cControl;

        //write nLastMultiSendHeight to DB
        CWalletDB walletdb(strWalletFile);
        nLastMultiSendHeight = chainActive.Height();
        if (!walletdb.WriteMSettings(fMultiSendStake, fMultiSendMasternodeReward, nLastMultiSendHeight))
            LogPrintf("Failed to write MultiSend setting to DB\n");

        LogPrintf("MultiSend successfully sent\n");
        if (sendMSOnStake)
            stakeSent++;
        else
            mnSent++;

        //stop iterating if we are done
        if (mnSent > 0 && stakeSent > 0)
            return true;
        if (stakeSent > 0 && !fMultiSendMasternodeReward)
            return true;
        if (mnSent > 0 && !fMultiSendStake)
            return true;
    }
    bZeroBalanceAddressToken = GetBoolArg("-zerobalanceaddresstoken", DEFAULT_SPEND_ZEROCONF_CHANGE);
    return true;
}

bool CWallet::LoadToken(const CTokenInfo &token) {
    uint256 hash = token.GetHash();
    mapToken[hash] = token;

    return true;
}

bool CWallet::LoadTokenTx(const CTokenTx &tokenTx) {
    uint256 hash = tokenTx.GetHash();
    mapTokenTx[hash] = tokenTx;

    return true;
}

bool CWallet::AddTokenEntry(const CTokenInfo &token, bool fFlushOnClose) {
    LOCK(cs_wallet);

    CWalletDB walletdb(strWalletFile, "r+", fFlushOnClose);

    uint256 hash = token.GetHash();

    bool fInsertedNew = true;

    std::map<uint256, CTokenInfo>::iterator it = mapToken.find(hash);
    if(it!=mapToken.end()) {
        fInsertedNew = false;
    }

    // Write to disk
    CTokenInfo wtoken = token;
    if(!fInsertedNew) {
        wtoken.nCreateTime = GetAdjustedTime();
    } else {
        wtoken.nCreateTime = it->second.nCreateTime;
    }

    if (!walletdb.WriteToken(wtoken))
        return false;

    mapToken[hash] = wtoken;

    NotifyTokenChanged(this, hash, fInsertedNew ? CT_NEW : CT_UPDATED);

    // Refresh token tx
    if(fInsertedNew)
    {
        for(auto it = mapTokenTx.begin(); it != mapTokenTx.end(); it++)
        {
            uint256 tokenTxHash = it->second.GetHash();
            NotifyTokenTransactionChanged(this, tokenTxHash, CT_UPDATED);
        }
    }

    LogPrintf("AddTokenEntry %s\n", wtoken.GetHash().ToString());

    return true;
}

bool CWallet::AddTokenTxEntry(const CTokenTx &tokenTx, bool fFlushOnClose) {
    LOCK(cs_wallet);

    CWalletDB walletdb(strWalletFile, "r+", fFlushOnClose);

    uint256 hash = tokenTx.GetHash();

    bool fInsertedNew = true;

    std::map<uint256, CTokenTx>::iterator it = mapTokenTx.find(hash);
    if(it!=mapTokenTx.end()) {
        fInsertedNew = false;
    }

    // Write to disk
    CTokenTx wtokenTx = tokenTx;
    if(!fInsertedNew) {
        wtokenTx.strLabel = it->second.strLabel;
    }
    const CBlockIndex *pIndex = chainActive[wtokenTx.blockNumber];
    wtokenTx.nCreateTime = pIndex ? pIndex->GetBlockTime() : GetAdjustedTime();

    if (!walletdb.WriteTokenTx(wtokenTx))
        return false;

    mapTokenTx[hash] = wtokenTx;

    NotifyTokenTransactionChanged(this, hash, fInsertedNew ? CT_NEW : CT_UPDATED);

    LogPrintf("AddTokenTxEntry %s\n", wtokenTx.GetHash().ToString());

    return true;
}

CKeyPool::CKeyPool() {
    nTime = GetTime();
    internal = false;
}

CKeyPool::CKeyPool(const CPubKey& vchPubKeyIn, bool internalIn) {
    nTime = GetTime();
    vchPubKey = vchPubKeyIn;
    internal = internalIn;
}

CWalletKey::CWalletKey(int64_t nExpires) {
    nTimeCreated = (nExpires ? GetTime() : 0);
    nTimeExpires = nExpires;
}

int CMerkleTx::SetMerkleBranch(const CBlock& block) {
    AssertLockHeld(cs_main);
    CBlock blockTmp;

    CBlockIndex* pindexPrev = LookupBlockIndex(block.hashPrevBlock);
    bool usePhi2 = pindexPrev ? pindexPrev->nHeight + 1 >= Params().SwitchPhi2Block() : false;

    // Update the tx's hashBlock
    hashBlock = block.GetHash(usePhi2);

    // Locate the transaction
    for (nIndex = 0; nIndex < (int)block.vtx.size(); nIndex++)
        if (block.vtx[nIndex] == *(CTransaction*)this)
            break;
    if (nIndex == (int)block.vtx.size()) {
        vMerkleBranch.clear();
        nIndex = -1;
        LogPrintf("ERROR: SetMerkleBranch() : couldn't find tx in block\n");
        return 0;
    }

    // Fill in merkle branch
    vMerkleBranch = block.GetMerkleBranch(nIndex);

    // Is the tx in a block that's in the main chain
    const CBlockIndex* pindex = LookupBlockIndex(hashBlock);
    if (!pindex || !chainActive.Contains(pindex))
        return 0;

    return chainActive.Height() - pindex->nHeight + 1;
}

int CMerkleTx::GetDepthInMainChainINTERNAL(const CBlockIndex*& pindexRet) const
{
    if (hashUnset())
        return 0;
    AssertLockHeld(cs_main);

    // Find the block it claims to be in
    CBlockIndex* pindex = LookupBlockIndex(hashBlock);
    if (!pindex || !chainActive.Contains(pindex))
        return 0;

    // Make sure the merkle branch connects to this block
    if (!fMerkleVerified) {
        if (CBlock::CheckMerkleBranch(GetHash(), vMerkleBranch, nIndex) != pindex->hashMerkleRoot)
            return 0;
        fMerkleVerified = true;
    }

    pindexRet = pindex;
    return ((nIndex == -1) ? (-1) : 1) * (chainActive.Height() - pindex->nHeight + 1);
}

int CMerkleTx::GetDepthInMainChain(const CBlockIndex*& pindexRet, bool enableIX) const
{
    AssertLockHeld(cs_main);
    int nResult = GetDepthInMainChainINTERNAL(pindexRet);
    if (nResult == 0 && !mempool.exists(GetHash()))
        return -1; // Not in chain, not in mempool

    if (enableIX) {
        if (nResult < 6) {
            int signatures = GetTransactionLockSignatures();
            if (signatures >= INSTANTX_SIGNATURES_REQUIRED) {
                return nInstanTXDepth + nResult;
            }
        }
    }

    return nResult;
}

int CMerkleTx::GetBlocksToMaturity() const
{
    if (!IsCoinGenerated())
        return 0;
    return max(0, (Params().COINBASE_MATURITY() + 1) - GetDepthInMainChain());
}


bool CMerkleTx::AcceptToMemoryPool(bool fLimitFree, bool fRejectInsaneFee, bool ignoreFees)
{
    CValidationState state;
    return ::AcceptToMemoryPool(mempool, state, *this, fLimitFree, NULL, fRejectInsaneFee, ignoreFees);
}

int CMerkleTx::GetTransactionLockSignatures() const
{
    if (fLargeWorkForkFound || fLargeWorkInvalidChainFound) return -2;
    if (!IsSporkActive(SPORK_7_INSTANTX)) return -3;
    if (!fEnableInstanTX) return -1;

    //compile consessus vote
    std::map<uint256, CTransactionLock>::iterator i = mapTxLocks.find(GetHash());
    if (i != mapTxLocks.end()) {
        return (*i).second.CountSignatures();
    }

    return -1;
}

bool CMerkleTx::IsTransactionLockTimedOut() const
{
    if (!fEnableInstanTX) return 0;

    //compile consessus vote
    std::map<uint256, CTransactionLock>::iterator i = mapTxLocks.find(GetHash());
    if (i != mapTxLocks.end()) {
        return GetTime() > (*i).second.nTimeout;
    }

    return false;
}

bool CWallet::AddLuxNodeConfig(CLuxNodeConfig nodeConfig)
{
    bool rv = CWalletDB(strWalletFile).WriteLuxNodeConfig(nodeConfig.sAlias, nodeConfig);
    if(rv)
	uiInterface.NotifyLuxNodeChanged(nodeConfig);

    return rv;
}

static const std::string OUTPUT_TYPE_STRING_LEGACY = "legacy";
static const std::string OUTPUT_TYPE_STRING_P2SH_SEGWIT = "p2sh-segwit";
static const std::string OUTPUT_TYPE_STRING_BECH32 = "bech32";

OutputType ParseOutputType(const std::string& type, OutputType default_type)
{
    if (type.empty()) {
        return default_type;
    } else if (type == OUTPUT_TYPE_STRING_LEGACY) {
        return OUTPUT_TYPE_LEGACY;
    } else if (type == OUTPUT_TYPE_STRING_P2SH_SEGWIT) {
        return OUTPUT_TYPE_P2SH_SEGWIT;
    } else if (type == OUTPUT_TYPE_STRING_BECH32) {
        return OUTPUT_TYPE_BECH32;
    } else {
        return OUTPUT_TYPE_NONE;
    }
}

const std::string& FormatOutputType(OutputType type)
{
    switch (type) {
    case OUTPUT_TYPE_LEGACY: return OUTPUT_TYPE_STRING_LEGACY;
    case OUTPUT_TYPE_P2SH_SEGWIT: return OUTPUT_TYPE_STRING_P2SH_SEGWIT;
    case OUTPUT_TYPE_BECH32: return OUTPUT_TYPE_STRING_BECH32;
    default: assert(false);
    }
}

void CWallet::LearnRelatedScripts(const CPubKey& key, OutputType type)
{
    if (key.IsCompressed() && (type == OUTPUT_TYPE_P2SH_SEGWIT || type == OUTPUT_TYPE_BECH32)) {
        CTxDestination witdest = WitnessV0KeyHash(key.GetID());
        CScript witprog = GetScriptForDestination(witdest);
        // Make sure the resulting program is solvable.
        assert(IsSolvable(*this, witprog));
        AddCScript(witprog);
    }
}

void CWallet::LearnAllRelatedScripts(const CPubKey& key)
{
    // OUTPUT_TYPE_P2SH_SEGWIT always adds all necessary scripts for all types.
    LearnRelatedScripts(key, OUTPUT_TYPE_P2SH_SEGWIT);
}

CTxDestination GetDestinationForKey(const CPubKey& key, OutputType type)
{
    switch (type) {
    case OUTPUT_TYPE_LEGACY: return key.GetID();
    case OUTPUT_TYPE_P2SH_SEGWIT:
    case OUTPUT_TYPE_BECH32: {
        if (!key.IsCompressed()) return key.GetID();
        CTxDestination witdest = WitnessV0KeyHash(key.GetID());
        CScript witprog = GetScriptForDestination(witdest);
        if (type == OUTPUT_TYPE_P2SH_SEGWIT) {
            return CScriptID(witprog);
        } else {
            return witdest;
        }
    }
    default: assert(false);
    }
}

std::vector<CTxDestination> GetAllDestinationsForKey(const CPubKey& key)
{
    CKeyID keyid = key.GetID();
    if (key.IsCompressed()) {
        CTxDestination segwit = WitnessV0KeyHash(keyid);
        CTxDestination p2sh = CScriptID(GetScriptForDestination(segwit));
        return std::vector<CTxDestination>{std::move(keyid), std::move(p2sh), std::move(segwit)};
    } else {
        return std::vector<CTxDestination>{std::move(keyid)};
    }
}

CTxDestination CWallet::AddAndGetDestinationForScript(const CScript& script, OutputType type)
{
    // Note that scripts over 520 bytes are not yet supported.
    switch (type) {
    case OUTPUT_TYPE_LEGACY:
        return CScriptID(script);
    case OUTPUT_TYPE_P2SH_SEGWIT:
    case OUTPUT_TYPE_BECH32: {
        WitnessV0ScriptHash hash;
        CSHA256().Write(&script[0], script.size()).Finalize(hash.begin());
        CTxDestination witdest = hash;
        CScript witprog = GetScriptForDestination(witdest);
        // Check if the resulting program is solvable (i.e. doesn't use an uncompressed key)
        if (!IsSolvable(*this, witprog)) return CScriptID(script);
        // Add the redeemscript, so that P2WSH and P2SH-P2WSH outputs are recognized as ours.
        AddCScript(witprog);
        if (type == OUTPUT_TYPE_BECH32) {
            return witdest;
        } else {
            return CScriptID(witprog);
        }
    }
    default: assert(false);
    }
}
bool CWallet::SetContractBook(const string &strAddress, const string &strName, const string &strAbi)
{
    bool fUpdated = false;
    {
        LOCK(cs_wallet); // mapContractBook
        auto mi = mapContractBook.find(strAddress);
        fUpdated = mi != mapContractBook.end();
        mapContractBook[strAddress].name = strName;
        mapContractBook[strAddress].abi = strAbi;
    }

    NotifyContractBookChanged(this, strAddress, strName, strAbi, (fUpdated ? CT_UPDATED : CT_NEW) );

    CWalletDB walletdb(strWalletFile, "r+");
    bool ret = walletdb.WriteContractData(strAddress, "name", strName);
    ret &= walletdb.WriteContractData(strAddress, "abi", strAbi);
    return ret;
}

bool CWallet::DelContractBook(const string &strAddress)
{
    {
        LOCK(cs_wallet); // mapContractBook
        mapContractBook.erase(strAddress);
    }

    NotifyContractBookChanged(this, strAddress, "", "", CT_DELETED);

    CWalletDB walletdb(strWalletFile, "r+");
    bool ret = walletdb.EraseContractData(strAddress, "name");
    ret &= walletdb.EraseContractData(strAddress, "abi");
    return ret;
}

bool CWallet::LoadContractData(const string &address, const string &key, const string &value)
{
    bool ret = true;
    if(key == "name")
    {
        mapContractBook[address].name = value;
    }
    else if(key == "abi")
    {
        mapContractBook[address].abi = value;
    }
    else
    {
        ret = false;
    }
    return ret;
}

uint256 CTokenInfo::GetHash() const
{
    return SerializeHash(*this, SER_GETHASH, 0);
}


uint256 CTokenTx::GetHash() const
{
    return SerializeHash(*this, SER_GETHASH, 0);
}


bool CWallet::GetTokenTxDetails(const CTokenTx &wtx, uint256 &credit, uint256 &debit, string &tokenSymbol, uint8_t &decimals) const
{
    LOCK(cs_wallet);
    bool ret = false;

    for(auto it = mapToken.begin(); it != mapToken.end(); it++)
    {
        CTokenInfo info = it->second;
        if(wtx.strContractAddress == info.strContractAddress)
        {
            if(wtx.strSenderAddress == info.strSenderAddress)
            {
                debit = wtx.nValue;
                tokenSymbol = info.strTokenSymbol;
                decimals = info.nDecimals;
                ret = true;
            }

            if(wtx.strReceiverAddress == info.strSenderAddress)
            {
                credit = wtx.nValue;
                tokenSymbol = info.strTokenSymbol;
                decimals = info.nDecimals;
                ret = true;
            }
        }
    }

    return ret;
}

bool CWallet::IsTokenTxMine(const CTokenTx &wtx) const
{
    LOCK(cs_wallet);
    bool ret = false;

    for(auto it = mapToken.begin(); it != mapToken.end(); it++)
    {
        CTokenInfo info = it->second;
        if(wtx.strContractAddress == info.strContractAddress)
        {
            if(wtx.strSenderAddress == info.strSenderAddress ||
               wtx.strReceiverAddress == info.strSenderAddress)
            {
                ret = true;
            }
        }
    }

    return ret;
}

bool CWallet::RemoveTokenEntry(const uint256 &tokenHash, bool fFlushOnClose)
{
    LOCK(cs_wallet);

    CWalletDB walletdb(strWalletFile, "r+", fFlushOnClose);

    bool fFound = false;

    std::map<uint256, CTokenInfo>::iterator it = mapToken.find(tokenHash);
    if(it!=mapToken.end())
    {
        fFound = true;
    }

    if(fFound)
    {
        // Remove from disk
        if (!walletdb.EraseToken(tokenHash))
            return false;

        mapToken.erase(it);

        NotifyTokenChanged(this, tokenHash, CT_DELETED);

        // Refresh token tx
        for(auto it = mapTokenTx.begin(); it != mapTokenTx.end(); it++)
        {
            uint256 tokenTxHash = it->second.GetHash();
            NotifyTokenTransactionChanged(this, tokenTxHash, CT_UPDATED);
        }
    }

    LogPrintf("RemoveTokenEntry %s\n", tokenHash.ToString());

    return true;
}

<<<<<<< HEAD
=======
bool CWallet::GetStakeWeight(uint64_t& nWeight)
{
    int64_t nBalance = GetBalance();
    CAmount nReserveBalance = stake->GetReservedBalance();
    if (nBalance <= nReserveBalance)
        return false;

    std::vector<const CWalletTx*> vwtxPrev;
    std::set<std::pair<const CWalletTx*,unsigned int> > setCoins;

    if (!stake->SelectStakeCoins(this, setCoins, nBalance - nReserveBalance))
        return false;

    if (setCoins.empty())
        return false;

    nWeight = 0;
    int64_t nCurrentTime = GetAdjustedTime();
    LOCK(cs_main);
    for (auto const& pcoin : setCoins) {
        CDiskTxPos txpos;
        if (pblocktree->ReadTxIndex(pcoin.first->GetHash(), txpos))
            continue;
        // Stake kernel
        int64_t nTimeWeight = GetWeight((int64_t)pcoin.first->nTime, nCurrentTime);
        uint256 bnWeight = uint256(pcoin.first->vout[pcoin.second].nValue) * nTimeWeight / COIN / (24 * 60 * 60);
        if (nTimeWeight > 0) {
            nWeight += bnWeight.GetCompact();
        }
    }
    return true;
}

>>>>>>> 74cc8c5a
void CWallet::GetScriptForMining(std::shared_ptr<CReserveScript> &script)
{
    std::shared_ptr<CReserveKey> rKey = std::make_shared<CReserveKey>(this);
    CPubKey pubkey;
<<<<<<< HEAD
    if (!rKey->GetReservedKey(pubkey))
=======
    if (!rKey->GetReservedKey(pubkey, true))
>>>>>>> 74cc8c5a
        return;

    script = std::make_shared<CReserveScript>();
    script->reserveScript = CScript() << ToByteVector(pubkey) << OP_CHECKSIG;
}<|MERGE_RESOLUTION|>--- conflicted
+++ resolved
@@ -14,12 +14,8 @@
 #include "consensus/validation.h"
 #include "instantx.h"
 #include "main.h"
-<<<<<<< HEAD
-#include "rbf.h"
-=======
 #include "net.h"
 #include "script/interpreter.h"
->>>>>>> 74cc8c5a
 #include "script/script.h"
 #include "script/sign.h"
 #include "spork.h"
@@ -51,21 +47,15 @@
 CFeeRate payTxFee(DEFAULT_TRANSACTION_FEE);
 CAmount maxTxFee = DEFAULT_TRANSACTION_MAXFEE;
 unsigned int nTxConfirmTarget = 1;
+bool bSpendZeroConfChange = true;
+bool fSendFreeTransactions = false;
 bool fPayAtLeastCustomFee = true;
 bool fWalletProcessingMode = false;
 OutputType g_address_type = OUTPUT_TYPE_NONE;
 OutputType g_change_type = OUTPUT_TYPE_NONE;
-<<<<<<< HEAD
-bool bSpendZeroConfChange = DEFAULT_SPEND_ZEROCONF_CHANGE;
-bool fSendFreeTransactions = DEFAULT_SEND_FREE_TRANSACTIONS;
-const char * DEFAULT_WALLET_DAT = "wallet.dat";
-=======
->>>>>>> 74cc8c5a
 bool fCheckUpdates = CHECKUPDATES;
 bool bZeroBalanceAddressToken = DEFAULT_ZERO_BALANCE_ADDRESS_TOKEN;
 bool fNotUseChangeAddress = DEFAULT_NOT_USE_CHANGE_ADDRESS;
-bool fWalletRbf = DEFAULT_WALLET_RBF;
-
 /**
  * Fees smaller than this (in duffs) are considered zero fee (for transaction creation)
  * We are ~100 times smaller then bitcoin now (2015-06-23), set minTxFee 10 times higher
@@ -471,14 +461,6 @@
                 continue; // try another master key
             if (CCryptoKeyStore::Unlock(_vMasterKey)) {
                 fWalletUnlockStakingOnly = stakingOnly;
-<<<<<<< HEAD
-                if(nWalletBackups == -2) {
-                    TopUpKeyPool();
-                    LogPrintf("Keypool replenished, re-initializing automatic backups.\n");
-                    nWalletBackups = GetArg("-createwalletbackups", 10);
-                }
-=======
->>>>>>> 74cc8c5a
                 return true;
             }
         }
@@ -597,64 +579,6 @@
     }
     return result;
 }
-
-
-bool CWallet::Verify()
-{
-    LogPrintf("Using BerkeleyDB version %s\n", DbEnv::version(0, 0, 0));
-    std::string walletFile = GetArg("-wallet", DEFAULT_WALLET_DAT);
-
-    LogPrintf("Using wallet %s\n", walletFile);
-    uiInterface.InitMessage(_("Verifying wallet..."));
-
-    // Wallet file must be a plain filename without a directory
-    if (walletFile != boost::filesystem::basename(walletFile) + boost::filesystem::extension(walletFile))
-        return InitError(strprintf(_("Wallet %s resides outside data directory %s"), walletFile, GetDataDir().string()));
-
-    if (!bitdb.Open(GetDataDir()))
-    {
-        // try moving the database env out of the way
-        boost::filesystem::path pathDatabase = GetDataDir() / "database";
-        boost::filesystem::path pathDatabaseBak = GetDataDir() / strprintf("database.%d.bak", GetTime());
-        try {
-            boost::filesystem::rename(pathDatabase, pathDatabaseBak);
-            LogPrintf("Moved old %s to %s. Retrying.\n", pathDatabase.string(), pathDatabaseBak.string());
-        } catch (const boost::filesystem::filesystem_error&) {
-            // failure is ok (well, not really, but it's not worse than what we started with)
-        }
-
-        // try again
-        if (!bitdb.Open(GetDataDir())) {
-            // if it still fails, it probably means we can't even create the database env
-            return InitError(strprintf(_("Error initializing wallet database environment %s!"), GetDataDir()));
-        }
-    }
-
-    if (GetBoolArg("-salvagewallet", false))
-    {
-        // Recover readable keypairs:
-        if (!CWalletDB::Recover(bitdb, walletFile, true))
-            return false;
-    }
-
-    if (boost::filesystem::exists(GetDataDir() / walletFile))
-    {
-        CDBEnv::VerifyResult r = bitdb.Verify(walletFile, CWalletDB::Recover);
-        if (r == CDBEnv::RECOVER_OK)
-        {
-            InitWarning(strprintf(_("Warning: Wallet file corrupt, data salvaged!"
-                                    " Original %s saved as %s in %s; if"
-                                    " your balance or transactions are incorrect you should"
-                                    " restore from a backup."),
-                                  walletFile, "wallet.{timestamp}.bak", GetDataDir()));
-        }
-        if (r == CDBEnv::RECOVER_FAIL)
-            return InitError(strprintf(_("%s corrupt, salvage failed"), walletFile));
-    }
-
-    return true;
-}
-
 
 void CWallet::SyncMetaData(pair<TxSpends::iterator, TxSpends::iterator> range)
 {
@@ -925,8 +849,8 @@
 
     return true;
 }
-/*
-CWallet::TxItems CWallet::wtxOrdered(std::list<CAccountingEntry>& acentries, std::string strAccount)
+
+CWallet::TxItems CWallet::OrderedTxItems(std::list<CAccountingEntry>& acentries, std::string strAccount)
 {
     AssertLockHeld(cs_wallet); // mapWallet
     CWalletDB walletdb(strWalletFile);
@@ -940,17 +864,14 @@
         CWalletTx* wtx = &((*it).second);
         txOrdered.insert(make_pair(wtx->nOrderPos, TxPair(wtx, (CAccountingEntry*)0)));
     }
-    pwallet->laccentries.clear();
-    walletdb.ListAccountCreditDebit(strAccount, lacentries);
+    acentries.clear();
+    walletdb.ListAccountCreditDebit(strAccount, acentries);
     for (CAccountingEntry& entry : acentries) {
         txOrdered.insert(make_pair(entry.nOrderPos, TxPair((CWalletTx*)0, &entry)));
     }
 
     return txOrdered;
 }
-<<<<<<< HEAD
-*/
-=======
 
 bool CWallet::GetAccountPubkey(CPubKey &pubKey, std::string strAccount, bool bForceNew)
 {
@@ -990,7 +911,6 @@
     return true;
 }
 
->>>>>>> 74cc8c5a
 void CWallet::MarkDirty()
 {
     {
@@ -1000,8 +920,9 @@
     }
 }
 
-bool CWallet::AddToWallet(const CWalletTx& wtxIn, bool fFromLoadWallet, CWalletDB* pwalletdb)
-{
+bool CWallet::AddToWallet(const CWalletTx& wtxIn, bool fFromLoadWallet, bool fFlushOnClose)
+{
+    CWalletDB walletdb(strWalletFile, "r+", fFlushOnClose);
     uint256 hash = wtxIn.GetHash();
 
     if (fFromLoadWallet) {
@@ -1026,7 +947,8 @@
         bool fInsertedNew = ret.second;
         if (fInsertedNew) {
             wtx.nTimeReceived = GetAdjustedTime();
-            wtx.nOrderPos = IncOrderPosNext(pwalletdb);
+            wtx.nOrderPos = IncOrderPosNext();
+
             wtx.nTimeSmart = wtx.nTimeReceived;
             if (!wtxIn.hashUnset()) {
                 if (mapBlockIndex.count(wtxIn.hashBlock)) {
@@ -1035,20 +957,24 @@
                     {
                         // Tolerate times up to the last timestamp in the wallet not more than 5 minutes into the future
                         int64_t latestTolerated = latestNow + 300;
-                        const TxItems & txOrdered = wtxOrdered;
-                        for (TxItems::const_reverse_iterator it = txOrdered.rbegin(); it != txOrdered.rend(); ++it) {
-                            CWalletTx *const pwtx = (*it).second.first;
-                            if (pwtx == &wtx) continue;
-                            CAccountingEntry *const pacentry = (*it).second.second;
+                        std::list<CAccountingEntry> acentries;
+                        TxItems txOrdered = OrderedTxItems(acentries);
+                        for (TxItems::reverse_iterator it = txOrdered.rbegin(); it != txOrdered.rend(); ++it) {
+                            CWalletTx* const pwtx = (*it).second.first;
+                            if (pwtx == &wtx)
+                                continue;
+                            CAccountingEntry* const pacentry = (*it).second.second;
                             int64_t nSmartTime;
                             if (pwtx) {
                                 nSmartTime = pwtx->nTimeSmart;
-                                if (!nSmartTime) nSmartTime = pwtx->nTimeReceived;
+                                if (!nSmartTime)
+                                    nSmartTime = pwtx->nTimeReceived;
                             } else
                                 nSmartTime = pacentry->nTime;
                             if (nSmartTime <= latestTolerated) {
                                 latestEntry = nSmartTime;
-                                if (nSmartTime > latestNow) latestNow = nSmartTime;
+                                if (nSmartTime > latestNow)
+                                    latestNow = nSmartTime;
                                 break;
                             }
                         }
@@ -1077,14 +1003,8 @@
                 wtx.hashBlock = wtxIn.hashBlock;
                 fUpdated = true;
             }
-            // If no longer abandoned, update
-            if (wtxIn.hashBlock.IsNull() && wtx.isAbandoned())
-            {
-                wtx.hashBlock = wtxIn.hashBlock;
-                fUpdated = true;
-            }
-            if (wtxIn.nIndex != -1 && (wtxIn.nIndex != wtx.nIndex))
-            {
+            if (wtxIn.nIndex != -1 && (wtxIn.vMerkleBranch != wtx.vMerkleBranch || wtxIn.nIndex != wtx.nIndex)) {
+                wtx.vMerkleBranch = wtxIn.vMerkleBranch;
                 wtx.nIndex = wtxIn.nIndex;
                 fUpdated = true;
             }
@@ -1107,7 +1027,6 @@
         LogPrintf("AddToWallet %s  %s%s\n", wtxIn.GetHash().ToString(), (fInsertedNew ? "new" : ""), (fUpdated ? "update" : ""));
 
         // Write to disk
-        CWalletDB walletdb(pwalletMain->strWalletFile);
         if (fInsertedNew || fUpdated)
             if (!walletdb.WriteTx(wtx))
                 return false;
@@ -1182,12 +1101,7 @@
             // Get merkle branch if transaction was found in a block
             if (pblock)
                 wtx.SetMerkleBranch(*pblock);
-
-            // Do not flush the wallet here for performance reasons
-            // this is safe, as in case of a crash, we rescan the necessary blocks on startup through our SetBestChain-mechanism
-            CWalletDB walletdb(strWalletFile, "r+", false);
-
-            return AddToWallet(wtx, false, &walletdb);
+            return AddToWallet(wtx);
         }
     }
     return false;
@@ -1225,7 +1139,7 @@
             // If the orig tx was not in block/mempool, none of its spends can be in mempool
             assert(!wtx.InMempool());
             wtx.nIndex = -1;
-            wtx.isAbandoned();
+            wtx.setAbandoned();
             wtx.MarkDirty();
             walletdb.WriteTx(wtx);
             NotifyTransactionChanged(this, wtx.GetHash(), CT_UPDATED);
@@ -1246,6 +1160,7 @@
             }
         }
     }
+
     return true;
 }
 
@@ -1255,22 +1170,11 @@
 
     int conflictconfirms = 0;
     if (mapBlockIndex.count(hashBlock)) {
-<<<<<<< HEAD
-        CBlockIndex* pindex = mapBlockIndex[hashBlock];
-=======
         CBlockIndex *pindex = mapBlockIndex[hashBlock];
->>>>>>> 74cc8c5a
         if (chainActive.Contains(pindex)) {
             conflictconfirms = -(chainActive.Height() - pindex->nHeight + 1);
         }
     }
-<<<<<<< HEAD
-    // If number of conflict confirms cannot be determined, this means
-    // that the block is still unknown or not yet part of the main chain,
-    // for example when loading the wallet during a reindex. Do nothing in that
-    // case.
-=======
->>>>>>> 74cc8c5a
     if (conflictconfirms >= 0)
         return;
 
@@ -1300,19 +1204,6 @@
             // Iterate over all its outputs, and mark transactions in the wallet that spend them conflicted too
             TxSpends::const_iterator iter = mapTxSpends.lower_bound(COutPoint(now, 0));
             while (iter != mapTxSpends.end() && iter->first.hash == now) {
-<<<<<<< HEAD
-                 if (!done.count(iter->second)) {
-                     todo.insert(iter->second);
-                 }
-                 iter++;
-            }
-            // If a transaction changes 'conflicted' state, that changes the balance
-            // available of the outputs it spends. So force those to be recomputed
-            for (const CTxIn& txin : wtx.vin)
-            {
-                if (mapWallet.count(txin.prevout.hash))
-                    mapWallet[txin.prevout.hash].MarkDirty();
-=======
                 if (!done.count(iter->second)) {
                     todo.insert(iter->second);
                 }
@@ -1324,7 +1215,6 @@
                     if (mapWallet.count(txin.prevout.hash))
                         mapWallet[txin.prevout.hash].MarkDirty();
                 }
->>>>>>> 74cc8c5a
             }
             nRecords++;
             continue;
@@ -1888,7 +1778,7 @@
         CWalletTx& wtx = *(item.second);
 
             // Try to add to memory pool
-            LOCK(mempool.cs);
+            //LOCK(mempool.cs);
             wtx.AcceptToMemoryPool(false);
         }
     }
@@ -2233,7 +2123,6 @@
     }
     return nTotal;
 }
-
 
 /**
  * populate vCoins with vector of available COutputs.
@@ -2337,11 +2226,7 @@
                     found = true;
                     if (IsCollateralAmount(pcoin->vout[i].nValue)) continue; // do not use collateral amounts
                     found = !IsDenominatedAmount(pcoin->vout[i].nValue);
-<<<<<<< HEAD
-                    if(found && coin_type == ONLY_NONDENOMINATED_NOTMN) found = (pcoin->vout[i].nValue != GetMNCollateral(chainActive.Height()) * COIN); // do not use MN's
-=======
                     if(found && coin_type == ONLY_NONDENOMINATED_NOTMN) found = (pcoin->vout[i].nValue != GetMNCollateral(chainActive.Height()) * COIN); // do not use MN `s
->>>>>>> 74cc8c5a
                 } else {
                     found = true;
                 }
@@ -2577,7 +2462,6 @@
             setPresetCoins.insert(make_pair(pcoin, outpoint.n));
         } else
             return false;
-<<<<<<< HEAD
     }
 
     // remove preset inputs from vCoins
@@ -2588,18 +2472,6 @@
             ++it;
     }
 
-=======
-    }
-
-    // remove preset inputs from vCoins
-    for (vector<COutput>::iterator it = vCoins.begin(); it != vCoins.end() && coinControl && coinControl->HasSelected();) {
-        if (setPresetCoins.count(make_pair(it->tx, it->i)))
-            it = vCoins.erase(it);
-        else
-            ++it;
-    }
-
->>>>>>> 74cc8c5a
     bool res = nTargetValue <= nValueFromPresetInputs ||
                SelectCoinsMinConf(account, nTargetValue - nValueFromPresetInputs, 1, 6, vCoins, setCoinsRet, nValueRet) ||
                SelectCoinsMinConf(account, nTargetValue - nValueFromPresetInputs, 1, 1, vCoins, setCoinsRet, nValueRet) ||
@@ -2975,27 +2847,6 @@
 
     // Discourage fee sniping.
     //
-<<<<<<< HEAD
-    // However because of a off-by-one-error in previous versions we need to
-    // neuter it by setting nLockTime to at least one less than nBestHeight.
-    // Secondly currently propagation of transactions created for block heights
-    // corresponding to blocks that were just mined may be iffy - transactions
-    // aren't re-accepted into the mempool - we additionally neuter the code by
-    // going ten blocks back. Doesn't yet do anything for sniping, but does act
-    // to shake out wallet bugs like not showing nLockTime'd transactions at
-    // all.
-    txNew.nLockTime = std::max(0, chainActive.Height() - 10);
-
-    // Secondly occasionally randomly pick a nLockTime even further back, so
-    // that transactions that are delayed after signing for whatever reason,
-    // e.g. high-latency mix networks and some CoinJoin implementations, have
-    // better privacy.
-    if (GetRandInt(10) == 0)
-        txNew.nLockTime = std::max(0, (int)txNew.nLockTime - GetRandInt(100));
-
-    assert(txNew.nLockTime <= (unsigned int)chainActive.Height());
-    assert(txNew.nLockTime < LOCKTIME_THRESHOLD);
-=======
     // For a large miner the value of the transactions in the best block and
     // the mempool can exceed the cost of deliberately attempting to mine two
     // blocks to orphan the current best block. By setting nLockTime such that
@@ -3015,7 +2866,6 @@
     // now we ensure code won't be written that makes assumptions about
     // nLockTime that preclude a fix later.
     txNew.nLockTime = chainActive.Height();
->>>>>>> 74cc8c5a
 
     {
         LOCK2(cs_main, cs_wallet);
@@ -3207,25 +3057,9 @@
                 }
 
                 // Fill vin
-<<<<<<< HEAD
-                //
-                // Note how the sequence number is set to non-maxint so that
-                // the nLockTime set above actually works.
-                //
-                // BIP125 defines opt-in RBF as any nSequence < maxint-1, so
-                // we use the highest possible value in that range (maxint-2)
-                // to avoid conflicting with other possible uses of nSequence,
-                // and in the spirit of "smallest possible change from prior
-                // behavior."
-                bool rbf = coinControl ? coinControl->signalRbf : fWalletRbf;
-                const uint32_t nSequence = rbf ? MAX_BIP125_RBF_SEQUENCE : (std::numeric_limits<unsigned int>::max() - 1);
-                for (const PAIRTYPE(const CWalletTx*, unsigned int) & coin : setCoins)
-                    txNew.vin.push_back(CTxIn(coin.first->GetHash(), coin.second, CScript(), nSequence));
-=======
                 for (const std::pair<const CWalletTx*, unsigned int> & coin : setCoins)
                     txNew.vin.push_back(CTxIn(coin.first->GetHash(), coin.second));
 
->>>>>>> 74cc8c5a
                 // Sign
                 int nIn = 0;
                 CTransaction txNewConst(txNew);
@@ -3237,11 +3071,7 @@
                         const CAmount nValue = coin.first->vout[coin.second].nValue;
                         signSuccess = ProduceSignature(TransactionSignatureCreator(this, &txNewConst, nIn, nValue, SIGHASH_ALL), scriptPubKey, sigdata);
                     } else
-<<<<<<< HEAD
-                        signSuccess = ProduceSignature(DummySignatureCreator(this), scriptPubKey, sigdata, false);
-=======
                         signSuccess = ProduceSignature(DummySignatureCreator(this), scriptPubKey, sigdata);
->>>>>>> 74cc8c5a
 
                     if (!signSuccess) {
                         strFailReason = _("Signing transaction failed");
@@ -3265,7 +3095,7 @@
 
                 // Limit size
                 if (nBytes >= MAX_STANDARD_TX_SIZE) {
-                    strFailReason = _("Transaction too large");
+                    strFailReason = strprintf("Transaction too large (Bytes = %lu; Limit = %lu)", nBytes, MAX_STANDARD_TX_SIZE);
                     return false;
                 }
                 dPriority = wtxNew.ComputePriority(dPriority, nBytes);
@@ -3288,7 +3118,7 @@
                 // If we made it here and we aren't even able to meet the relay fee on the next pass, give up
                 // because we must be at the maximum allowed fee.
                 if (nFeeNeeded < ::minRelayTxFee.GetFee(nBytes)) {
-                    strFailReason = _("Transaction too large for fee policy");
+                    strFailReason = strprintf("Transaction too large for fee policy (Fee = %lu; min requirement = %lu)", nFeeNeeded, ::minRelayTxFee.GetFee(nBytes));
                     return false;
                 }
 
@@ -3325,14 +3155,14 @@
             // This is only to keep the database open to defeat the auto-flush for the
             // duration of this scope.  This is the only place where this optimization
             // maybe makes sense; please don't do it anywhere else.
-            CWalletDB* pwalletdb = fFileBacked ? new CWalletDB(strWalletFile,"r+") : nullptr;
+            CWalletDB* pwalletdb = fFileBacked ? new CWalletDB(strWalletFile, "r") : NULL;
 
             // Take key pair from key pool so it won't be used again
             reservekey.KeepKey();
 
             // Add tx to wallet, because if it has change it's also ours,
             // otherwise just for transaction history.
-            AddToWallet(wtxNew, false, pwalletdb);
+            AddToWallet(wtxNew);
 
             // Notify that old coins are spent
             set<uint256> updated_hahes;
@@ -3365,23 +3195,7 @@
     return true;
 }
 
-<<<<<<< HEAD
-bool CWallet::AddAccountingEntry(const CAccountingEntry& acentry, CWalletDB & pwalletdb)
-{
-    if (!pwalletdb.WriteAccountingEntry_Backend(acentry))
-        return false;
-
-    laccentries.push_back(acentry);
-    CAccountingEntry & entry = laccentries.back();
-    wtxOrdered.insert(make_pair(entry.nOrderPos, TxPair((CWalletTx*)0, &entry)));
-
-    return true;
-}
-
-bool CWallet::FundTransaction(CMutableTransaction& tx, CAmount& nFeeRet, int& nChangePosInOut, std::string& strFailReason,
-=======
 bool CWallet::FundTransaction(CMutableTransaction& tx, CAmount& nFeeRet, bool overrideEstimatedFeeRate, int& nChangePosInOut, std::string& strFailReason,
->>>>>>> 74cc8c5a
                               bool lockUnspents, const std::set<int>& setSubtractFeeFromOutputs, CCoinControl* coinControl)
 {
     //assert(coinControl != nullptr);
@@ -3394,10 +3208,7 @@
     }
 
     coinControl->fAllowOtherInputs = true;
-<<<<<<< HEAD
-=======
     coinControl->fOverrideFeeRate = overrideEstimatedFeeRate;
->>>>>>> 74cc8c5a
 
     for (const CTxIn& txin : tx.vin) {
         coinControl->Select(txin.prevout);
@@ -3445,10 +3256,7 @@
     return true;
 }
 
-<<<<<<< HEAD
-=======
-
->>>>>>> 74cc8c5a
+
 CAmount CWallet::GetMinimumFee(unsigned int nTxBytes, unsigned int nConfirmTarget, const CTxMemPool& pool)
 {
     // payTxFee is user-set "I want to pay this much"
@@ -3629,8 +3437,6 @@
             // Note: can't top-up keypool here, because wallet is locked.
             // User will be prompted to unlock wallet the next operation
             // the requires a new key.
-            pwalletMain->nKeysLeftSinceAutoBackup = 0;
-
         }
     }
 
@@ -3686,8 +3492,6 @@
             // Note: can't top-up keypool here, because wallet is locked.
             // User will be prompted to unlock wallet the next operation
             // that requires a new key.
-            pwalletMain->nKeysLeftSinceAutoBackup = 0;
-
         }
     }
 
@@ -3768,19 +3572,9 @@
             walletdb.ErasePool(nIndex);
         }
         setExternalKeyPool.clear();
-<<<<<<< HEAD
-
-        m_pool_key_to_index.clear();
-
-        pwalletMain->nKeysLeftSinceAutoBackup = 0;
-
-        if (IsLocked())
-            return false;
-=======
         nKeysLeftSinceAutoBackup = 0;
 //        m_pool_key_to_index.clear();
 //        darkSendClient.fEnableDarkSend = false;
->>>>>>> 74cc8c5a
 
         if (!TopUpKeyPool()) {
             return false;
@@ -5085,8 +4879,6 @@
     return true;
 }
 
-<<<<<<< HEAD
-=======
 bool CWallet::GetStakeWeight(uint64_t& nWeight)
 {
     int64_t nBalance = GetBalance();
@@ -5120,16 +4912,11 @@
     return true;
 }
 
->>>>>>> 74cc8c5a
 void CWallet::GetScriptForMining(std::shared_ptr<CReserveScript> &script)
 {
     std::shared_ptr<CReserveKey> rKey = std::make_shared<CReserveKey>(this);
     CPubKey pubkey;
-<<<<<<< HEAD
-    if (!rKey->GetReservedKey(pubkey))
-=======
     if (!rKey->GetReservedKey(pubkey, true))
->>>>>>> 74cc8c5a
         return;
 
     script = std::make_shared<CReserveScript>();
