// Copyright (c) 2010 Satoshi Nakamoto
// Copyright (c) 2009-2014 The Bitcoin developers
// Copyright (c) 2014-2015 The Dash developers
// Copyright (c) 2015-2017 The LUX developers
// Distributed under the MIT software license, see the accompanying
// file COPYING or http://www.opensource.org/licenses/mit-license.php.

#include "core_io.h"
#include "checkpoints.h"
#include "consensus/validation.h"
#include "main.h"
#include "primitives/transaction.h"
#include "rpcserver.h"
#include "rpcwallet.cpp"
#include "sync.h"
#include "txdb.h"
#include "util.h"

#include <stdint.h>

#include "univalue/univalue.h"
#include <mutex>
#include <condition_variable>
using namespace std;

extern void TxToJSON(const CTransaction& tx, const uint256 hashBlock, UniValue& entry);
void ScriptPubKeyToJSON(const CScript& scriptPubKey, UniValue& out, bool fIncludeHex);
int getBlockTimeByHeight(int nHeight);

double GetDifficulty(const CBlockIndex* blockindex)
{
    // Floating point number that is a multiple of the minimum difficulty,
    // minimum difficulty = 1.0.
    if (blockindex == NULL) {
        if (chainActive.Tip() == NULL)
            return 1.0;
        else
            blockindex = chainActive.Tip();
    }

    int nShift = (blockindex->nBits >> 24) & 0xff;

    double dDiff =
        (double)0x0000ffff / (double)(blockindex->nBits & 0x00ffffff);

    while (nShift < 29) {
        dDiff *= 256.0;
        nShift++;
    }
    while (nShift > 29) {
        dDiff /= 256.0;
        nShift--;
    }

    return dDiff;
}

CBlockIndex* GetLastBlockOfType(const int nPoS) // 0: PoW; 1: PoS
{
    CBlockIndex* pBlock = chainActive.Tip();
    while (pBlock && pBlock->nHeight > 0) {
        bool isValid = false;
        isValid = (nPoS && pBlock->IsProofOfStake()) || (!nPoS && !pBlock->IsProofOfStake());
        if (isValid)
            return pBlock;

        if (pBlock->nHeight > 1)
            pBlock = chainActive[pBlock->nHeight-1];
        else
            pBlock = pBlock->pprev;
    }
    return NULL;
}

UniValue blockToJSON(const CBlock& block, const CBlockIndex* blockindex, bool txDetails = false)
{
    UniValue result(UniValue::VOBJ);
    result.push_back(Pair("hash", block.GetHash(blockindex->nHeight >= Params().SwitchPhi2Block()).GetHex()));
    int confirmations = -1;
    // Only report confirmations if the block is on the main chain
    if (chainActive.Contains(blockindex))
        confirmations = chainActive.Height() - blockindex->nHeight + 1;
    result.push_back(Pair("confirmations", confirmations));
    result.push_back(Pair("size", (int)::GetSerializeSize(block, SER_NETWORK, PROTOCOL_VERSION)));
    result.push_back(Pair("height", blockindex->nHeight));
    result.push_back(Pair("version", block.nVersion));
    result.push_back(Pair("merkleroot", block.hashMerkleRoot.GetHex()));
    result.push_back(Pair("stateroot", block.hashStateRoot.GetHex()));
    result.push_back(Pair("utxoroot", block.hashUTXORoot.GetHex()));
    UniValue txs(UniValue::VARR);
    for (const CTransaction& tx : block.vtx) {
        if (txDetails) {
            UniValue objTx(UniValue::VOBJ);
            TxToJSON(tx, uint256(), objTx);
            txs.push_back(objTx);
        } else
            txs.push_back(tx.GetHash().GetHex());
    }
    result.push_back(Pair("tx", txs));
    result.push_back(Pair("time", block.GetBlockTime()));
    result.push_back(Pair("nonce", (uint64_t)block.nNonce));
    result.push_back(Pair("bits", strprintf("%08x", block.nBits)));
    result.push_back(Pair("difficulty", GetDifficulty(blockindex)));
    result.push_back(Pair("flags", strprintf("%s%s", blockindex->IsProofOfStake()?"proof-of-stake":"proof-of-work",
            blockindex->IsProofOfStake() && blockindex->GeneratedStakeModifier()?" stake-modifier":"")));
    result.push_back(Pair("chainwork", blockindex->nChainWork.GetHex()));

    if (blockindex->pprev)
        result.push_back(Pair("previousblockhash", blockindex->pprev->GetBlockHash().GetHex()));
    CBlockIndex* pnext = chainActive.Next(blockindex);
    if (pnext)
        result.push_back(Pair("nextblockhash", pnext->GetBlockHash().GetHex()));
    return result;
}


UniValue blockHeaderToJSON(const CBlock& block, const CBlockIndex* blockindex)
{
    UniValue result(UniValue::VOBJ);
    result.push_back(Pair("version", block.nVersion));
    if (blockindex->pprev)
        result.push_back(Pair("previousblockhash", blockindex->pprev->GetBlockHash().GetHex()));
    result.push_back(Pair("merkleroot", block.hashMerkleRoot.GetHex()));
    result.push_back(Pair("time", block.GetBlockTime()));
    result.push_back(Pair("bits", strprintf("%08x", block.nBits)));
    result.push_back(Pair("nonce", (uint64_t)block.nNonce));
    return result;
}

UniValue getblockcount(const UniValue& params, bool fHelp)
{
    if (fHelp || params.size() != 0)
        throw runtime_error(
            "getblockcount\n"
            "\nReturns the number of blocks in the longest block chain.\n"
            "\nResult:\n"
            "n    (numeric) The current block count\n"
            "\nExamples:\n" +
            HelpExampleCli("getblockcount", "") + HelpExampleRpc("getblockcount", ""));

    LOCK(cs_main);
    return chainActive.Height();
}

UniValue getbestblockhash(const UniValue& params, bool fHelp)
{
    if (fHelp || params.size() != 0)
        throw runtime_error(
            "getbestblockhash\n"
            "\nReturns the hash of the best (tip) block in the longest block chain.\n"
            "\nResult\n"
            "\"hex\"      (string) the block hash hex encoded\n"
            "\nExamples\n" +
            HelpExampleCli("getbestblockhash", "") + HelpExampleRpc("getbestblockhash", ""));

    LOCK(cs_main);
    return chainActive.Tip()->GetBlockHash().GetHex();
}

void RPCNotifyBlockChange(bool ibd, const CBlockIndex* pindex)
{
    if(pindex) {
        std::lock_guard<std::mutex> lock(cs_blockchange);
        latestblock.hash = pindex->GetBlockHash();
        latestblock.height = pindex->nHeight;
    }
    cond_blockchange.notify_all();
}

UniValue getdifficulty(const UniValue& params, bool fHelp)
{
    if (fHelp || params.size() != 0)
        throw runtime_error(
            "getdifficulty\n"
            "\nReturns the proof-of-work difficulty as a multiple of the minimum difficulty.\n"
            "\nReturns the proof-of-stake difficulty as a multiple of the minimum difficulty.\n"
            "\nResult:\n"
            "n.nnn       (numeric) the proof-of-work difficulty as a multiple of the minimum difficulty.\n"
            "\nExamples:\n" +
            HelpExampleCli("getdifficulty", "") + HelpExampleRpc("getdifficulty", ""));

    LOCK(cs_main);
    UniValue obj(UniValue::VOBJ);
    obj.push_back(Pair("proof-of-work", GetDifficulty(GetLastBlockIndex(pindexBestHeader, false))));
    obj.push_back(Pair("proof-of-stake", GetDifficulty(GetLastBlockIndex(pindexBestHeader, true))));
    return obj;
}

UniValue getrawmempool(const UniValue& params, bool fHelp)
{
    if (fHelp || params.size() > 1)
        throw runtime_error(
            "getrawmempool ( verbose )\n"
            "\nReturns all transaction ids in memory pool as a json array of string transaction ids.\n"
            "\nArguments:\n"
            "1. verbose           (boolean, optional, default=false) true for a json object, false for array of transaction ids\n"
            "\nResult: (for verbose = false):\n"
            "[                     (json array of string)\n"
            "  \"transactionid\"     (string) The transaction id\n"
            "  ,...\n"
            "]\n"
            "\nResult: (for verbose = true): [\n"
            "  {                           (json object)\n"
            "    \"txid\", \"...\",          (string)  the transaction id\n"
            "    \"hash\", \"...\",          (string)  the transaction hash\n"
            "    \"size\" : n,             (numeric) transaction size in bytes\n"
            "    \"fee\" : n,              (numeric) transaction fee in lux\n"
            "    \"time\" : n,             (numeric) unix timestamp when transaction entered the mempool\n"
            "    \"height\" : n,           (numeric) block height when transaction entered pool\n"
            "    \"startingpriority\" : n, (numeric) priority when transaction entered pool\n"
            "    \"currentpriority\" : n,  (numeric) transaction priority now\n"
            "    \"depends\" : [           (array)   unconfirmed transactions used as inputs for the transaction\n"
            "        \"transactionid\",    (string)  parent transaction id\n"
            "       ... ]\n"
            "  }, ...\n"
            "]\n"
            "\nExamples\n" +
            HelpExampleCli("getrawmempool", "true") + HelpExampleRpc("getrawmempool", "true"));

    LOCK(cs_main);

    bool fVerbose = false;
    if (params.size() > 0)
        fVerbose = params[0].get_bool();

    if (fVerbose) {
        LOCK(mempool.cs);
        UniValue o(UniValue::VARR);
        for (const CTxMemPoolEntry& e : mempool.mapTx) {
            const uint256& txid = e.GetTx().GetHash();
            const uint256& hash = e.GetTx().GetWitnessHash();
            UniValue info(UniValue::VOBJ);
            info.push_back(Pair("txid", txid.GetHex()));
            info.push_back(Pair("hash", hash.GetHex()));
            info.push_back(Pair("size", (int)e.GetTxSize()));
            info.push_back(Pair("fee", ValueFromAmount(e.GetFee())));
            info.push_back(Pair("time", e.GetTime()));
            info.push_back(Pair("height", (int)e.GetHeight()));
            info.push_back(Pair("startingpriority", e.GetPriority(e.GetHeight())));
            info.push_back(Pair("currentpriority", e.GetPriority(chainActive.Height())));
            const CTransaction& tx = e.GetTx();
            set<string> setDepends;
            for (const CTxIn& txin : tx.vin) {
                if (mempool.exists(txin.prevout.hash))
                    setDepends.insert(txin.prevout.hash.ToString());
            }
            UniValue depends(UniValue::VARR);

            for (const std::string& dep : setDepends) {
                  depends.push_back(dep);
            }

            info.push_back(Pair("depends", depends));
            o.push_back(info);
        }
        return o;
    } else {
        vector<uint256> vtxid;
        mempool.queryHashes(vtxid);

        UniValue a(UniValue::VARR);
        for (const uint256& hash : vtxid)
            a.push_back(hash.ToString());

        return a;
    }
}

UniValue getblockhashes(const UniValue& params, bool fHelp)
{
    if (fHelp || params.size() < 2)
        throw runtime_error(
                "getblockhashes timestamp\n"
                        "\nReturns array of hashes of blocks within the timestamp range provided.\n"
                        "\nArguments:\n"
                        "1. high         (numeric, required) The newer block timestamp\n"
                        "2. low          (numeric, required) The older block timestamp\n"
                        "3. options      (string, required) A json object\n"
                        "    {\n"
                        "      \"noOrphans\":true   (boolean) will only include blocks on the main chain\n"
                        "      \"logicalTimes\":true   (boolean) will include logical timestamps with hashes\n"
                        "    }\n"
                        "\nResult:\n"
                        "[\n"
                        "  \"hash\"         (string) The block hash\n"
                        "]\n"
                        "[\n"
                        "  {\n"
                        "    \"blockhash\": (string) The block hash\n"
                        "    \"logicalts\": (numeric) The logical timestamp\n"
                        "  }\n"
                        "]\n"
                        "\nExamples:\n"
                + HelpExampleCli("getblockhashes", "1522073246 1521473246")
                + HelpExampleRpc("getblockhashes", "1522073246, 1521473246")
                + HelpExampleCli("getblockhashes", "1522073246 1521473246 '{\"noOrphans\":false, \"logicalTimes\":true}'")
        );

    LOCK(cs_main);

    unsigned int high = params[0].get_int();
    unsigned int low = params[1].get_int();
    UniValue a(UniValue::VARR);
    int nHeight = chainActive.Height();

    for (int i = 0; i <= nHeight; i++) {
        unsigned int blockTime = getBlockTimeByHeight(i);
        if (blockTime > low && blockTime < high) {
            CBlockIndex* pblockindex =chainActive[i];
            a.push_back(pblockindex->GetBlockHash().GetHex());
        }
    }
    return a;
}

int getBlockTimeByHeight(int nHeight){
    CBlock block;
    CBlockIndex* pblockindex =chainActive[nHeight];
    std::string strHash = pblockindex->GetBlockHash().GetHex();
    uint256 hash(strHash);
    CBlockIndex* pblockindex2 = mapBlockIndex[hash];
        return pblockindex2->GetBlockTime();
    }

UniValue getblockhash(const UniValue& params, bool fHelp)
{
    if (fHelp || params.size() != 1)
        throw runtime_error(
            "getblockhash index\n"
            "\nReturns hash of block in best-block-chain at index provided.\n"
            "\nArguments:\n"
            "1. index         (numeric, required) The block index\n"
            "\nResult:\n"
            "\"hash\"         (string) The block hash\n"
            "\nExamples:\n" +
            HelpExampleCli("getblockhash", "1000") + HelpExampleRpc("getblockhash", "1000"));

    LOCK(cs_main);

    int nHeight = params[0].get_int();
    if (nHeight < 0 || nHeight > chainActive.Height())
        throw JSONRPCError(RPC_INVALID_PARAMETER, "Block height out of range");

    CBlockIndex* pblockindex = chainActive[nHeight];
    return pblockindex->GetBlockHash().GetHex();
}

UniValue getblock(const UniValue& params, bool fHelp)
{
    if (fHelp || params.size() < 1 || params.size() > 2)
        throw runtime_error(
            "getblock \"hash\" ( verbose )\n"
            "\nIf verbose is false, returns a string that is serialized, hex-encoded data for block 'hash'.\n"
            "If verbose is true, returns an Object with information about block <hash>.\n"
            "\nArguments:\n"
            "1. \"hash\"          (string, required) The block hash\n"
            "2. verbose           (boolean, optional, default=true) true for a json object, false for the hex encoded data\n"
            "\nResult (for verbose = true):\n"
            "{\n"
            "  \"hash\" : \"hash\",     (string) the block hash (same as provided)\n"
            "  \"confirmations\" : n,   (numeric) The number of confirmations, or -1 if the block is not on the main chain\n"
            "  \"size\" : n,            (numeric) The block size\n"
            "  \"height\" : n,          (numeric) The block height or index\n"
            "  \"version\" : n,         (numeric) The block version\n"
            "  \"merkleroot\" : \"xxxx\", (string) The merkle root\n"
            "  \"tx\" : [               (array of string) The transaction ids\n"
            "     \"transactionid\"     (string) The transaction id\n"
            "     ,...\n"
            "  ],\n"
            "  \"time\" : ttt,          (numeric) The block time in seconds since epoch (Jan 1 1970 GMT)\n"
            "  \"nonce\" : n,           (numeric) The nonce\n"
            "  \"bits\" : \"1d00ffff\", (string) The bits\n"
            "  \"difficulty\" : x.xxx,  (numeric) The difficulty\n"
            "  \"previousblockhash\" : \"hash\",  (string) The hash of the previous block\n"
            "  \"nextblockhash\" : \"hash\"       (string) The hash of the next block\n"
            "}\n"
            "\nResult (for verbose=false):\n"
            "\"data\"             (string) A string that is serialized, hex-encoded data for block 'hash'.\n"
            "\nExamples:\n" +
            HelpExampleCli("getblock", "\"00000000000fd08c2fb661d2fcb0d49abb3a91e5f27082ce64feed3b4dede2e2\"") + HelpExampleRpc("getblock", "\"00000000000fd08c2fb661d2fcb0d49abb3a91e5f27082ce64feed3b4dede2e2\""));

    LOCK(cs_main);

    std::string strHash = params[0].get_str();
    uint256 hash(strHash);

    bool fVerbose = true;
    if (params.size() > 1)
        fVerbose = params[1].get_bool();

    if (mapBlockIndex.count(hash) == 0)
        throw JSONRPCError(RPC_INVALID_ADDRESS_OR_KEY, "Block not found");

    CBlock block;
    CBlockIndex* pblockindex = mapBlockIndex[hash];

    if (!ReadBlockFromDisk(block, pblockindex, Params().GetConsensus()))
        throw JSONRPCError(RPC_INTERNAL_ERROR, "Can't read block from disk");

    if (!fVerbose) {
        CDataStream ssBlock(SER_NETWORK, PROTOCOL_VERSION);
        ssBlock << block;
        std::string strHex = HexStr(ssBlock.begin(), ssBlock.end());
        return strHex;
    }

    return blockToJSON(block, pblockindex);
}

UniValue getstorage(const UniValue& params, bool fHelp)
{
    if (fHelp || params.size() < 1)
        throw std::runtime_error(
            "getstorage \"address\"\n"
            "\nArgument:\n"
            "1. \"address\"          (string, required) The address to get the storage from\n"
            "2. \"blockNum\"         (string, optional) Number of block to get state from, \"latest\" keyword supported. Latest if not passed.\n"
            "3. \"index\"            (number, optional) Zero-based index position of the storage\n"
        );

    LOCK(cs_main);

    std::string strAddr = params[0].get_str();
    if(strAddr.size() != 40 || !regex_match(strAddr, hexData))
        throw JSONRPCError(RPC_INVALID_ADDRESS_OR_KEY, "Incorrect address"); 

    TemporaryState ts(globalState);
    if (params.size() > 1)
    {
        if (params[1].isNum())
        {
            auto blockNum = params[1].get_int();
            if((blockNum < 0 && blockNum != -1) || blockNum > chainActive.Height())
                throw JSONRPCError(RPC_INVALID_PARAMS, "Incorrect block number");

            if(blockNum != -1)
                ts.SetRoot(uintToh256(chainActive[blockNum]->hashStateRoot), uintToh256(chainActive[blockNum]->hashUTXORoot));
                
        } else {
            throw JSONRPCError(RPC_INVALID_PARAMS, "Incorrect block number");
        }
    }

    dev::Address addrAccount(strAddr);
    if(!globalState->addressInUse(addrAccount))
        throw JSONRPCError(RPC_INVALID_ADDRESS_OR_KEY, "Address does not exist");
    
    UniValue result(UniValue::VOBJ);

    bool onlyIndex = params.size() > 2;
    unsigned index = 0;
    if (onlyIndex)
        index = params[2].get_int();

    auto storage(globalState->storage(addrAccount));

    if (onlyIndex)
    {
        if (index >= storage.size())
        {
            std::ostringstream stringStream;
            stringStream << "Storage size: " << storage.size() << " got index: " << index;
            throw JSONRPCError(RPC_INVALID_PARAMS, stringStream.str());
        }
        auto elem = std::next(storage.begin(), index);
        UniValue e(UniValue::VOBJ);

        storage = {{elem->first, {elem->second.first, elem->second.second}}};
    } 
    for (const auto& j: storage)
    {
        UniValue e(UniValue::VOBJ);
        e.push_back(Pair(dev::toHex(j.second.first), dev::toHex(j.second.second)));
        result.push_back(Pair(j.first.hex(), e));
    }
    return result;
}

UniValue listcontracts(const UniValue& params, bool fHelp)
{
        if (fHelp)
                throw std::runtime_error(
                                "listcontracts (start maxDisplay)\n"
                                "\nArgument:\n"
                                "1. start     (numeric or string, optional) The starting account index, default 1\n"
                                "2. maxDisplay       (numeric or string, optional) Max accounts to list, default 20\n"
                );

        LOCK(cs_main);

        int start=1;
        if (params.size() > 0){
                start = params[0].get_int();
                if (start<= 0)
                        throw JSONRPCError(RPC_TYPE_ERROR, "Invalid start, min=1");
        }

        int maxDisplay=20;
        if (params.size() > 1){
                maxDisplay = params[1].get_int();
                if (maxDisplay <= 0)
                        throw JSONRPCError(RPC_TYPE_ERROR, "Invalid maxDisplay");
        }

        UniValue result(UniValue::VOBJ);

        auto map = globalState->addresses();
        int contractsCount=(int)map.size();

        if (contractsCount>0 && start > contractsCount)
                throw JSONRPCError(RPC_TYPE_ERROR, "start greater than max index "+ itostr(contractsCount));

        int itStartPos=std::min(start-1,contractsCount);
        int i=0;
        for (auto it = std::next(map.begin(),itStartPos); it!=map.end(); it++)
        {
                result.push_back(Pair(it->first.hex(),ValueFromAmount(CAmount(globalState->balance(it->first)))));
                i++;
                if(i==maxDisplay)break;
        }

        return result;
}

bool getContractAddressesFromParams(const UniValue& params, std::vector<dev::h160> &addresses)
{
    if (params[2].isStr()) {
        auto addrStr(params[2].get_str());
        if (addrStr.length() != 40)
            throw JSONRPCError(RPC_INVALID_ADDRESS_OR_KEY, "Invalid address");
        dev::h160 address(params[2].get_str());
        addresses.push_back(address);
    } else if (params[2].isObject()) {

        UniValue addressValues = find_value(params[2].get_obj(), "addresses");
        if (!addressValues.isArray()) {
            throw JSONRPCError(RPC_INVALID_ADDRESS_OR_KEY, "Addresses is expected to be an array");
        }

        std::vector<UniValue> values = addressValues.getValues();

        for (std::vector<UniValue>::iterator it = values.begin(); it != values.end(); ++it) {
            auto addrStr(it->get_str());
            if (addrStr.length() != 40 || !std::regex_match(addrStr, hexData))
                throw JSONRPCError(RPC_INVALID_ADDRESS_OR_KEY, "Invalid address");
            addresses.push_back(dev::h160(addrStr));
        }
    } else {
        throw JSONRPCError(RPC_INVALID_ADDRESS_OR_KEY, "Invalid address");
    }

    return true;
}

bool getTopicsFromParams(const UniValue& params, std::vector<std::pair<unsigned, dev::h256>> &topics)
{
    if (params[3].isObject()) {

        UniValue topicValues = find_value(params[3].get_obj(), "topics");
        if (!topicValues.isArray()) {
            throw JSONRPCError(RPC_INVALID_ADDRESS_OR_KEY, "Topics is expected to be an array");
        }

        std::vector<UniValue> values = topicValues.getValues();

        for (size_t i = 0; i < values.size(); ++i) {
            auto topicStr(values[i].get_str());
            if (topicStr == "null")
                continue;
            if (topicStr.length() != 64 || !regex_match(topicStr, hexData))
                throw JSONRPCError(RPC_INVALID_ADDRESS_OR_KEY, "Invalid topic");
            topics.push_back({i, dev::h256(topicStr)});
        }
    } else {
        throw JSONRPCError(RPC_INVALID_ADDRESS_OR_KEY, "Invalid topic");
    }

    return true;
}

class SearchLogsParams {
public:
    size_t fromBlock;
    size_t toBlock;
    size_t minconf;

    std::set<dev::h160> addresses;
    std::vector<boost::optional<dev::h256>> topics;

    SearchLogsParams(const UniValue& params) {
        std::unique_lock<std::mutex> lock(cs_blockchange);

        setFromBlock(params[0]);
        setToBlock(params[1]);

        parseParam(params[2]["addresses"], addresses);
        parseParam(params[3]["topics"], topics);

        minconf = parseUInt(params[4], 0);
    }

private:
    void setFromBlock(const UniValue& val) {
        if (!val.isNull()) {
            fromBlock = parseBlockHeight(val);
        } else {
            fromBlock = latestblock.height;
        }
    }

    void setToBlock(const UniValue& val) {
        if (!val.isNull()) {
            toBlock = parseBlockHeight(val);
        } else {
            toBlock = latestblock.height;
        }
    }

};

UniValue searchlogs(const UniValue& params, bool fHelp)
{
    if (fHelp || params.size() < 2)
        throw std::runtime_error(
                "searchlogs <fromBlock> <toBlock> (address) (topics)\n"
                "requires -logevents to be enabled"
                "\nArgument:\n"
                "1. \"fromBlock\"        (numeric, required) The number of the earliest block (latest may be given to mean the most recent block).\n"
                "2. \"toBlock\"          (string, required) The number of the latest block (-1 may be given to mean the most recent block).\n"
                "3. \"address\"          (string, optional) An address or a list of addresses to only get logs from particular account(s).\n"
                "4. \"topics\"           (string, optional) An array of values from which at least one must appear in the log entries. The order is important, if you want to leave topics out use null, e.g. [\"null\", \"0x00...\"]. \n"
                "5. \"minconf\"          (uint, optional, default=0) Minimal number of confirmations before a log is returned\n"
                "\nExamples:\n"
                + HelpExampleCli("searchlogs", "0 472000 '{\"addresses\": [\"04159f89d938b5d2de4b67bdbf482f788a97946a\"]}' '{\"topics\": [\"null\",\"ddf252ad1be2c89b69c2b068fc378daa952ba7f163c4a11628f55a4df523b3ef\"]}'")
                + HelpExampleRpc("searchlogs", "0 472000 {\"addresses\": [\"04159f89d938b5d2de4b67bdbf482f788a97946a\"]} {\"topics\": [\"null\",\"ddf252ad1be2c89b69c2b068fc378daa952ba7f163c4a11628f55a4df523b3ef\"]}")
        );

    if(!fLogEvents)
        throw JSONRPCError(RPC_INTERNAL_ERROR, "Events indexing disabled");

    int curheight = 0;

    LOCK(cs_main);

    SearchLogsParams logsParams(params);

    std::vector<std::vector<uint256>> hashesToBlock;

    curheight = pblocktree->ReadHeightIndex(logsParams.fromBlock, logsParams.toBlock, logsParams.minconf, hashesToBlock, logsParams.addresses);

    if (curheight == -1) {
        throw JSONRPCError(RPC_INVALID_PARAMETER, "Incorrect params");
    }

    UniValue result(UniValue::VARR);

    auto topics = logsParams.topics;

    for(const auto& hashesTx : hashesToBlock)
    {
        for(const auto& e : hashesTx)
        {
            std::vector<TransactionReceiptInfo> receipts = pstorageresult->getResult(uintToh256(e));

            for(const auto& receipt : receipts) {
                if(receipt.logs.empty()) {
                    continue;
                }

                if (!topics.empty()) {
                    for (size_t i = 0; i < topics.size(); i++) {
                        const auto& tc = topics[i];

                        if (!tc) {
                            continue;
                        }

                        for (const auto& log: receipt.logs) {
                            auto filterTopicContent = tc.get();

                            if (i >= log.topics.size()) {
                                continue;
                            }

                            if (filterTopicContent == log.topics[i]) {
                                goto push;
                            }
                        }
                    }

                    // Skip the log if none of the topics are matched
                    continue;
                }

                push:

                UniValue tri(UniValue::VOBJ);
                transactionReceiptInfoToJSON(receipt, tri);
                result.push_back(tri);
            }
        }
    }

    return result;
}

class WaitForLogsParams {
public:
    int fromBlock;
    int toBlock;

    size_t minconf;

    std::set<dev::h160> addresses;
    std::vector<boost::optional<dev::h256>> topics;

    // bool wait;

    WaitForLogsParams(const UniValue& params) {
        std::unique_lock<std::mutex> lock(cs_blockchange);

        fromBlock = parseBlockHeight(params[0], latestblock.height + 1);
        toBlock = parseBlockHeight(params[1], -1);

        parseFilter(params[2]);
        minconf = parseUInt(params[3], 6);
    }

private:
    void parseFilter(const UniValue& val) {
        if (val.isNull()) {
            return;
        }

        parseParam(val["addresses"], addresses);
        parseParam(val["topics"], topics);
    }
};

UniValue waitforlogs(const UniValue& params, bool fHelp) {
    if (fHelp) {
        throw std::runtime_error(
                "waitforlogs (fromBlock) (toBlock) (filter) (minconf)\n"
                "requires -logevents to be enabled\n"
                "\nWaits for a new logs and return matching log entries. When the call returns, it also specifies the next block number to start waiting for new logs.\n"
                "By calling waitforlogs repeatedly using the returned nextBlock number, a client can receive a stream of the current log entires.\n"
                "\nThis call is different from the similarly named waitforlogs. This call returns individual matching log entries, `searchlogs` returns a transaction receipt if one of the log entries of that transaction matches the filter conditions.\n"
                "\nArguments:\n"
                "1. fromBlock (int | \"latest\", optional, default=null) The block number to start looking for logs. ()\n"
                "2. toBlock   (int | \"latest\", optional, default=null) The block number to stop looking for logs. If null, will wait indefinitely into the future.\n"
                "3. filter    ({ addresses?: Hex160String[], topics?: Hex256String[] }, optional default={}) Filter conditions for logs. Addresses and topics are specified as array of hexadecimal strings\n"
                "4. minconf   (uint, optional, default=6) Minimal number of confirmations before a log is returned\n"
                "\nResult:\n"
                "An object with the following properties:\n"
                "1. logs (LogEntry[]) Array of matchiing log entries. This may be empty if `filter` removed all entries."
                "2. count (int) How many log entries are returned."
                "3. nextBlock (int) To wait for new log entries haven't seen before, use this number as `fromBlock`"
                "\nUsage:\n"
                "`waitforlogs` waits for new logs, starting from the tip of the chain.\n"
                "`waitforlogs 600` waits for new logs, but starting from block 600. If there are logs available, this call will return immediately.\n"
                "`waitforlogs 600 700` waits for new logs, but only up to 700th block\n"
                "`waitforlogs null null` this is equivalent to `waitforlogs`, using default parameter values\n"
                "`waitforlogs null null` { \"addresses\": [ \"ff0011...\" ], \"topics\": [ \"c0fefe\"] }` waits for logs in the future matching the specified conditions\n"
                "\nSample Output:\n"
                "{\n\"entries\": [\n {\n\"blockHash\": \"000000000013ca244452d2af443a3de40d9084fa1b12755e421178faaa329bdf\",\n\"blockNumber\": 352754,\n\"transactionHash\": \"23dbfa9bcb0ce1b0247e04563de558edbbd6cdf3b08f13a5643994476f3d9d3a\",\n"
        );
    }

    if (!fLogEvents)
        throw JSONRPCError(RPC_INTERNAL_ERROR, "Events indexing disabled");

    WaitForLogsParams logsParams(params);

    std::vector<std::vector<uint256>> hashesToBlock;

    int curheight = 0;

    auto& addresses = logsParams.addresses;
    auto& filterTopics = logsParams.topics;

    while (curheight == 0) {
        {
            LOCK(cs_main);
            curheight = pblocktree->ReadHeightIndex(logsParams.fromBlock, logsParams.toBlock, logsParams.minconf,
                                                    hashesToBlock, addresses);
        }

        if (curheight > 0) {
            break;
        }

        if (curheight == -1) {
            throw JSONRPCError(RPC_INVALID_PARAMETER, "Incorrect params");
        }

        // wait for a new block to arrive
        {
            while (true) {
                std::unique_lock<std::mutex> lock(cs_blockchange);
                auto blockHeight = latestblock.height;

                cond_blockchange.wait_for(lock, std::chrono::milliseconds(1000));
                if (latestblock.height > blockHeight) {
                    break;
                }

                if (!IsRPCRunning()) {
                    LogPrintf("waitforlogs client disconnected\n");
                    return NullUniValue;
                }
            }
        }
    }

    LOCK(cs_main);

    UniValue jsonLogs(UniValue::VARR);

    for (const auto& txHashes : hashesToBlock) {
        for (const auto& txHash : txHashes) {
            std::vector<TransactionReceiptInfo> receipts = pstorageresult->getResult(
                    uintToh256(txHash));

            for (const auto& receipt : receipts) {
                for (const auto& log : receipt.logs) {

                    bool includeLog = true;

                    if (!filterTopics.empty()) {
                        for (size_t i = 0; i < filterTopics.size(); i++) {
                            auto filterTopic = filterTopics[i];

                            if (!filterTopic) {
                                continue;
                            }

                            auto filterTopicContent = filterTopic.get();
                            auto topicContent = log.topics[i];

                            if (topicContent != filterTopicContent) {
                                includeLog = false;
                                break;
                            }
                        }
                    }


                    if (!includeLog) {
                        continue;
                    }

                    UniValue jsonLog(UniValue::VOBJ);

                    assignJSON(jsonLog, receipt);
                    assignJSON(jsonLog, log, false);

                    jsonLogs.push_back(jsonLog);
                }
            }
        }
    }

    UniValue result(UniValue::VOBJ);
    result.push_back(Pair("entries", jsonLogs));
    result.push_back(Pair("count", (int) jsonLogs.size()));
    result.push_back(Pair("nextblock", curheight + 1));

    return result;
}

UniValue gettransactionreceipt(const UniValue& params, bool fHelp)
{
    if (fHelp || params.size() < 1)
        throw std::runtime_error(
                "gettransactionreceipt \"hash\"\n"
                "requires -logevents to be enabled"
                "\nArgument:\n"
                "1. \"hash\"          (string, required) The transaction hash\n"
        );

    if(!fLogEvents)
        throw JSONRPCError(RPC_INTERNAL_ERROR, "Events indexing disabled");

    LOCK(cs_main);

    std::string hashTemp = params[0].get_str();
    if(hashTemp.size() != 64){
        throw JSONRPCError(RPC_INVALID_ADDRESS_OR_KEY, "Incorrect hash");
    }

    uint256 hash(uint256S(hashTemp));

    boost::filesystem::path stateDir = GetDataDir() / "stateLux";
    StorageResults storageRes(stateDir.string());

    std::vector<TransactionReceiptInfo> transactionReceiptInfo = storageRes.getResult(uintToh256(hash));

    UniValue result(UniValue::VARR);
    for(TransactionReceiptInfo& t : transactionReceiptInfo){
        UniValue tri(UniValue::VOBJ);
        transactionReceiptInfoToJSON(t, tri);
        result.push_back(tri);
    }
    return result;
}

UniValue pruneblockchain(const UniValue& params, bool fHelp)
{
    if (fHelp || params.size() != 1)
        throw std::runtime_error(
            "pruneblockchain\n"
            "\nArguments:\n"
            "1. \"height\"       (numeric, required) The block height to prune up to. May be set to a discrete height, or a unix timestamp\n"
            "                  to prune blocks whose block time is at least 2 hours older than the provided timestamp.\n"
            "\nResult:\n"
            "n    (numeric) Height of the last block pruned.\n"
            "\nExamples:\n"
            + HelpExampleCli("pruneblockchain", "1000")
            + HelpExampleRpc("pruneblockchain", "1000"));

    if (!fPruneMode)
        throw JSONRPCError(RPC_MISC_ERROR, "Cannot prune blocks because node is not in prune mode.");

    LOCK(cs_main);

    int heightParam = params[0].get_int();
    if (heightParam < 0)
        throw JSONRPCError(RPC_INVALID_PARAMETER, "Negative block height.");

    // Height value more than a billion is too high to be a block height, and
    // too low to be a block time (corresponds to timestamp from Sep 2001).
    if (heightParam > 1000000000) {
        // Add a 2 hour buffer to include blocks which might have had old timestamps
        CBlockIndex* pindex = chainActive.FindEarliestAtLeast(heightParam - TIMESTAMP_WINDOW);
        if (!pindex) {
            throw JSONRPCError(RPC_INVALID_PARAMETER, "Could not find block with at least the specified timestamp.");
        }
        heightParam = pindex->nHeight;
    }

    unsigned int height = (unsigned int) heightParam;
    unsigned int chainHeight = (unsigned int) chainActive.Height();
    if (height < Params().PruneAfterHeight() || chainHeight < Params().PruneAfterHeight())
        throw JSONRPCError(RPC_MISC_ERROR, "Blockchain is too short for pruning.");
    else if (height > chainHeight)
        throw JSONRPCError(RPC_INVALID_PARAMETER, "Blockchain is shorter than the attempted prune height.");
    else if (height > chainHeight - MIN_BLOCKS_TO_KEEP) {
        LogPrintf("pruneblockchain: %s\n", "Attempt to prune blocks close to the tip.  Retaining the minimum number of blocks.");
        height = chainHeight - MIN_BLOCKS_TO_KEEP;
    }

    PruneBlockFilesManual(height);
    return uint64_t(height);
}

UniValue getaccountinfo(const UniValue& params, bool fHelp)
{
    if (fHelp || params.size() < 1)
        throw std::runtime_error(
                "getaccountinfo \"address\"\n"
                "\nArgument:\n"
                "1. \"address\" (string, required) The contract/account hash160\n"
        );

    LOCK(cs_main);

    std::string strAddr = params[0].get_str();
    if(strAddr.size() != 40 || !regex_match(strAddr, hexData))
<<<<<<< HEAD
        throw JSONRPCError(RPC_INVALID_ADDRESS_OR_KEY, "Incorrect address");
=======
        throw JSONRPCError(RPC_INVALID_ADDRESS_OR_KEY, "Invalid contract address");
>>>>>>> 74cc8c5a

    dev::Address addrAccount(strAddr);
    if(!globalState->addressInUse(addrAccount))
        throw JSONRPCError(RPC_INVALID_ADDRESS_OR_KEY, "Contract does not exist");

    UniValue result(UniValue::VOBJ);

    result.push_back(Pair("address", strAddr));
    result.push_back(Pair("balance", CAmount(globalState->balance(addrAccount))));
    std::vector<uint8_t> code(globalState->code(addrAccount));
    auto storage(globalState->storage(addrAccount));

    UniValue storageUV(UniValue::VOBJ);
    for (auto j: storage)
    {
        UniValue e(UniValue::VOBJ);
        e.push_back(Pair(dev::toHex(j.second.first), dev::toHex(j.second.second)));
        storageUV.push_back(Pair(j.first.hex(), e));
    }

    result.push_back(Pair("storage", storageUV));

    result.push_back(Pair("code", HexStr(code.begin(), code.end())));

    std::unordered_map<dev::Address, Vin> vins = globalState->vins();
    if(vins.count(addrAccount)){
        UniValue vin(UniValue::VOBJ);
        valtype vchHash(vins[addrAccount].hash.asBytes());
        vin.push_back(Pair("hash", HexStr(vchHash.rbegin(), vchHash.rend())));
        vin.push_back(Pair("nVout", uint64_t(vins[addrAccount].nVout)));
        vin.push_back(Pair("value", uint64_t(vins[addrAccount].value)));
        result.push_back(Pair("vin", vin));
    }
    return result;
}

UniValue getblockheader(const UniValue& params, bool fHelp)
{
    if (fHelp || params.size() < 1 || params.size() > 2)
        throw runtime_error(
            "getblockheader \"hash\" ( verbose )\n"
            "\nIf verbose is false, returns a string that is serialized, hex-encoded data for block 'hash' header.\n"
            "If verbose is true, returns an Object with information about block <hash> header.\n"
            "\nArguments:\n"
            "1. \"hash\"          (string, required) The block hash\n"
            "2. verbose           (boolean, optional, default=true) true for a json object, false for the hex encoded data\n"
            "\nResult (for verbose = true):\n"
            "{\n"
            "  \"version\" : n,         (numeric) The block version\n"
            "  \"previousblockhash\" : \"hash\",  (string) The hash of the previous block\n"
            "  \"merkleroot\" : \"xxxx\", (string) The merkle root\n"
            "  \"time\" : ttt,          (numeric) The block time in seconds since epoch (Jan 1 1970 GMT)\n"
            "  \"bits\" : \"1d00ffff\", (string) The bits\n"
            "  \"nonce\" : n,           (numeric) The nonce\n"
            "}\n"
            "\nResult (for verbose=false):\n"
            "\"data\"             (string) A string that is serialized, hex-encoded data for block 'hash' header.\n"
            "\nExamples:\n" +
            HelpExampleCli("getblockheader", "\"00000000000fd08c2fb661d2fcb0d49abb3a91e5f27082ce64feed3b4dede2e2\"") + HelpExampleRpc("getblockheader", "\"00000000000fd08c2fb661d2fcb0d49abb3a91e5f27082ce64feed3b4dede2e2\""));

    LOCK(cs_main);

    std::string strHash = params[0].get_str();
    uint256 hash(strHash);

    bool fVerbose = true;
    if (params.size() > 1)
        fVerbose = params[1].get_bool();

    if (mapBlockIndex.count(hash) == 0)
        throw JSONRPCError(RPC_INVALID_ADDRESS_OR_KEY, "Block not found");

    CBlock block;
    CBlockIndex* pblockindex = mapBlockIndex[hash];

    if (!ReadBlockFromDisk(block, pblockindex, Params().GetConsensus()))
        throw JSONRPCError(RPC_INTERNAL_ERROR, "Can't read block from disk");

    if (!fVerbose) {
        CDataStream ssBlock(SER_NETWORK, PROTOCOL_VERSION);
        ssBlock << block.GetBlockHeader();
        std::string strHex = HexStr(ssBlock.begin(), ssBlock.end());
        return strHex;
    }

    return blockHeaderToJSON(block, pblockindex);
}

UniValue gettxoutsetinfo(const UniValue& params, bool fHelp)
{
    if (fHelp || params.size() != 0)
        throw runtime_error(
            "gettxoutsetinfo\n"
            "\nReturns statistics about the unspent transaction output set.\n"
            "Note this call may take some time.\n"
            "\nResult:\n"
            "{\n"
            "  \"height\":n,     (numeric) The current block height (index)\n"
            "  \"bestblock\": \"hex\",   (string) the best block hash hex\n"
            "  \"transactions\": n,      (numeric) The number of transactions\n"
            "  \"txouts\": n,            (numeric) The number of output transactions\n"
            "  \"bytes_serialized\": n,  (numeric) The serialized size\n"
            "  \"hash_serialized\": \"hash\",   (string) The serialized hash\n"
            "  \"total_amount\": x.xxx          (numeric) The total amount\n"
            "}\n"
            "\nExamples:\n" +
            HelpExampleCli("gettxoutsetinfo", "") + HelpExampleRpc("gettxoutsetinfo", ""));

    LOCK(cs_main);

    UniValue ret(UniValue::VOBJ);

    CCoinsStats stats;
    FlushStateToDisk();
    if (pcoinsTip->GetStats(stats)) {
        ret.push_back(Pair("height", (int64_t)stats.nHeight));
        ret.push_back(Pair("bestblock", stats.hashBlock.GetHex()));
        ret.push_back(Pair("transactions", (int64_t)stats.nTransactions));
        ret.push_back(Pair("txouts", (int64_t)stats.nTransactionOutputs));
        ret.push_back(Pair("bytes_serialized", (int64_t)stats.nSerializedSize));
        ret.push_back(Pair("hash_serialized", stats.hashSerialized.GetHex()));
        ret.push_back(Pair("total_amount", ValueFromAmount(stats.nTotalAmount)));
    }
    return ret;
}

UniValue gettxout(const UniValue& params, bool fHelp)
{
    if (fHelp || params.size() < 2 || params.size() > 3)
        throw runtime_error(
            "gettxout \"txid\" n ( includemempool )\n"
            "\nReturns details about an unspent transaction output.\n"
            "\nArguments:\n"
            "1. \"txid\"       (string, required) The transaction id\n"
            "2. n              (numeric, required) vout value\n"
            "3. includemempool  (boolean, optional) Whether to included the mem pool\n"
            "\nResult:\n"
            "{\n"
            "  \"bestblock\" : \"hash\",    (string) the block hash\n"
            "  \"confirmations\" : n,       (numeric) The number of confirmations\n"
            "  \"value\" : x.xxx,           (numeric) The transaction value in btc\n"
            "  \"scriptPubKey\" : {         (json object)\n"
            "     \"asm\" : \"code\",       (string) \n"
            "     \"hex\" : \"hex\",        (string) \n"
            "     \"reqSigs\" : n,          (numeric) Number of required signatures\n"
            "     \"type\" : \"pubkeyhash\", (string) The type, eg pubkeyhash\n"
            "     \"addresses\" : [          (array of string) array of lux addresses\n"
            "     \"luxaddress\"   	 	(string) lux address\n"
            "        ,...\n"
            "     ]\n"
            "  },\n"
            "  \"version\" : n,            (numeric) The version\n"
            "  \"coinbase\" : true|false   (boolean) Coinbase or not\n"
            "}\n"

            "\nExamples:\n"
            "\nGet unspent transactions\n" +
            HelpExampleCli("listunspent", "") +
            "\nView the details\n" + HelpExampleCli("gettxout", "\"txid\" 1") +
            "\nAs a json rpc call\n" + HelpExampleRpc("gettxout", "\"txid\", 1"));

    LOCK(cs_main);

    UniValue ret(UniValue::VOBJ);

    std::string strHash = params[0].get_str();
    uint256 hash(strHash);
    int n = params[1].get_int();
    COutPoint out(hash, n);
    bool fMempool = true;
    if (params.size() > 2)
        fMempool = params[2].get_bool();

    CCoins coins;
    if (fMempool) {
        //LOCK(mempool.cs);
        CCoinsViewMemPool view(pcoinsTip, mempool);
        if (!view.GetCoin(out, coins) || mempool.isSpent(out)) { // TODO: filtering spent coins should be done by the CCoinsViewMemPool
            return NullUniValue;
        }
    } else {
        if (!pcoinsTip->GetCoins(hash, coins)) {
            return NullUniValue;
        }
    }

    if ((unsigned int) n >= coins.vout.size()) {
        return NullUniValue;
    }

    CBlockIndex* pindex = LookupBlockIndex(pcoinsTip->GetBestBlock());
    ret.push_back(Pair("bestblock", pindex->GetBlockHash().GetHex()));
    if ((unsigned int)coins.nHeight == MEMPOOL_HEIGHT)
        ret.push_back(Pair("confirmations", 0));
    else
        ret.push_back(Pair("confirmations", pindex->nHeight - coins.nHeight + 1));
    ret.push_back(Pair("value", ValueFromAmount(coins.vout[n].nValue)));
    UniValue o(UniValue::VOBJ);
    ScriptPubKeyToJSON(coins.vout[n].scriptPubKey, o, true);
    ret.push_back(Pair("scriptPubKey", o));
    ret.push_back(Pair("version", coins.nVersion));
    ret.push_back(Pair("coinbase", coins.fCoinBase));

    return ret;
}

UniValue verifychain(const UniValue& params, bool fHelp)
{
    if (fHelp || params.size() > 2)
        throw runtime_error(
            "verifychain ( checklevel numblocks )\n"
            "\nVerifies blockchain database.\n"
            "\nArguments:\n"
            "1. checklevel   (numeric, optional, 0-4, default=3) How thorough the block verification is.\n"
            "2. numblocks    (numeric, optional, default=288, 0=all) The number of blocks to check.\n"
            "\nResult:\n"
            "true|false       (boolean) Verified or not\n"
            "\nExamples:\n" +
            HelpExampleCli("verifychain", "") + HelpExampleRpc("verifychain", ""));

    LOCK(cs_main);

    int nCheckLevel = GetArg("-checklevel", 3);
    int nCheckDepth = GetArg("-checkblocks", 288);
    if (params.size() > 0)
        nCheckLevel = params[0].get_int();
    if (params.size() > 1)
        nCheckDepth = params[1].get_int();

    return CVerifyDB().VerifyDB(Params(), pcoinsTip, nCheckLevel, nCheckDepth);
}

static UniValue BIP9SoftForkDesc(const Consensus::Params& consensusParams, Consensus::DeploymentPos id)
{
    UniValue rv(UniValue::VOBJ);
    const ThresholdState thresholdState = VersionBitsTipState(consensusParams, id);
    switch (thresholdState) {
        case THRESHOLD_DEFINED: rv.push_back(Pair("status", "defined")); break;
        case THRESHOLD_STARTED: rv.push_back(Pair("status", "started")); break;
        case THRESHOLD_LOCKED_IN: rv.push_back(Pair("status", "locked_in")); break;
        case THRESHOLD_ACTIVE: rv.push_back(Pair("status", "active")); break;
        case THRESHOLD_FAILED: rv.push_back(Pair("status", "failed")); break;
    }
    if (THRESHOLD_STARTED == thresholdState)
    {
        rv.push_back(Pair("bit", consensusParams.vDeployments[id].bit));
    }
    rv.push_back(Pair("startTime", consensusParams.vDeployments[id].nStartTime));
    rv.push_back(Pair("timeout", consensusParams.vDeployments[id].nTimeout));
    return rv;
}

UniValue getblockchaininfo(const UniValue& params, bool fHelp)
{
    if (fHelp || params.size() != 0)
        throw runtime_error(
            "getblockchaininfo\n"
            "Returns an object containing various state info regarding block chain processing.\n"
            "\nResult:\n"
            "{\n"
            "  \"chain\": \"xxxx\",          (string) current network name as defined in BIP70 (main, test, regtest)\n"
            "  \"blocks\": xxxxxx,         (numeric) the current number of blocks processed in the server\n"
            "  \"headers\": xxxxxx,        (numeric) the current number of headers we have validated\n"
            "  \"bestblockhash\": \"...\",   (string) the hash of the currently best block\n"
            "  \"difficulty\": xxxxxx,     (numeric) the current difficulty\n"
            "  \"mediantime\": xxxxxx,     (numeric) median time for the current best block\n"
            "  \"verificationprogress\": x, (number) estimate of verification progress [0..1]\n"
            "  \"chainwork\": \"xxxx\",      (string) total amount of work in active chain, in hexadecimal\n"
            "  \"pruned\": xx,             (boolean) if the blocks are subject to pruning\n"
            "  \"pruneheight\": xxxxxx,    (numeric) lowest-height complete block stored\n"
            "  \"logevents\": true|false,  (boolean) show the current -logevents setting\n"
            "  \"addressindex\": false,    (boolean) show the current -addressindex setting\n"
            "  \"spentindex\": true|false, (boolean) show the current -spentindex setting\n"
            "  \"txindex\": true|false,    (boolean) show the current -txindex setting\n"
            "  \"bip9_softforks\": {       (object) status of BIP9 softforks in progress\n"
            "     \"xxxx\" : {             (string) name of the softfork\n"
            "        \"status\": \"xxxx\",   (string) one of \"defined\", \"started\", \"lockedin\", \"active\", \"failed\"\n"
            "        \"bit\": xx,          (numeric) the bit, 0-28, in the block version field used to signal this soft fork\n"
            "        \"startTime\": xx,    (numeric) the minimum median time past of a block at which the bit gains its meaning\n"
            "        \"timeout\": xx       (numeric) the median time past of a block at which the deployment is considered failed if not yet locked in\n"
            "     }\n"
            "  }\n"
            "}\n"
            "\nExamples:\n"
            + HelpExampleCli("getblockchaininfo", "")
            + HelpExampleRpc("getblockchaininfo", "")
        );

    LOCK(cs_main);
    CBlockIndex* powTip = GetLastBlockOfType(0);
    CBlockIndex* posTip = GetLastBlockOfType(1);
    UniValue obj(UniValue::VOBJ);
    UniValue diff(UniValue::VOBJ);
    obj.push_back(Pair("chain",                 Params().NetworkIDString()));
    obj.push_back(Pair("blocks",                chainActive.Height()));
    obj.push_back(Pair("headers",               pindexBestHeader ? pindexBestHeader->nHeight : -1));
    obj.push_back(Pair("bestblockhash",         chainActive.Tip()->GetBlockHash().GetHex()));
    diff.push_back(Pair("proof-of-work",        (double)GetDifficulty(powTip)));
    diff.push_back(Pair("proof-of-stake",       (double)GetDifficulty(posTip)));
    obj.push_back(Pair("difficulty",            diff));
    obj.push_back(Pair("mediantime",            (int64_t)chainActive.Tip()->GetMedianTimePast()));
    obj.push_back(Pair("verificationprogress",  Checkpoints::GuessVerificationProgress(Params().Checkpoints(), chainActive.Tip())));
    obj.push_back(Pair("chainwork",             chainActive.Tip()->nChainWork.GetHex()));
    obj.push_back(Pair("pruned",                fPruneMode));
    if (fPruneMode) {
        CBlockIndex *block = chainActive.Tip(); while (block && block->pprev && (block->pprev->nStatus & BLOCK_HAVE_DATA))block = block->pprev;
        obj.push_back(Pair("pruneheight",       block->nHeight));
    }
    obj.push_back(Pair("logevents",             fLogEvents));
    obj.push_back(Pair("addressindex",          fAddressIndex));
    obj.push_back(Pair("spentindex",            fSpentIndex));
    obj.push_back(Pair("txindex",               fTxIndex));

    const Consensus::Params& consensusParams = Params().GetConsensus();
    UniValue bip9_softforks(UniValue::VOBJ);
    bip9_softforks.push_back(Pair("csv", BIP9SoftForkDesc(consensusParams, Consensus::DEPLOYMENT_CSV)));
    bip9_softforks.push_back(Pair("segwit", BIP9SoftForkDesc(consensusParams, Consensus::DEPLOYMENT_SEGWIT)));
    obj.push_back(Pair("bip9_softforks", bip9_softforks));

    return obj;
}

/** Comparison function for sorting the getchaintips heads.  */
struct CompareBlocksByHeight {
    bool operator()(const CBlockIndex* a, const CBlockIndex* b) const
    {
        /* Make sure that unequal blocks with the same height do not compare
           equal. Use the pointers themselves to make a distinction. */

        if (a->nHeight != b->nHeight)
            return (a->nHeight > b->nHeight);

        return a < b;
    }
};

UniValue getchaintips(const UniValue& params, bool fHelp)
{
    if (fHelp || params.size() != 0)
        throw runtime_error(
            "getchaintips\n"
            "Return information about all known tips in the block tree,"
            " including the main chain as well as orphaned branches.\n"
            "\nResult:\n"
            "[\n"
            "  {\n"
            "    \"height\": xxxx,         (numeric) height of the chain tip\n"
            "    \"hash\": \"xxxx\",         (string) block hash of the tip\n"
            "    \"branchlen\": 0          (numeric) zero for main chain\n"
            "    \"status\": \"active\"      (string) \"active\" for the main chain\n"
            "  },\n"
            "  {\n"
            "    \"height\": xxxx,\n"
            "    \"hash\": \"xxxx\",\n"
            "    \"branchlen\": 1          (numeric) length of branch connecting the tip to the main chain\n"
            "    \"status\": \"xxxx\"        (string) status of the chain (active, valid-fork, valid-headers, headers-only, invalid)\n"
            "  }\n"
            "]\n"
            "Possible values for status:\n"
            "1.  \"invalid\"               This branch contains at least one invalid block\n"
            "2.  \"headers-only\"          Not all blocks for this branch are available, but the headers are valid\n"
            "3.  \"valid-headers\"         All blocks are available for this branch, but they were never fully validated\n"
            "4.  \"valid-fork\"            This branch is not part of the active chain, but is fully validated\n"
            "5.  \"active\"                This is the tip of the active main chain, which is certainly valid\n"
            "\nExamples:\n" +
            HelpExampleCli("getchaintips", "") + HelpExampleRpc("getchaintips", ""));

    LOCK(cs_main);

    /* Build up a list of chain tips.  We start with the list of all
       known blocks, and successively remove blocks that appear as pprev
       of another block.  */
    std::set<const CBlockIndex*, CompareBlocksByHeight> setTips;
    std::set<const CBlockIndex*> setOrphans;
    std::set<const CBlockIndex*> setPrevs;

    for (const std::pair<const uint256, CBlockIndex*>& item : mapBlockIndex) {
        if (!chainActive.Contains(item.second)) {
            setOrphans.insert(item.second);
            setPrevs.insert(item.second->pprev);
        }
    }

    for (std::set<const CBlockIndex*>::iterator it = setOrphans.begin(); it != setOrphans.end(); ++it) {
        if (setPrevs.erase(*it) == 0) {
            setTips.insert(*it);
        }
    }

    // Always report the currently active tip.
    setTips.insert(chainActive.Tip());

    /* Construct the output array.  */
    UniValue res(UniValue::VARR);
    for (const CBlockIndex* block : setTips) {
        UniValue obj(UniValue::VOBJ);
        obj.push_back(Pair("height", block->nHeight));
        obj.push_back(Pair("hash", block->phashBlock->GetHex()));

        const int branchLen = block->nHeight - chainActive.FindFork(block)->nHeight;
        obj.push_back(Pair("branchlen", branchLen));

        string status;
        if (chainActive.Contains(block)) {
            // This block is part of the currently active chain.
            status = "active";
        } else if (block->nStatus & BLOCK_FAILED_MASK) {
            // This block or one of its ancestors is invalid.
            status = "invalid";
        } else if (block->nChainTx == 0) {
            // This block cannot be connected because full block data for it or one of its parents is missing.
            status = "headers-only";
        } else if (block->IsValid(BLOCK_VALID_SCRIPTS)) {
            // This block is fully validated, but no longer part of the active chain. It was probably the active block once, but was reorganized.
            status = "valid-fork";
        } else if (block->IsValid(BLOCK_VALID_TREE)) {
            // The headers for this block are valid, but it has not been validated. It was probably never part of the most-work chain.
            status = "valid-headers";
        } else {
            // No clue.
            status = "unknown";
        }
        obj.push_back(Pair("status", status));

        res.push_back(obj);
    }

    return res;
}

UniValue getmempoolinfo(const UniValue& params, bool fHelp)
{
    if (fHelp || params.size() != 0)
        throw runtime_error(
            "getmempoolinfo\n"
            "\nReturns details on the active state of the TX memory pool.\n"
            "\nResult:\n"
            "{\n"
            "  \"size\": xxxxx                (numeric) Current tx count\n"
            "  \"bytes\": xxxxx               (numeric) Sum of all tx sizes\n"
            "}\n"
            "\nExamples:\n" +
            HelpExampleCli("getmempoolinfo", "") + HelpExampleRpc("getmempoolinfo", ""));

    LOCK(cs_main);

    UniValue ret(UniValue::VOBJ);
    ret.push_back(Pair("size", (int64_t)mempool.size()));
    ret.push_back(Pair("bytes", (int64_t)mempool.GetTotalTxSize()));

    return ret;
}

UniValue invalidateblock(const UniValue& params, bool fHelp)
{
    if (fHelp || params.size() != 1)
        throw runtime_error(
            "invalidateblock \"hash\"\n"
            "\nPermanently marks a block as invalid, as if it violated a consensus rule.\n"
            "\nArguments:\n"
            "1. hash   (string, required) the hash of the block to mark as invalid\n"
            "\nResult:\n"
            "\nExamples:\n" +
            HelpExampleCli("invalidateblock", "\"blockhash\"") + HelpExampleRpc("invalidateblock", "\"blockhash\""));

    std::string strHash = params[0].get_str();
    uint256 hash(strHash);
    CValidationState state;

    {
        LOCK(cs_main);
        if (mapBlockIndex.count(hash) == 0)
            throw JSONRPCError(RPC_INVALID_ADDRESS_OR_KEY, "Block not found");

        CBlockIndex* pblockindex = mapBlockIndex[hash];
        InvalidateBlock(state, Params(), pblockindex);
    }

    if (state.IsValid()) {
        ActivateBestChain(state, Params(), nullptr);
    }

    if (!state.IsValid()) {
        throw JSONRPCError(RPC_DATABASE_ERROR, state.GetRejectReason());
    }

    return NullUniValue;
}

UniValue reconsiderblock(const UniValue& params, bool fHelp)
{
    if (fHelp || params.size() != 1)
        throw runtime_error(
            "reconsiderblock \"hash\"\n"
            "\nRemoves invalidity status of a block and its descendants, reconsider them for activation.\n"
            "This can be used to undo the effects of invalidateblock.\n"
            "\nArguments:\n"
            "1. hash   (string, required) the hash of the block to reconsider\n"
            "\nResult:\n"
            "\nExamples:\n" +
            HelpExampleCli("reconsiderblock", "\"blockhash\"") + HelpExampleRpc("reconsiderblock", "\"blockhash\""));

    std::string strHash = params[0].get_str();
    uint256 hash(strHash);
    CValidationState state;

    {
        LOCK(cs_main);
        if (mapBlockIndex.count(hash) == 0)
            throw JSONRPCError(RPC_INVALID_ADDRESS_OR_KEY, "Block not found");

        CBlockIndex* pblockindex = mapBlockIndex[hash];
        ReconsiderBlock(state, pblockindex);
    }

    if (state.IsValid()) {
        ActivateBestChain(state, Params(), nullptr);
    }

    if (!state.IsValid()) {
        throw JSONRPCError(RPC_DATABASE_ERROR, state.GetRejectReason());
    }

    return NullUniValue;
}

UniValue getchaintxstats(const UniValue& params, bool fHelp)
{
    if (fHelp || params.size() > 2)
        throw runtime_error(
                "getchaintxstats ( nblocks blockhash )\n"
                "\nCompute statistics about the total number and rate of transactions in the chain.\n"
                "\nArguments:\n"
                "1. nblocks                                 (numeric, optional) Size of the window in number of blocks (default: one month).\n"
                "2. \"blockhash\"                           (string, optional) The hash of the block that ends the window.\n"
                "\nResult:\n"
                "{\n"
                "  \"time\": xxxxx,                         (numeric) The timestamp for the final block in the window in UNIX format.\n"
                "  \"txtotal\": xxxxx,                      (numeric) The total number of transactions in the chain up to that point.\n"
                "  \"window_block_count\": xxxxx,           (numeric) Size of the window in number of blocks.\n"
                "  \"window_tx_count\": xxxxx,              (numeric) The number of transactions in the window. Only returned if \"window_block_count\" is > 0.\n"
                "  \"window_interval\": xxxxx,              (numeric) The elapsed time in the window in seconds. Only returned if \"window_block_count\" is > 0.\n"
                "  \"txrate\": x.xx,                        (numeric) The average rate of transactions per second in the window. Only returned if \"window_interval\" is > 0.\n"
                "}\n"
                "\nExamples:\n"
                + HelpExampleCli("getchaintxstats", "")
                + HelpExampleRpc("getchaintxstats", "2016")
        );

    const CBlockIndex* pindex;
    int blockcount = 30 * 24 * 60 * 60 / Params().GetConsensus().nPowTargetSpacing;

    if (params.size() > 0 && !params[0].isNull()) {
        blockcount = params[0].get_int();
    }

    bool havehash = params.size() > 1 && !params[1].isNull();
    uint256 hash;
    if (havehash) {
        hash = uint256S(params[1].get_str());
    }
    {
        LOCK(cs_main);
        if (havehash) {
            auto it = mapBlockIndex.find(hash);
            if (it == mapBlockIndex.end()) {
                throw JSONRPCError(RPC_INVALID_ADDRESS_OR_KEY, "Block not found");
            }
            pindex = it->second;
            if (!chainActive.Contains(pindex)) {
                throw JSONRPCError(RPC_INVALID_PARAMETER, "Block isn't in the main chain");
            }
        } else {
            pindex = chainActive.Tip();
        }
    }

    if (blockcount < 1 || blockcount >= pindex->nHeight) {
        throw JSONRPCError(RPC_INVALID_PARAMETER, "Invalid block count");
    }

    const CBlockIndex* pindexPast = pindex->GetAncestor(pindex->nHeight - blockcount);
    int nTimeDiff = pindex->GetMedianTimePast() - pindexPast->GetMedianTimePast();
    int nTxDiff = pindex->nChainTx - pindexPast->nChainTx;

    UniValue ret(UniValue::VOBJ);
    ret.push_back(Pair("time", (int64_t)pindex->nTime));
    ret.push_back(Pair("txtotal", (int64_t)pindex->nChainTx));
    ret.push_back(Pair("window_block_count", blockcount));
    if (blockcount > 0) {
        ret.push_back(Pair("window_tx_count", nTxDiff));
        ret.push_back(Pair("window_interval", nTimeDiff));
        if (nTimeDiff > 0) {
            ret.push_back(Pair("txrate", ((double)nTxDiff) / nTimeDiff));
        }
    }
    return ret;
}<|MERGE_RESOLUTION|>--- conflicted
+++ resolved
@@ -872,10 +872,28 @@
 {
     if (fHelp || params.size() < 1)
         throw std::runtime_error(
-                "gettransactionreceipt \"hash\"\n"
-                "requires -logevents to be enabled"
-                "\nArgument:\n"
-                "1. \"hash\"          (string, required) The transaction hash\n"
+            "gettransactionreceipt \"txid\"\n"
+            "\nNOTE: This function requires -logevents enabled.\n"
+
+            "\nReturns an array of objects with smart contract transaction execution results.\n"
+
+            "\nArgument:\n"
+            "1. \"txid\"      (string, required) The transaction id\n"
+
+            "\nResult:\n"
+            "[{\n"
+            "  \"blockHash\": \"data\",      (string)  The block hash containing the 'txid'\n"
+            "  \"blockNumber\": n,         (numeric) The block height\n"
+            "  \"transactionHash\": \"id\",  (string)  The transaction id (same as provided)\n"
+            "  \"transactionIndex\": n,    (numeric) The transaction index in block\n"
+            "  \"from\": \"address\",        (string)  The hexadecimal address from\n"
+            "  \"to\": \"address\",          (string)  The hexadecimal address to\n"
+            "  \"cumulativeGasUsed\": n,   (numeric) The gas used during execution\n"
+            "  \"gasUsed\": n,             (numeric) The gas used during execution\n"
+            "  \"contractAddress\": \"hex\", (string)  The hexadecimal contract address\n"
+            "  \"excepted\": \"None\",       (string)\n"
+            "  \"log\": []                 (array)\n"
+            "}]\n"
         );
 
     if(!fLogEvents)
@@ -890,10 +908,11 @@
 
     uint256 hash(uint256S(hashTemp));
 
-    boost::filesystem::path stateDir = GetDataDir() / "stateLux";
-    StorageResults storageRes(stateDir.string());
-
-    std::vector<TransactionReceiptInfo> transactionReceiptInfo = storageRes.getResult(uintToh256(hash));
+    if (pstorageresult == nullptr) {
+        return NullUniValue;
+    }
+
+    std::vector<TransactionReceiptInfo> transactionReceiptInfo = pstorageresult->getResult(uintToh256(hash));
 
     UniValue result(UniValue::VARR);
     for(TransactionReceiptInfo& t : transactionReceiptInfo){
@@ -966,11 +985,7 @@
 
     std::string strAddr = params[0].get_str();
     if(strAddr.size() != 40 || !regex_match(strAddr, hexData))
-<<<<<<< HEAD
-        throw JSONRPCError(RPC_INVALID_ADDRESS_OR_KEY, "Incorrect address");
-=======
         throw JSONRPCError(RPC_INVALID_ADDRESS_OR_KEY, "Invalid contract address");
->>>>>>> 74cc8c5a
 
     dev::Address addrAccount(strAddr);
     if(!globalState->addressInUse(addrAccount))
