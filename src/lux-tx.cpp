--- conflicted
+++ resolved
@@ -68,24 +68,6 @@
         fprintf(stdout, "%s", strUsage.c_str());
 
 
-<<<<<<< HEAD
-        strUsage = _("Commands:") + "\n";
-        strUsage += "  delin=N                " + _("Delete input N from TX") + "\n";
-        strUsage += "  delout=N               " + _("Delete output N from TX") + "\n";
-        strUsage += "  in=TXID:VOUT           " + _("Add input to TX") + "\n";
-        strUsage += "  witness=N:HEX1         " + _("Add witness data to input N") + "\n";
-        strUsage += "  locktime=N             " + _("Set TX lock time to N") + "\n";
-        strUsage += "  nversion=N             " + _("Set TX version to N") + "\n";
-        strUsage += "  rbfoptin(=N)           " + _("Set RBF opt-in sequence number for input N (if not provided, opt-in all available inputs)") + "\n";
-        strUsage += "  outaddr=VALUE:ADDRESS  " + _("Add address-based output to TX") + "\n";
-        strUsage += "  outscript=VALUE:SCRIPT " + _("Add raw script output to TX") + "\n";
-        strUsage += "  sign=SIGHASH-FLAGS     " + _("Add zero or more signatures to transaction") + "\n";
-        strUsage += "      This command requires JSON registers:\n";
-        strUsage += "      prevtxs=JSON object\n";
-        strUsage += "      privatekeys=JSON object\n";
-        strUsage += "      See signrawtransaction docs for format of sighash flags, JSON objects.\n";
-        strUsage += "\n";
-=======
         strUsage = HelpMessageGroup(_("Commands:"));
         strUsage += HelpMessageOpt("delin=N", _("Delete input N from TX"));
         strUsage += HelpMessageOpt("delout=N", _("Delete output N from TX"));
@@ -99,7 +81,6 @@
         _("prevtxs=JSON object") + ", " +
         _("privatekeys=JSON object") + ". " +
         _("See signrawtransaction docs for format of sighash flags, JSON objects.");
->>>>>>> 74cc8c5a
         fprintf(stdout, "%s", strUsage.c_str());
 
         strUsage = HelpMessageGroup(_("Register Commands:"));
@@ -167,13 +148,12 @@
         valStr.insert(valStr.size(), buf, bread);
     }
 
-    int error = ferror(f);
-    fclose(f);
-
-    if (error) {
+    if (ferror(f)) {
         string strErr = "Error reading file " + filename;
         throw runtime_error(strErr);
     }
+
+    fclose(f);
 
     // evaluate as JSON buffer register
     RegisterSetJson(key, valStr);
@@ -196,28 +176,7 @@
 
     tx.nLockTime = (unsigned int)newLocktime;
 }
-<<<<<<< HEAD
-#if 0
-static void MutateTxRBFOptIn(CMutableTransaction& tx, const std::string& strInIdx)
-{
-    // parse requested index
-    int inIdx = atoi(strInIdx);
-    if (inIdx < 0 || inIdx >= (int)tx.vin.size()) {
-        throw std::runtime_error("Invalid TX input index '" + strInIdx + "'");
-    }
-    // set the nSequence to MAX_INT - 2 (= RBF opt in flag)
-    int cnt = 0;
-    for (CTxIn& txin : tx.vin) {
-        if (strInIdx == "" || cnt == inIdx) {
-            txin.nSequence = std::numeric_limits<unsigned int>::max() - 2;
-        }
-        ++cnt;
-    }
-}
-#endif
-=======
 #if 1
->>>>>>> 74cc8c5a
 static void MutateTxAddInput(CMutableTransaction& tx, const string& strInput)
 {
     // separate TXID:VOUT in string
@@ -231,10 +190,10 @@
     string strTxid = strInput.substr(0, pos);
     if ((strTxid.size() != 64) || !IsHex(strTxid))
         throw runtime_error("invalid TX input txid");
-    uint256 txid(uint256S(strTxid));
+    uint256 txid(strTxid);
 
     static const unsigned int minTxOutSz = 9;
-    static const unsigned int maxVout = MAX_BLOCK_SIZE / minTxOutSz;
+    static const unsigned int maxVout = MAX_BLOCK_BASE_SIZE / minTxOutSz;
 
     // extract and validate vout
     string strVout = strInput.substr(pos + 1, string::npos);
@@ -246,28 +205,7 @@
     CTxIn txin(txid, vout);
     tx.vin.push_back(txin);
 }
-<<<<<<< HEAD
-
-static void MutateTxAddWitness(CMutableTransaction& tx, const std::string& strInput)
-{
-    std::vector<std::string> vStrInputParts;
-    boost::split(vStrInputParts, strInput, boost::is_any_of(":"));
-
-    if (vStrInputParts.size() < 2) {
-        std::string strErr = "Bad input '" + strInput + "'";
-        throw std::runtime_error(strErr.c_str());
-    }
-
-    int inIdx = atoi(vStrInputParts[0]);
-    if (inIdx < 0 || inIdx >= (int)tx.vin.size()) {
-        std::string strErr = "Invalid TX input index '" + vStrInputParts[0] + "'";
-        throw std::runtime_error(strErr.c_str());
-    }
-}
-
-=======
 #endif
->>>>>>> 74cc8c5a
 static void MutateTxAddOutAddr(CMutableTransaction& tx, const string& strInput)
 {
     // separate VALUE:ADDRESS in string
@@ -294,35 +232,6 @@
 
     // construct TxOut, append to transaction output list
     CTxOut txout(value, scriptPubKey);
-    tx.vout.push_back(txout);
-}
-
-static void MutateTxAddOutData(CMutableTransaction& tx, const string& strInput)
-{
-    CAmount value = 0;
-
-    // separate [VALUE:]DATA in string
-    size_t pos = strInput.find(':');
-
-    if (pos==0)
-        throw runtime_error("TX output value not specified");
-
-    if (pos != string::npos) {
-        // extract and validate VALUE
-        string strValue = strInput.substr(0, pos);
-        if (!ParseMoney(strValue, value))
-            throw runtime_error("invalid TX output value");
-    }
-
-    // extract and validate DATA
-    string strData = strInput.substr(pos + 1, string::npos);
-
-    if (!IsHex(strData))
-        throw runtime_error("invalid TX output data");
-
-    vector<unsigned char> data = ParseHex(strData);
-
-    CTxOut txout(value, CScript() << OP_RETURN << data);
     tx.vout.push_back(txout);
 }
 
@@ -482,8 +391,8 @@
                 CCoinsModifier coins = view.ModifyCoins(txid);
                 if (coins->IsAvailable(nOut) && coins->vout[nOut].scriptPubKey != scriptPubKey) {
                     string err("Previous output scriptPubKey mismatch:\n");
-                    err = err + ScriptToAsmStr(coins->vout[nOut].scriptPubKey) + "\nvs:\n" +
-                            ScriptToAsmStr(scriptPubKey);
+                    err = err + coins->vout[nOut].scriptPubKey.ToString() + "\nvs:\n" +
+                          scriptPubKey.ToString();
                     throw runtime_error(err);
                 }
                 if ((unsigned int)nOut >= coins->vout.size())
@@ -580,15 +489,11 @@
         MutateTxDelInput(tx, commandVal);
     else if (command == "in")
         MutateTxAddInput(tx, commandVal);
-    else if (command == "witness")
-        MutateTxAddWitness(tx, commandVal);
 
     else if (command == "delout")
         MutateTxDelOutput(tx, commandVal);
     else if (command == "outaddr")
         MutateTxAddOutAddr(tx, commandVal);
-    else if (command == "outdata")
-        MutateTxAddOutData(tx, commandVal);
     else if (command == "outscript")
         MutateTxAddOutScript(tx, commandVal);
 
