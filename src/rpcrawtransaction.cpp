--- conflicted
+++ resolved
@@ -16,7 +16,6 @@
 #include "net.h"
 #include "primitives/transaction.h"
 #include "rpcserver.h"
-#include "rbf.h"
 #include "script/script.h"
 #include "script/sign.h"
 #include "script/standard.h"
@@ -43,7 +42,7 @@
     vector<CTxDestination> addresses;
     int nRequired;
 
-    out.push_back(Pair("asm", ScriptToAsmStr(scriptPubKey)));
+    out.push_back(Pair("asm", scriptPubKey.ToString()));
     if (fIncludeHex)
         out.push_back(Pair("hex", HexStr(scriptPubKey.begin(), scriptPubKey.end())));
 
@@ -80,7 +79,7 @@
             in.push_back(Pair("txid", txin.prevout.hash.GetHex()));
             in.push_back(Pair("vout", (int64_t)txin.prevout.n));
             UniValue o(UniValue::VOBJ);
-            o.push_back(Pair("asm", ScriptToAsmStr(txin.scriptSig, true)));
+            o.push_back(Pair("asm", txin.scriptSig.ToString()));
             o.push_back(Pair("hex", HexStr(txin.scriptSig.begin(), txin.scriptSig.end())));
             in.push_back(Pair("scriptSig", o));
         }
@@ -369,10 +368,7 @@
             "     \"changePosition\"         (numeric, optional, default random) The index of the change output\n"
             "     \"includeWatching\"        (boolean, optional, default false) Also select inputs which are watch only\n"
             "     \"lockUnspents\"           (boolean, optional, default false) Lock selected unspent outputs\n"
-<<<<<<< HEAD
-=======
             "     \"feeRate\"           (numeric, optional, default not set: makes wallet determine the fee) Set a specific feerate (" + CURRENCY_UNIT + " per KB)\n"
->>>>>>> 74cc8c5a
             "     \"subtractFeeFromOutputs\" (array, optional) A json array of integers.\n"
             "                              The fee will be equally deducted from the amount of each specified output.\n"
             "                              The outputs are specified by their zero-based index, before any change output is added.\n"
@@ -413,11 +409,8 @@
     bool lockUnspents = false;
     UniValue subtractFeeFromOutputs;
     set<int> setSubtractFeeFromOutputs;
-<<<<<<< HEAD
-=======
     bool overrideEstimatedFeerate = false;
     CFeeRate feeRate = CFeeRate(0);
->>>>>>> 74cc8c5a
 
     if (!params[1].isNull()) {
         if (params[1].type() == UniValue::VBOOL) {
@@ -434,10 +427,7 @@
                     {"changePosition", UniValue::VNUM},
                     {"includeWatching", UniValue::VBOOL},
                     {"lockUnspents", UniValue::VBOOL},
-<<<<<<< HEAD
-=======
                     {"feeRate", UniValueType()},
->>>>>>> 74cc8c5a
                     {"reserveChangeKey", UniValue::VBOOL}, // DEPRECATED (and ignored), should be removed in 0.16 or so.
                     {"subtractFeeFromOutputs", (UniValue::VARR)},
                 },
@@ -462,14 +452,11 @@
             if (options.exists("lockUnspents"))
                 lockUnspents = options["lockUnspents"].get_bool();
 
-<<<<<<< HEAD
-=======
             if (options.exists("feeRate")) {
             feeRate = CFeeRate(AmountFromValue(options["feeRate"]));
             overrideEstimatedFeerate = true;
              }
 
->>>>>>> 74cc8c5a
             if (options.exists("subtractFeeFromOutputs"))
             subtractFeeFromOutputs = options["subtractFeeFromOutputs"].get_array();
         }
@@ -504,11 +491,7 @@
     CAmount nFeeOut;
     std::string strFailReason;
 
-<<<<<<< HEAD
-    if (!pwalletMain->FundTransaction(tx, nFeeOut, changePosition, strFailReason, lockUnspents, setSubtractFeeFromOutputs, &coinControl)) {
-=======
     if (!pwalletMain->FundTransaction(tx, nFeeOut, overrideEstimatedFeerate, changePosition, strFailReason, lockUnspents, setSubtractFeeFromOutputs, &coinControl)) {
->>>>>>> 74cc8c5a
         throw JSONRPCError(RPC_WALLET_ERROR, strFailReason);
     }
 
@@ -557,9 +540,7 @@
             "       } \n"
             "      ,...\n"
             "    }\n"
-            "3. locktime                  (numeric, optional, default=0) Raw locktime. Non-0 value also locktime-activates inputs\n"
-            "4. replaceable               (boolean, optional, default=false) Marks this transaction as BIP125 replaceable.\n"
-            "                             Allows this transaction to be replaced by a transaction with higher fees. If provided, it is an error if explicit sequence numbers are incompatible.\n"
+
             "\nResult:\n"
             "\"transaction\"            (string) hex string of the transaction\n"
             "\nExamples\n" +
@@ -574,17 +555,10 @@
 
     CMutableTransaction rawTx;
 
-    if (!params[2].isNull()) {
-        int64_t nLockTime = params[2].get_int64();
-        if (nLockTime < 0 || nLockTime > numeric_limits<uint32_t>::max())
-            throw JSONRPCError(RPC_INVALID_PARAMETER, "Invalid parameter, locktime out of range");
-        rawTx.nLockTime = nLockTime;
-    }
-
-    bool rbfOptIn = params[3].isTrue();
-
-    for (unsigned int idx = 0; idx < inputs.size(); idx++) {
-        const UniValue& input = inputs[idx];
+
+    for (unsigned int i = 0; i < inputs.size(); i++) {
+         UniValue input = inputs[i];
+
         const UniValue& o = input.get_obj();
 
         uint256 txid = ParseHashO(o, "txid");
@@ -596,42 +570,17 @@
         if (nOutput < 0)
             throw JSONRPCError(RPC_INVALID_PARAMETER, "Invalid parameter, vout must be positive");
 
-        uint32_t nSequence;
-        if (rbfOptIn) {
-            nSequence = MAX_BIP125_RBF_SEQUENCE;
-        } else if (rawTx.nLockTime) {
-            nSequence = numeric_limits<uint32_t>::max() - 1;
-        } else {
-            nSequence = numeric_limits<uint32_t>::max();
-        }
-
-        // set the sequence number if passed in the parameters object
-        const UniValue& sequenceObj = find_value(o, "sequence");
-        if (sequenceObj.isNum()) {
-            int64_t seqNr64 = sequenceObj.get_int64();
-            if (seqNr64 < 0 || seqNr64 > numeric_limits<uint32_t>::max()) {
-                throw JSONRPCError(RPC_INVALID_PARAMETER, "Invalid parameter, sequence number is out of range");
-            } else {
-                nSequence = (uint32_t)seqNr64;
-            }
-        }
-
-        CTxIn in(COutPoint(txid, nOutput), CScript(), nSequence);
-
+        CTxIn in(COutPoint(txid, nOutput));
         rawTx.vin.push_back(in);
     }
 
-    set<CTxDestination> destinations;
+    set<CTxDestination > destinations;
     vector<string> addrList = sendTo.getKeys();
     for (const string& name_ : addrList) {
 
         if (name_ == "data") {
             vector<unsigned char> data = ParseHexV(sendTo[name_].getValStr(),"Data");
-<<<<<<< HEAD
-
-=======
             //TODO: this OP_RETURN would avoid network stalled when create contract block
->>>>>>> 74cc8c5a
             CTxOut out(0, CScript() << OP_RETURN << data);
             rawTx.vout.push_back(out);
         } else if (name_ == "contract") {
@@ -709,19 +658,11 @@
             if (!IsValidDestination(destination)) {
                 throw JSONRPCError(RPC_INVALID_ADDRESS_OR_KEY, string("Invalid Lux address: ")+name_);
             }
-<<<<<<< HEAD
 
             if (!destinations.insert(destination).second) {
                 throw JSONRPCError(RPC_INVALID_PARAMETER, string("Invalid parameter, duplicated address: ") + name_);
             }
 
-=======
-
-            if (!destinations.insert(destination).second) {
-                throw JSONRPCError(RPC_INVALID_PARAMETER, string("Invalid parameter, duplicated address: ") + name_);
-            }
-
->>>>>>> 74cc8c5a
         CScript scriptPubKey = GetScriptForDestination(destination);
         CAmount nAmount = AmountFromValue(sendTo[name_]);
         CTxOut out(nAmount, scriptPubKey);
@@ -729,9 +670,6 @@
         }
     }
 
-    if (!params[3].isNull() && rbfOptIn != SignalsOptInRBF(rawTx)) {
-        throw JSONRPCError(RPC_INVALID_PARAMETER, "Invalid parameter combination: Sequence number(s) contradict replaceable option");
-    }
     return EncodeHexTx(rawTx);
 }
 
@@ -997,8 +935,8 @@
                 CCoinsModifier coins = view.ModifyCoins(txid);
                 if (coins->IsAvailable(nOut) && coins->vout[nOut].scriptPubKey != scriptPubKey) {
                     string err("Previous output scriptPubKey mismatch:\n");
-                    err = err + ScriptToAsmStr(coins->vout[nOut].scriptPubKey) + "\nvs:\n" +
-                            ScriptToAsmStr(scriptPubKey);
+                    err = err + coins->vout[nOut].scriptPubKey.ToString() + "\nvs:\n" +
+                          scriptPubKey.ToString();
                     throw JSONRPCError(RPC_DESERIALIZATION_ERROR, err);
                 }
                 if ((unsigned int)nOut >= coins->vout.size())
