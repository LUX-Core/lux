--- conflicted
+++ resolved
@@ -219,14 +219,6 @@
             if (nHeight >= chainParams.StartDevfeeBlock()) {
                 devfeePayment = powReward * 0.125;
 
-<<<<<<< HEAD
-            //CTxDestination txDest;
-            //ExtractDestination(mnPayee, txDest);
-            //LogPrintf("%s: Masternode payment to %s (pow)\n", __func__, EncodeDestination(txDest));
-
-            // miner's reward is everything that left
-            if (nHeight == chainparams.PreminePayment()) {
-=======
                 contrTx.vout[2].scriptPubKey = devfeePayee;
                 contrTx.vout[2].nValue = devfeePayment;
             
@@ -235,7 +227,6 @@
             }
 
             if (nHeight == chainParams.PreminePayment()) {
->>>>>>> cf1afbde
                 minerReward = powReward * 0.8;
             } else {
                 minerReward = totalReward - mnReward - devfeePayment;
@@ -299,11 +290,7 @@
 
     nHeight = pindexPrev->nHeight + 1;
 
-<<<<<<< HEAD
-    pblock->nVersion = ComputeBlockVersion(pindexPrev, chainparams.GetConsensus());
-=======
     pblock->nVersion = ComputeBlockVersion(pindexPrev, chainParams.GetConsensus());
->>>>>>> cf1afbde
     // -regtest only: allow overriding block.nVersion with
     // -blockversion=N to test forking scenarios
     if (chainParams.MineBlocksOnDemand())
@@ -356,12 +343,6 @@
         CScript devfeePayee;
         devfeePayee = Params().GetDevfeeScript();
 
-<<<<<<< HEAD
-        if (nHeight >= chainparams.FirstSplitRewardBlock() && SelectMasternodePayee(mnPayee)) {
-            coinbaseTx.vout.resize(2);
-            // set masternode 20% reward, or mint the 250k for the team MN
-            if (nHeight == chainparams.PreminePayment()) {
-=======
         if (nHeight >= chainParams.FirstSplitRewardBlock() && SelectMasternodePayee(mnPayee)) {
             if (nHeight >= chainParams.StartDevfeeBlock()) {
                 coinbaseTx.vout.resize(3);
@@ -370,7 +351,6 @@
             }
             // set masternode payee and 20%/25% reward, or mint
             if (nHeight == chainParams.PreminePayment()) {
->>>>>>> cf1afbde
                 mnReward = powReward * 25000;
             } else if (nHeight >= chainParams.StartDevfeeBlock() && nHeight < 6000000) {
                 mnReward = powReward * 0.25;
@@ -384,8 +364,6 @@
             CTxDestination txDest;
             ExtractDestination(mnPayee, txDest);
             LogPrintf("%s: Masternode payment to %s (pow)\n", __func__, EncodeDestination(txDest));
-<<<<<<< HEAD
-=======
             LogPrintf("Masternode reward %s\n", mnReward);
             
             //set the devfee payment
@@ -399,7 +377,6 @@
                 devfeePayment = 0;
             }
 
->>>>>>> cf1afbde
             // miner's reward is everything that is left
             if (nHeight == chainParams.PreminePayment()) {
                 minerReward = powReward * 0.8;
