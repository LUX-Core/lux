--- conflicted
+++ resolved
@@ -310,124 +310,6 @@
     return "valid?";
 }
 
-<<<<<<< HEAD
-UniValue getwork(const UniValue& params, bool fHelp) {
-    if (fHelp || params.size() > 1)
-        throw runtime_error(
-                "getwork [data]\n"
-                "If [data] is not specified, returns formatted hash data to work on:\n"
-                "  \"midstate\" : precomputed hash state after hashing the first half of the data (DEPRECATED)\n" // deprecated
-                "  \"data\" : block data\n"
-                "  \"hash1\" : formatted hash buffer for second hash (DEPRECATED)\n" // deprecated
-                "  \"target\" : little endian hash target\n"
-                "If [data] is specified, tries to solve the block and returns true if it was successful.");
-
-    if (vNodes.empty())
-        throw JSONRPCError(RPC_CLIENT_NOT_CONNECTED, "Lux is not connected!");
-
-//    if (IsInitialBlockDownload())
-//        throw JSONRPCError(RPC_CLIENT_IN_INITIAL_DOWNLOAD, "Lux is downloading blocks...");
-
-    if (chainActive.Tip()->nHeight >= Params().LAST_POW_BLOCK())
-        throw JSONRPCError(RPC_MISC_ERROR, "No more PoW blocks");
-
-    typedef map<uint256, pair<CBlock*, CScript> > mapNewBlock_t;
-    static mapNewBlock_t mapNewBlock;    // FIXME: thread safety
-    static std::vector<CBlockTemplate*> vNewBlockTemplate;
-
-    if (params.size() == 0) {
-        // Update block
-        static unsigned int nTransactionsUpdatedLast;
-		static CBlockIndex* pindexPrev;
-		static int64_t nStart;
-        static CBlockTemplate* pblocktemplate;
-
-        if (pindexPrev != chainActive.Tip() ||
-            (mempool.GetTransactionsUpdated() != nTransactionsUpdatedLast && GetTime() - nStart > 60)) {
-            if (pindexPrev != chainActive.Tip()) {
-                // Deallocate old blocks since they're obsolete now
-                mapNewBlock.clear();
-                BOOST_FOREACH(CBlockTemplate* pblocktemplate, vNewBlockTemplate)
-                    delete pblocktemplate;
-                vNewBlockTemplate.clear();
-            }
-
-            // Clear pindexPrev so future getworks make a new block, despite any failures from here on
-            pindexPrev = nullptr;
-
-            // Store the chainActive.Tip() used before CreateNewBlock, to avoid races
-            nTransactionsUpdatedLast = mempool.GetTransactionsUpdated();
-            CBlockIndex* pindexPrevNew = chainActive.Tip();
-            nStart = GetTime();
-
-            // Create new block
-            CReserveKey reservekey(pwalletMain);
-
-            pblocktemplate = CreateNewBlockWithKey(reservekey, pwalletMain, false);
-            if (!pblocktemplate)
-                throw JSONRPCError(RPC_OUT_OF_MEMORY, "Out of memory");
-
-            // Need to update only after we know CreateNewBlock succeeded
-            pindexPrev = pindexPrevNew;
-        }
-
-		CBlock* pblock = &pblocktemplate->block; // pointer for convenience
-
-		// Update nTime
-		UpdateTime(pblock, pindexPrev);
-		pblock->nNonce = 0;
-
-        // Update nExtraNonce
-        static unsigned int nExtraNonce = 0;
-        IncrementExtraNonce(pblock, pindexPrev, nExtraNonce);
-
-        // Save
-        mapNewBlock[pblock->hashMerkleRoot] = make_pair(pblock, pblock->vtx[0].vin[0].scriptSig);
-
-        // Pre-build hash buffers
-        char pmidstate[32];
-        char pdata[128];
-        char phash1[64];
-        FormatHashBuffers(pblock, pmidstate, pdata, phash1);
-
-        uint256 hashTarget = uint256().SetCompact(pblock->nBits);
-
-        UniValue result(UniValue::VOBJ);
-        result.push_back(Pair("midstate", HexStr(BEGIN(pmidstate), END(pmidstate)))); // deprecated
-        result.push_back(Pair("data",     HexStr(BEGIN(pdata), END(pdata))));
-        result.push_back(Pair("hash1",    HexStr(BEGIN(phash1), END(phash1)))); // deprecated
-        result.push_back(Pair("target",   HexStr(BEGIN(hashTarget), END(hashTarget))));
-        return result;
-    } else {
-        // Parse parameters
-        vector<unsigned char> vchData = ParseHex(params[0].get_str());
-        if (vchData.size() != 128)
-            throw JSONRPCError(RPC_INVALID_PARAMETER, "Invalid parameter");
-        CBlock* pdata = (CBlock*)&vchData[0];
-
-        // Byte reverse
-        for (int i = 0; i < 128/4; i++)
-            ((unsigned int*)pdata)[i] = ByteReverse(((unsigned int*)pdata)[i]);
-
-        // Get saved block
-        if (!mapNewBlock.count(pdata->hashMerkleRoot))
-            return false;
-        CBlock* pblock = mapNewBlock[pdata->hashMerkleRoot].first;
-
-        pblock->nTime = pdata->nTime;
-        pblock->nNonce = pdata->nNonce;
-        CMutableTransaction newTx(pblock->vtx[0]);
-
-        // Use CMutableTransaction when creating a new transaction instead of CTransaction.  CTransaction public variables are all const now.
-        newTx.vin[0].scriptSig = mapNewBlock[pdata->hashMerkleRoot].second; // Oh, why? because vin is const in CTransaction now.
-        pblock->vtx[0] = newTx;
-        pblock->hashMerkleRoot = pblock->BuildMerkleTree();
-
-        CValidationState state;
-        return ProcessNewBlock(state, NULL, pblock);
-
-    }
-=======
 std::string gbt_vb_name(const Consensus::DeploymentPos pos) {
     const struct BIP9DeploymentInfo& vbinfo = VersionBitsDeploymentInfo[pos];
     std::string s = vbinfo.name;
@@ -435,7 +317,6 @@
         s.insert(s.begin(), '!');
     }
     return s;
->>>>>>> 2d1c0e5c
 }
 
 UniValue getblocktemplate(const UniValue& params, bool fHelp)
